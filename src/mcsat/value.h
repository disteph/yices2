/*
 * This file is part of the Yices SMT Solver.
 * Copyright (C) 2017 SRI International.
 *
 * Yices is free software: you can redistribute it and/or modify
 * it under the terms of the GNU General Public License as published by
 * the Free Software Foundation, either version 3 of the License, or
 * (at your option) any later version.
 *
 * Yices is distributed in the hope that it will be useful,
 * but WITHOUT ANY WARRANTY; without even the implied warranty of
 * MERCHANTABILITY or FITNESS FOR A PARTICULAR PURPOSE.  See the
 * GNU General Public License for more details.
 *
 * You should have received a copy of the GNU General Public License
 * along with Yices.  If not, see <http://www.gnu.org/licenses/>.
 */
 
#ifndef MCSAT_VALUE_H_
#define MCSAT_VALUE_H_

#include <stdbool.h>
#include <poly/value.h>

#include "terms/terms.h"
#include "terms/term_manager.h"
#include "terms/rationals.h"
#include "terms/bv_constants.h"
#include "model/concrete_values.h"

typedef enum {
  /** No value */
  VALUE_NONE,
  /** Boolean value */
  VALUE_BOOLEAN,
  /** A rational */
  VALUE_RATIONAL,
  /** A value from the libpoly library */
  VALUE_LIBPOLY,
  /** A bitvector value */
  VALUE_BV
} mcsat_value_type_t;

typedef struct value_s {
  mcsat_value_type_t type;
  union {
    bool b;
    rational_t q;
    lp_value_t lp_value;
    bvconstant_t bv_value;
  };
} mcsat_value_t;

/** Predefined none value for convenience */
extern const mcsat_value_t mcsat_value_none;

/** Predefined true value for convenience */
extern const mcsat_value_t mcsat_value_true;

/** Predefined false value for convenience */
extern const mcsat_value_t mcsat_value_false;

/** Construct a default value (VALUE_NONE) */
void mcsat_value_construct_default(mcsat_value_t *value);

/** Construct a boolean */
void mcsat_value_construct_bool(mcsat_value_t *value, bool b);

/** Construct a rational */
void mcsat_value_construct_rational(mcsat_value_t *value, const rational_t *q);

/** Construct a value from the libpoly value */
void mcsat_value_construct_lp_value(mcsat_value_t *value, const lp_value_t *lp_value);

<<<<<<< HEAD
/** Construct a value from the libpoly value */
void mcsat_value_construct_lp_value_direct(mcsat_value_t *value, lp_value_type_t type, void* data);
=======
/** Construct a bv value. Passing NULL for bv_value will leave the bvconstant default-initialized. */
void mcsat_value_construct_bv_value(mcsat_value_t *value, const bvconstant_t *bv_value);
>>>>>>> 0ad9432f

/** Construct a copy */
void mcsat_value_construct_copy(mcsat_value_t *value, const mcsat_value_t *from);

<<<<<<< HEAD
/** Construct an MCSAT value from given value */
void mcsat_value_construct_from_value(mcsat_value_t* mcsat_value, value_table_t* vtbl, value_t v);
=======
/** Construct a value from a constant term */
void mcsat_value_construct_from_constant_term(mcsat_value_t* value, term_table_t* terms, term_t c);

/** Construct a default value (VALUE_NONE) */
mcsat_value_t* mcsat_value_new_default();

/** Construct and allocate a boolean */
mcsat_value_t* mcsat_value_new_bool(bool b);

/** Construct and allcoate a rational */
mcsat_value_t* mcsat_value_new_rational(const rational_t *q);

/** Construct and allocate a value from the libpoly value */
mcsat_value_t* mcsat_value_new_lp_value(const lp_value_t *lp_value);

/** Construct and allocate a bv value */
mcsat_value_t* mcsat_value_new_bv_value(const bvconstant_t *bv_value);

/** Construct and allocate a copy */
mcsat_value_t* mcsat_value_new_copy(const mcsat_value_t *from);
>>>>>>> 0ad9432f

/** Destruct the value (removes any data and sets back to VALUE_NONE) */
void mcsat_value_destruct(mcsat_value_t *value);

/** Delete the value */
void mcsat_value_delete(mcsat_value_t *value);

/** Assign a value */
void mcsat_value_assign(mcsat_value_t *value, const mcsat_value_t *from);

/** Check two values for equalities */
bool mcsat_value_eq(const mcsat_value_t *v1, const mcsat_value_t *v2);

/** Get a hash of the value */
uint32_t mcsat_value_hash(const mcsat_value_t *v);

/** Print the value */
void mcsat_value_print(const mcsat_value_t *value, FILE *out);

/** Convert a basic value to yices model value. Types is passed in to enforce a type (e.g. for UF) */
value_t mcsat_value_to_value(const mcsat_value_t *value, type_table_t *types, type_t type, value_table_t *vtbl);

/** Convert a basic value to a term */
term_t mcsat_value_to_term(const mcsat_value_t *value, term_manager_t* tm);

/** Returns true if the value is 0 */
bool mcsat_value_is_zero(const mcsat_value_t *value);

/** Returns true if the value is true */
bool mcsat_value_is_true(const mcsat_value_t *value);

/** Returns true if the value is false */
bool mcsat_value_is_false(const mcsat_value_t *value);

#endif /* MCSAT_VALUE_H_ */<|MERGE_RESOLUTION|>--- conflicted
+++ resolved
@@ -15,7 +15,7 @@
  * You should have received a copy of the GNU General Public License
  * along with Yices.  If not, see <http://www.gnu.org/licenses/>.
  */
- 
+
 #ifndef MCSAT_VALUE_H_
 #define MCSAT_VALUE_H_
 
@@ -72,21 +72,18 @@
 /** Construct a value from the libpoly value */
 void mcsat_value_construct_lp_value(mcsat_value_t *value, const lp_value_t *lp_value);
 
-<<<<<<< HEAD
 /** Construct a value from the libpoly value */
 void mcsat_value_construct_lp_value_direct(mcsat_value_t *value, lp_value_type_t type, void* data);
-=======
+
 /** Construct a bv value. Passing NULL for bv_value will leave the bvconstant default-initialized. */
 void mcsat_value_construct_bv_value(mcsat_value_t *value, const bvconstant_t *bv_value);
->>>>>>> 0ad9432f
 
 /** Construct a copy */
 void mcsat_value_construct_copy(mcsat_value_t *value, const mcsat_value_t *from);
 
-<<<<<<< HEAD
 /** Construct an MCSAT value from given value */
 void mcsat_value_construct_from_value(mcsat_value_t* mcsat_value, value_table_t* vtbl, value_t v);
-=======
+
 /** Construct a value from a constant term */
 void mcsat_value_construct_from_constant_term(mcsat_value_t* value, term_table_t* terms, term_t c);
 
@@ -107,7 +104,6 @@
 
 /** Construct and allocate a copy */
 mcsat_value_t* mcsat_value_new_copy(const mcsat_value_t *from);
->>>>>>> 0ad9432f
 
 /** Destruct the value (removes any data and sets back to VALUE_NONE) */
 void mcsat_value_destruct(mcsat_value_t *value);
