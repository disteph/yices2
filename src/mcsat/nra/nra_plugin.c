--- conflicted
+++ resolved
@@ -15,8 +15,6 @@
  * You should have received a copy of the GNU General Public License
  * along with Yices.  If not, see <http://www.gnu.org/licenses/>.
  */
-<<<<<<< HEAD
-=======
 
 /*
  * Anything that includes "yices.h" requires these macros.
@@ -27,7 +25,6 @@
 #define __YICES_DLLSPEC__ __declspec(dllexport)
 #endif
 #endif
->>>>>>> 256c0528
  
 #include <poly/polynomial.h>
 #include <poly/polynomial_context.h>
