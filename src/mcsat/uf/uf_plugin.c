/*
 * This file is part of the Yices SMT Solver.
 * Copyright (C) 2017 SRI International.
 *
 * Yices is free software: you can redistribute it and/or modify
 * it under the terms of the GNU General Public License as published by
 * the Free Software Foundation, either version 3 of the License, or
 * (at your option) any later version.
 *
 * Yices is distributed in the hope that it will be useful,
 * but WITHOUT ANY WARRANTY; without even the implied warranty of
 * MERCHANTABILITY or FITNESS FOR A PARTICULAR PURPOSE.  See the
 * GNU General Public License for more details.
 *
 * You should have received a copy of the GNU General Public License
 * along with Yices.  If not, see <http://www.gnu.org/licenses/>.
 */

#include "uf_plugin.h"

#include "mcsat/trail.h"
#include "mcsat/tracing.h"
#include "mcsat/watch_list_manager.h"
#include "mcsat/utils/scope_holder.h"
#include "mcsat/value.h"

#include "mcsat/eq/equality_graph.h"

#include "utils/int_array_sort2.h"
#include "utils/ptr_array_sort2.h"
#include "model/models.h"

#include "terms/terms.h"
#include "inttypes.h"

typedef struct {

  /** The plugin interface */
  plugin_t plugin_interface;

  /** The plugin context */
  plugin_context_t* ctx;

  /** Scope holder for the int variables */
  scope_holder_t scope;

  /** Conflict  */
  ivector_t conflict;

  /** The term manager (no ITE simplification) */
  term_manager_t* tm;

  /** Equality graph */
  eq_graph_t eq_graph;

  /** Stuff added to eq_graph */
  ivector_t eq_graph_addition_trail;

  /** Tmp vector */
  int_mset_t tmp;

  struct {
    statistic_int_t* egraph_terms;
    statistic_int_t* propagations;
    statistic_int_t* conflicts;
    statistic_avg_t* avg_conflict_size;
    statistic_avg_t* avg_explanation_size;
  } stats;

  /** Exception handler */
  jmp_buf* exception;

} uf_plugin_t;

static
void uf_plugin_stats_init(uf_plugin_t* uf) {
  // Add statistics
  uf->stats.propagations = statistics_new_int(uf->ctx->stats, "mcsat::uf::propagations");
  uf->stats.conflicts = statistics_new_int(uf->ctx->stats, "mcsat::uf::conflicts");
  uf->stats.egraph_terms = statistics_new_int(uf->ctx->stats, "mcsat::uf::egraph_terms");
  uf->stats.avg_conflict_size = statistics_new_avg(uf->ctx->stats, "mcsat::uf::avg_conflict_size");
  uf->stats.avg_explanation_size = statistics_new_avg(uf->ctx->stats, "mcsat::uf::avg_explanation_size");
}

static
void uf_plugin_bump_terms_and_reset(uf_plugin_t* uf, int_mset_t* to_bump) {
  uint32_t i;
  for (i = 0; i < to_bump->element_list.size; ++ i) {
    term_t t = to_bump->element_list.data[i];
    variable_t t_var = variable_db_get_variable_if_exists(uf->ctx->var_db, t);
    if (t != variable_null) {
      int_hmap_pair_t* find = int_hmap_find(&to_bump->count_map, t);
      uf->ctx->bump_variable_n(uf->ctx, t_var, find->val);
    }
  }
  int_mset_clear(to_bump);
}

static
void uf_plugin_construct(plugin_t* plugin, plugin_context_t* ctx) {
  uf_plugin_t* uf = (uf_plugin_t*) plugin;

  uf->ctx = ctx;

  scope_holder_construct(&uf->scope);
  init_ivector(&uf->conflict, 0);
  int_mset_construct(&uf->tmp, NULL_TERM);

  // Terms
  ctx->request_term_notification_by_kind(ctx, APP_TERM);
  ctx->request_term_notification_by_kind(ctx, ARITH_RDIV);
  ctx->request_term_notification_by_kind(ctx, ARITH_IDIV);
  ctx->request_term_notification_by_kind(ctx, ARITH_MOD);
  ctx->request_term_notification_by_kind(ctx, EQ_TERM);

  // Types
  ctx->request_term_notification_by_type(ctx, UNINTERPRETED_TYPE);

  // Decisions
  ctx->request_decision_calls(ctx, UNINTERPRETED_TYPE);

  // Equality graph
  eq_graph_construct(&uf->eq_graph, ctx, "uf");
  init_ivector(&uf->eq_graph_addition_trail, 0);

  // stats
  uf_plugin_stats_init(uf);
}

static
void uf_plugin_destruct(plugin_t* plugin) {
  uf_plugin_t* uf = (uf_plugin_t*) plugin;
  scope_holder_destruct(&uf->scope);
  delete_ivector(&uf->conflict);
  int_mset_destruct(&uf->tmp);
  eq_graph_destruct(&uf->eq_graph);
  delete_ivector(&uf->eq_graph_addition_trail);
}

static
void uf_plugin_process_eq_graph_propagations(uf_plugin_t* uf, trail_token_t* prop) {
  // Process any propagated terms
  if (eq_graph_has_propagated_terms(&uf->eq_graph)) {
    uint32_t i = 0;
    ivector_t eq_propagations;
    init_ivector(&eq_propagations, 0);
    eq_graph_get_propagated_terms(&uf->eq_graph, &eq_propagations);
    for (; i < eq_propagations.size; ++ i) {
      // Term to propagate
      term_t t = eq_propagations.data[i];
      // Variable to propagate
      variable_t t_var = variable_db_get_variable_if_exists(uf->ctx->var_db, t);
      if (t_var != variable_null) {
        // Only set values of uninterpreted and boolean type
        type_kind_t t_type_kind = term_type_kind(uf->ctx->terms, t);
        if (t_type_kind == UNINTERPRETED_TYPE || t_type_kind == BOOL_TYPE) {
          const mcsat_value_t* v = eq_graph_get_propagated_term_value(&uf->eq_graph, t);
          if (!trail_has_value(uf->ctx->trail, t_var)) {
            if (ctx_trace_enabled(uf->ctx, "mcsat::eq::propagate")) {
              FILE* out = ctx_trace_out(uf->ctx);
              ctx_trace_term(uf->ctx, t);
              fprintf(out, " -> ");
              mcsat_value_print(v, out);
              fprintf(out, "\n");
            }
            prop->add(prop, t_var, v);
            (*uf->stats.propagations) ++;
          } else {
            // Ignore, we will report conflict
          }
        }
      }
    }
    delete_ivector(&eq_propagations);
  }
}

static
void uf_plugin_add_to_eq_graph(uf_plugin_t* uf, term_t t, bool record) {

  term_table_t* terms = uf->ctx->terms;

  // The kind
  term_kind_t t_kind = term_kind(terms, t);

  // Add to equality graph
  composite_term_t* t_desc = NULL;
  uint32_t children_start = 0;
  switch (t_kind) {
  case APP_TERM:
    t_desc = app_term_desc(terms, t);
    eq_graph_add_ufun_term(&uf->eq_graph, t, t_desc->arg[0], t_desc->arity - 1, t_desc->arg + 1);
    children_start = 1;
    break;
  case ARITH_RDIV:
    t_desc = arith_rdiv_term_desc(terms, t);
    eq_graph_add_ifun_term(&uf->eq_graph, t, ARITH_RDIV, 2, t_desc->arg);
    break;
  case ARITH_IDIV:
    t_desc = arith_idiv_term_desc(terms, t);
    eq_graph_add_ifun_term(&uf->eq_graph, t, ARITH_IDIV, 2, t_desc->arg);
    break;
  case ARITH_MOD:
    t_desc = arith_mod_term_desc(terms, t);
    eq_graph_add_ifun_term(&uf->eq_graph, t, ARITH_MOD, 2, t_desc->arg);
    break;
  case EQ_TERM:
    t_desc = eq_term_desc(terms, t);
    eq_graph_add_ifun_term(&uf->eq_graph, t, EQ_TERM, 2, t_desc->arg);
    break;
  default:
    assert(false);
  }

  // Make sure the subterms are registered
  uint32_t i;
  for (i = children_start; i < t_desc->arity; ++ i) {
    term_t c = t_desc->arg[i];
<<<<<<< HEAD
    variable_db_get_variable(uf->ctx->var_db, c);
=======
    variable_t c_var = variable_db_get_variable(uf->ctx->var_db, c);
    if (trail_has_value(uf->ctx->trail, c_var)) {
      // we need to process it if we ignored it
      if (eq_graph_term_is_rep(&uf->eq_graph, c)) {
        eq_graph_propagate_trail_assertion(&uf->eq_graph, c);
      }
    }
>>>>>>> 94ee6bce
  }

  // Record addition so we can re-add on backtracks
  if (record) {
    (*uf->stats.egraph_terms) ++;
    ivector_push(&uf->eq_graph_addition_trail, t);
  }
}


static
void uf_plugin_new_term_notify(plugin_t* plugin, term_t t, trail_token_t* prop) {
  uf_plugin_t* uf = (uf_plugin_t*) plugin;

  if (ctx_trace_enabled(uf->ctx, "mcsat::new_term")) {
    ctx_trace_printf(uf->ctx, "uf_plugin_new_term_notify: ");
    ctx_trace_term(uf->ctx, t);
  }

  term_kind_t t_kind = term_kind(uf->ctx->terms, t);

  switch (t_kind) {
  case ARITH_MOD:
  case ARITH_IDIV:
  case ARITH_RDIV:
  case APP_TERM:
  case EQ_TERM:
    // Application terms (or other terms we treat as uninterpreted)
    uf_plugin_add_to_eq_graph(uf, t, true);
    break;
  default:
    // All other is of uninterpreted sort, and we treat as variables
    break;
  }

}

static
void uf_plugin_propagate(plugin_t* plugin, trail_token_t* prop) {

  uf_plugin_t* uf = (uf_plugin_t*) plugin;

  if (ctx_trace_enabled(uf->ctx, "uf_plugin")) {
    ctx_trace_printf(uf->ctx, "uf_plugin_propagate()\n");
  }

  // If we're not watching anything, we just ignore
  if (eq_graph_term_size(&uf->eq_graph) == 0) {
    return;
  }

  // Propagate known terms
  eq_graph_propagate_trail(&uf->eq_graph);
  uf_plugin_process_eq_graph_propagations(uf, prop);

  // Check for conflicts
  if (uf->eq_graph.in_conflict) {
    // Report conflict
    prop->conflict(prop);
    (*uf->stats.conflicts) ++;
    // Construct the conflict
    eq_graph_get_conflict(&uf->eq_graph, &uf->conflict, NULL, &uf->tmp);
    uf_plugin_bump_terms_and_reset(uf, &uf->tmp);
    statistic_avg_add(uf->stats.avg_conflict_size, uf->conflict.size);
  }
}

static
void uf_plugin_push(plugin_t* plugin) {
  uf_plugin_t* uf = (uf_plugin_t*) plugin;

  // Pop the int variable values
  scope_holder_push(&uf->scope,
      &uf->eq_graph_addition_trail.size,
      NULL);

  eq_graph_push(&uf->eq_graph);
}

static
void uf_plugin_pop(plugin_t* plugin) {
  uf_plugin_t* uf = (uf_plugin_t*) plugin;

  uint32_t old_eq_graph_addition_trail_size;

  // Pop the int variable values
  scope_holder_pop(&uf->scope,
      &old_eq_graph_addition_trail_size,
      NULL);

  eq_graph_pop(&uf->eq_graph);

  // Re-add all the terms to eq graph
  uint32_t i;
  for (i = old_eq_graph_addition_trail_size; i < uf->eq_graph_addition_trail.size; ++ i) {
    term_t t = uf->eq_graph_addition_trail.data[i];
    uf_plugin_add_to_eq_graph(uf, t, false);
  }

  // Clear the conflict
  ivector_reset(&uf->conflict);
}

bool value_cmp(void* data, void* v1_void, void* v2_void) {

  const mcsat_value_t* v1 = (mcsat_value_t*) v1_void;
  const mcsat_value_t* v2 = (mcsat_value_t*) v2_void;

  assert(v1->type == VALUE_RATIONAL);
  assert(v2->type == VALUE_RATIONAL);

  return q_cmp(&v1->q, &v2->q) < 0;
}

static
void uf_plugin_decide(plugin_t* plugin, variable_t x, trail_token_t* decide, bool must) {
  uf_plugin_t* uf = (uf_plugin_t*) plugin;

  if (ctx_trace_enabled(uf->ctx, "uf_plugin")) {
    ctx_trace_printf(uf->ctx, "uf_plugin_decide: ");
    ctx_trace_term(uf->ctx, variable_db_get_term(uf->ctx->var_db, x));
  }

  assert(eq_graph_is_trail_propagated(&uf->eq_graph));

  // Get the cached value
  const mcsat_value_t* x_cached_value = NULL;
  if (trail_has_cached_value(uf->ctx->trail, x)) {
    x_cached_value = trail_get_cached_value(uf->ctx->trail, x);
  }

  // Pick a value not in the forbidden set
  term_t x_term = variable_db_get_term(uf->ctx->var_db, x);
  pvector_t forbidden;
  init_pvector(&forbidden, 0);
  bool cache_ok = eq_graph_get_forbidden(&uf->eq_graph, x_term, &forbidden, x_cached_value);
  if (ctx_trace_enabled(uf->ctx, "uf_plugin::decide")) {
    ctx_trace_printf(uf->ctx, "picking !=");
    uint32_t i;
    for (i = 0; i < forbidden.size; ++ i) {
      const mcsat_value_t* v = forbidden.data[i];
      ctx_trace_printf(uf->ctx, " ");
      mcsat_value_print(v, ctx_trace_out(uf->ctx));
    }
    ctx_trace_printf(uf->ctx, "\n");
  }

  int32_t picked_value = 0;
  if (!cache_ok) {
    // Pick smallest value not in forbidden list
    ptr_array_sort2(forbidden.data, forbidden.size, NULL, value_cmp);
    if (ctx_trace_enabled(uf->ctx, "uf_plugin::decide")) {
      ctx_trace_printf(uf->ctx, "picking !=");
      uint32_t i;
      for (i = 0; i < forbidden.size; ++ i) {
        const mcsat_value_t* v = forbidden.data[i];
        ctx_trace_printf(uf->ctx, " ");
        mcsat_value_print(v, ctx_trace_out(uf->ctx));
      }
      ctx_trace_printf(uf->ctx, "\n");
    }
    uint32_t i;
    picked_value = 0;
    for (i = 0; i < forbidden.size; ++ i) {
      const mcsat_value_t* v = forbidden.data[i];
      assert(v->type == VALUE_RATIONAL);
      int32_t v_int = 0;
      bool ok = q_get32((rational_t*)&v->q, &v_int);
      (void) ok;
      assert(ok);
      if (picked_value < v_int) {
        // Found a gap, pick
        break;
      } else {
        picked_value = v_int + 1;
      }
    }
  } else {
    assert(x_cached_value->type == VALUE_RATIONAL);
    bool ok = q_get32((rational_t*)&x_cached_value->q, &picked_value);
    (void) ok;
    assert(ok);
  }

  if (ctx_trace_enabled(uf->ctx, "uf_plugin::decide")) {
    ctx_trace_printf(uf->ctx, "picked %"PRIi32"\n", picked_value);
  }

  // Remove temp
  delete_pvector(&forbidden);

  // Make the yices rational
  rational_t q;
  q_init(&q);
  q_set32(&q, picked_value);

  // Make the mcsat value
  mcsat_value_t value;
  mcsat_value_construct_rational(&value, &q);

  // Set the value
  decide->add(decide, x, &value);

  // Remove temps
  mcsat_value_destruct(&value);
  q_clear(&q);
}

static
void uf_plugin_gc_mark(plugin_t* plugin, gc_info_t* gc_vars) {
  uf_plugin_t* uf = (uf_plugin_t*) plugin;

  // Mark all asserted stuff, and all the children of marked stuff
  eq_graph_gc_mark(&uf->eq_graph, gc_vars, EQ_GRAPH_MARK_ALL);
}

static
void uf_plugin_gc_sweep(plugin_t* plugin, const gc_info_t* gc_vars) {
  // Should be nothing!
}

static
void uf_plugin_get_conflict(plugin_t* plugin, ivector_t* conflict) {
  uf_plugin_t* uf = (uf_plugin_t*) plugin;
  ivector_swap(conflict, &uf->conflict);
  ivector_reset(&uf->conflict);
}

static
term_t uf_plugin_explain_propagation(plugin_t* plugin, variable_t var, ivector_t* reasons) {
  uf_plugin_t* uf = (uf_plugin_t*) plugin;

  term_t var_term = variable_db_get_term(uf->ctx->var_db, var);

  if (ctx_trace_enabled(uf->ctx, "uf_plugin")) {
    ctx_trace_printf(uf->ctx, "uf_plugin_explain_propagation():\n");
    ctx_trace_term(uf->ctx, var_term);
    ctx_trace_printf(uf->ctx, "var = %"PRIu32"\n", var);
  }

  term_t subst = eq_graph_explain_term_propagation(&uf->eq_graph, var_term, reasons, NULL, &uf->tmp);
  uf_plugin_bump_terms_and_reset(uf, &uf->tmp);
  statistic_avg_add(uf->stats.avg_explanation_size, reasons->size);
  return subst;
}

static
bool uf_plugin_explain_evaluation(plugin_t* plugin, term_t t, int_mset_t* vars, mcsat_value_t* value) {
  uf_plugin_t* uf = (uf_plugin_t*) plugin;

  if (ctx_trace_enabled(uf->ctx, "uf_plugin")) {
    ctx_trace_printf(uf->ctx, "uf_plugin_explain_evaluation():\n");
    ctx_trace_term(uf->ctx, t);
  }

  term_table_t* terms = uf->ctx->terms;
  variable_db_t* var_db = uf->ctx->var_db;
  const mcsat_trail_t* trail = uf->ctx->trail;

  // Get all the variables and make sure they are all assigned.
  term_kind_t t_kind = term_kind(terms, t);
  if (t_kind == EQ_TERM) {
    composite_term_t* eq_desc = eq_term_desc(terms, t);
    term_t lhs_term = eq_desc->arg[0];
    term_t rhs_term = eq_desc->arg[1];
    variable_t lhs_var = variable_db_get_variable_if_exists(var_db, lhs_term);
    variable_t rhs_var = variable_db_get_variable_if_exists(var_db, rhs_term);

    // Check if both are assigned
    if (lhs_var == variable_null) {
      return false;
    }
    if (rhs_var == variable_null) {
      return false;
    }
    if (!trail_has_value(trail, lhs_var)) {
      return false;
    }
    if (!trail_has_value(trail, rhs_var)) {
      return false;
    }

    const mcsat_value_t* lhs_value = trail_get_value(trail, lhs_var);
    const mcsat_value_t* rhs_value = trail_get_value(trail, rhs_var);
    bool lhs_eq_rhs = mcsat_value_eq(lhs_value, rhs_value);
    bool negated = is_neg_term(t);
    if ((negated && (value->b != lhs_eq_rhs)) ||
        (!negated && (value->b == lhs_eq_rhs))) {
      int_mset_add(vars, lhs_var);
      int_mset_add(vars, rhs_var);
      return true;
    }
  }

  // Default: return false for cases like f(x) -> false, this is done in the
  // core
  return false;
}

static
void uf_plugin_set_exception_handler(plugin_t* plugin, jmp_buf* handler) {
  uf_plugin_t* uf = (uf_plugin_t*) plugin;
  uf->exception = handler;
}

typedef struct {
  term_table_t* terms;
  variable_db_t* var_db;
} model_sort_data_t;


<<<<<<< HEAD
//static
//bool uf_plugin_build_model_compare(void *data, variable_t t1_var, variable_t t2_var) {
//  model_sort_data_t* ctx = (model_sort_data_t*) data;
//  term_t t1 = variable_db_get_term(ctx->var_db, t1_var);
//  term_t t2 = variable_db_get_term(ctx->var_db, t2_var);
//  int32_t t1_app = app_reps_get_uf(ctx->terms, t1);
//  int32_t t2_app = app_reps_get_uf(ctx->terms, t2);
//  if (t1_app == t2_app) {
//    return t1 < t2;
//  }
//  return t1_app < t2_app;
//}

static
void uf_plugin_build_model(plugin_t* plugin, model_t* model) {
//  uf_plugin_t* uf = (uf_plugin_t*) plugin;
//
//  term_table_t* terms = uf->ctx->terms;
//  type_table_t* types = uf->ctx->types;
//  value_table_t* values = &model->vtbl;
//  variable_db_t* var_db = uf->ctx->var_db;
//  const mcsat_trail_t* trail = uf->ctx->trail;
//
//  // Data for sorting
//  model_sort_data_t sort_ctx;
//  sort_ctx.terms = terms;
//  sort_ctx.var_db = var_db;
//
//  // Sort the representatives by function used: we get a list of function
//  // applications where we can easily collect them by linear scan
//  ivector_t app_reps;
//  init_ivector(&app_reps, uf->app_reps_with_val_rep.size);
//  ivector_copy(&app_reps, uf->app_reps_with_val_rep.data, uf->app_reps_with_val_rep.size);
//  int_array_sort2(app_reps.data, app_reps.size, &sort_ctx, uf_plugin_build_model_compare);
//
//  // Mappings that we collect for a single function
//  ivector_t mappings;
//  init_ivector(&mappings, 0);
//
//  // Temp for arguments of a one concrete mapping
//  ivector_t arguments;
//  init_ivector(&arguments, 0);
//
//  // Got through all the representatives that have a set value and
//  // - while same function, collect the concrete mappings
//  // - if different function, construct the function and add to model
//  uint32_t i;
//  int32_t app_f, prev_app_f = 0;  // Current and previous function symbol
//  term_t app_term, prev_app_term; // Current and previous function application term
//  variable_t app_var;        // Current function application term variable
//  type_t app_type;           // Current function application term type
//  for (i = 0, prev_app_term = NULL_TERM; i < app_reps.size; ++ i) {
//
//    // Current representative application
//    app_var = app_reps.data[i];
//    app_term = variable_db_get_term(var_db, app_var);
//    app_type = term_type(terms, app_term);
//
//    if (ctx_trace_enabled(uf->ctx, "uf_plugin::model")) {
//      ctx_trace_printf(uf->ctx, "processing app rep:");
//      ctx_trace_term(uf->ctx, app_term);
//    }
//
//    // Current function symbol
//    app_f = app_reps_get_uf(terms, app_term);
//    composite_term_t* app_comp = app_reps_get_uf_descriptor(uf->ctx->terms, app_term);
//
//    // For division operators, we only use the ones that divide by 0
//    if (app_f < 0) {
//      assert(app_comp->arity == 2);
//      term_t divisor_term = app_comp->arg[1];
//      variable_t divisor_var = variable_db_get_variable(var_db, divisor_term);
//      const mcsat_value_t* divisor_value = trail_get_value(trail, divisor_var);
//      if (!mcsat_value_is_zero(divisor_value)) {
//        continue;
//      }
//    }
//
//    // If we changed the function, construct the previous one
//    if (prev_app_term != NULL_TERM && app_f != prev_app_f) {
//      type_t tau = app_reps_get_uf_type(&uf->app_reps, prev_app_term);
//      value_t f_value = vtbl_mk_function(values, tau, mappings.size, mappings.data, vtbl_mk_unknown(values));
//      if (prev_app_f < 0) {
//        // Arithmetic stuffs
//        switch (prev_app_f) {
//        case APP_REP_IDIV_ID:
//          vtbl_set_zero_idiv(values, f_value);
//          break;
//        case APP_REP_RDIV_ID:
//          vtbl_set_zero_rdiv(values, f_value);
//          break;
//        case APP_REP_MOD_ID:
//          vtbl_set_zero_mod(values, f_value);
//          break;
//        }
//      } else {
//        // Regular UF function
//        model_map_term(model, prev_app_f, f_value);
//      }
//      ivector_reset(&mappings);
//    }
//
//    // Next concrete mapping f : (x1, x2, ..., xn) -> v
//    // a) Get the v value
//    mcsat_value_t* v_mcsat = (mcsat_value_t*) trail_get_value(trail, app_var);
//    assert(v_mcsat->type != VALUE_NONE);
//    value_t v = mcsat_value_to_value(v_mcsat, types, app_type, values);
//    // b) Get the argument values
//    uint32_t arg_i;
//    uint32_t arg_start = app_reps_get_uf_start(uf->ctx->terms, app_term);
//    uint32_t arg_end = app_f < 0 ? app_comp->arity - 1 : app_comp->arity;
//    ivector_reset(&arguments);
//    for (arg_i = arg_start; arg_i < arg_end; ++ arg_i) {
//      term_t arg_term = app_comp->arg[arg_i];
//      type_t arg_type = term_type(terms, arg_term);
//      variable_t arg_var = variable_db_get_variable(var_db, arg_term);
//      v_mcsat = (mcsat_value_t*) trail_get_value(trail, arg_var);
//      assert(v_mcsat->type != VALUE_NONE);
//      value_t arg_v = mcsat_value_to_value(v_mcsat, types, arg_type, values);
//      ivector_push(&arguments, arg_v);
//    }
//    // c) Construct the concrete mapping, and save in the list for f
//    value_t map_value = vtbl_mk_map(values, arguments.size, arguments.data, v);
//    ivector_push(&mappings, map_value);
//
//    // Remember the previous one
//    prev_app_f = app_f;
//    prev_app_term = app_term;
//  }
//
//  if (app_reps.size > 0 && mappings.size > 0) {
//    // Construct the last function
//    type_t tau = app_reps_get_uf_type(&uf->app_reps, app_term);
//    value_t f_value = vtbl_mk_function(values, tau, mappings.size, mappings.data, vtbl_mk_unknown(values));
//    if (app_f < 0) {
//      // Arithmetic stuffs
//      switch (app_f) {
//      case APP_REP_IDIV_ID:
//        vtbl_set_zero_idiv(values, f_value);
//        break;
//      case APP_REP_RDIV_ID:
//        vtbl_set_zero_rdiv(values, f_value);
//        break;
//      case APP_REP_MOD_ID:
//        vtbl_set_zero_mod(values, f_value);
//        break;
//      }
//    } else {
//      // Regular UF function
//      model_map_term(model, app_f, f_value);
//    }
//  }
//
//  // Remove temps
//  delete_ivector(&arguments);
//  delete_ivector(&mappings);
//  delete_ivector(&app_reps);
=======
// Compare two terms by function application: group same functions together
static
bool uf_plugin_build_model_compare(void *data, term_t t1, term_t t2) {
  model_sort_data_t* ctx = (model_sort_data_t*) data;

  int32_t t1_app = term_kind(ctx->terms, t1);
  int32_t t2_app = term_kind(ctx->terms, t2);

  if (t1_app != t2_app) {
    return t1_app < t2_app;
  }

  if (t1_app == APP_TERM) {
    t1_app = app_term_desc(ctx->terms, t1)->arg[0];
    t2_app = app_term_desc(ctx->terms, t2)->arg[0];
    if (t1_app != t2_app) {
      return t1_app < t2_app;
    }
  }
  return t1 < t2;
}

static inline
type_t get_function_application_type(term_table_t* terms, term_kind_t app_kind, term_t f) {

  type_table_t* types = terms->types;
  type_t reals = real_type(types);
  type_t ints = int_type(types);

  switch (app_kind) {
  case APP_TERM:
    return term_type(terms, f);
  case ARITH_RDIV:
    return function_type(types, reals, 1, &reals);
  case ARITH_IDIV:
  case ARITH_MOD:
    return function_type(types, ints, 1, &ints);
  default:
    assert(false);
  }

  return NULL_TYPE;
}

static inline
value_t uf_plugin_get_term_value(uf_plugin_t* uf, value_table_t* vtbl, term_t t) {
  type_t t_type = term_type(uf->ctx->terms, t);
  variable_t t_var = variable_db_get_variable_if_exists(uf->ctx->var_db, t);
  if (t_var != variable_null) {
    const mcsat_value_t* t_value = trail_get_value(uf->ctx->trail, t_var);
    return mcsat_value_to_value(t_value, uf->ctx->types, t_type, vtbl);
  } else {
    assert(false);
    return null_value;
  }
}

static inline
value_t vtbl_mk_default(type_table_t* types, value_table_t *vtbl, type_t tau) {
  type_kind_t tau_kind = type_kind(types, tau);
  switch(tau_kind) {
  case BOOL_TYPE:
    return vtbl_mk_false(vtbl);
    break;
  case REAL_TYPE:
  case INT_TYPE:
    return vtbl_mk_int32(vtbl, 0);
    break;
  case BITVECTOR_TYPE:
    return vtbl_mk_bv_zero(vtbl, bv_type_size(types, tau));
    break;
  default:
    assert(false);
  }

  return null_value;
}

static
void uf_plugin_build_model(plugin_t* plugin, model_t* model) {
  uf_plugin_t* uf = (uf_plugin_t*) plugin;

  term_table_t* terms = uf->ctx->terms;
  value_table_t* vtbl = &model->vtbl;
  variable_db_t* var_db = uf->ctx->var_db;
  const mcsat_trail_t* trail = uf->ctx->trail;

  // Data for sorting
  model_sort_data_t sort_ctx;
  sort_ctx.terms = terms;
  sort_ctx.var_db = var_db;

  // Sort the terms from the equality graph by function used: we get a list of function
  // applications where we can easily collect them by linear scan
  ivector_t app_terms;
  init_ivector(&app_terms, uf->eq_graph_addition_trail.size);
  ivector_copy(&app_terms, uf->eq_graph_addition_trail.data, uf->eq_graph_addition_trail.size);
  int_array_sort2(app_terms.data, app_terms.size, &sort_ctx, uf_plugin_build_model_compare);

  // Mappings that we collect for a single function
  ivector_t mappings;
  init_ivector(&mappings, 0);

  // Temp for arguments of a one concrete mapping
  ivector_t arguments;
  init_ivector(&arguments, 0);

  // Got through all the representatives that have a set value and
  // - while same function, collect the concrete mappings
  // - if different function, construct the function and add to model
  uint32_t i;
  term_t app_f = NULL_TERM, prev_app_f = NULL_TERM;  // Current and previous function symbol
  term_t app_term, prev_app_term = NULL_TERM; // Current and previous function application term
  term_kind_t app_kind = UNUSED_TERM, prev_app_kind = UNUSED_TERM; // Kind of the current and previous function
  bool app_construct = true; // Whether to construct it
  for (i = 0; i < app_terms.size; ++ i) {

    // Current representative application
    app_term = app_terms.data[i];

    // Only need to do functions and uninterpreted
    app_kind = term_kind(terms, app_term);
    switch (app_kind) {
    case APP_TERM:
    case ARITH_RDIV:
    case ARITH_IDIV:
    case ARITH_MOD:
      app_construct = true;
      break;
    default:
      app_construct = false;
      continue;
    }

    composite_term_t* app_comp = composite_term_desc(terms, app_term);

    if (ctx_trace_enabled(uf->ctx, "uf_plugin::model")) {
      ctx_trace_printf(uf->ctx, "processing app rep:");
      ctx_trace_term(uf->ctx, app_term);
    }

    if (app_kind == APP_TERM) {
      app_f = app_comp->arg[0];
    } else {
      app_f = NULL_TERM;
      // Division only if division by 0
      assert(app_comp->arity == 2);
      term_t divisor_term = app_comp->arg[1];
      variable_t divisor_var = variable_db_get_variable(var_db, divisor_term);
      assert(trail_has_value(trail, divisor_var));
      const mcsat_value_t* divisor_value = trail_get_value(trail, divisor_var);
      if (!mcsat_value_is_zero(divisor_value)) {
        continue;
      }
    }

    // If we changed the function, construct the previous one
    if (prev_app_term != NULL_TERM) {
      if (app_f != prev_app_f || app_kind != prev_app_kind) {
        type_t tau = get_function_application_type(terms, prev_app_kind, prev_app_f);
        type_t range_tau = function_type_range(terms->types, tau);
        value_t f_value = vtbl_mk_function(vtbl, tau, mappings.size, mappings.data, vtbl_mk_default(terms->types, vtbl, range_tau));
        switch (prev_app_kind) {
        case ARITH_RDIV:
          vtbl_set_zero_rdiv(vtbl, f_value);
          break;
        case ARITH_IDIV:
          vtbl_set_zero_idiv(vtbl, f_value);
          break;
        case ARITH_MOD:
          vtbl_set_zero_mod(vtbl, f_value);
          break;
        case APP_TERM:
          model_map_term(model, prev_app_f, f_value);
          break;
        default:
          assert(false);
        }
        // Reset the mapping
        ivector_reset(&mappings);
      }
    }

    // Next concrete mapping f : (x1, x2, ..., xn) -> v
    // a) Get the v value
    value_t v = uf_plugin_get_term_value(uf, vtbl, app_term);
    // b) Get the argument values
    uint32_t arg_i;
    uint32_t arg_start = app_kind == APP_TERM ? 1 : 0;
    uint32_t arg_end = app_kind == APP_TERM ? app_comp->arity : app_comp->arity - 1;
    ivector_reset(&arguments);
    for (arg_i = arg_start; arg_i < arg_end; ++ arg_i) {
      term_t arg_term = app_comp->arg[arg_i];
      value_t arg_v = uf_plugin_get_term_value(uf, vtbl, arg_term);
      ivector_push(&arguments, arg_v);
    }
    // c) Construct the concrete mapping, and save in the list for f
    value_t map_value = vtbl_mk_map(vtbl, arguments.size, arguments.data, v);
    ivector_push(&mappings, map_value);

    // Remember the previous one
    prev_app_f = app_f;
    prev_app_term = app_term;
    prev_app_kind = app_kind;
  }

  // Since we make functions when we see a new one, we also construct the last function
  if (app_terms.size > 0 && mappings.size > 0 && app_construct) {
    type_t tau = get_function_application_type(terms, app_kind, app_f);
    type_t range_tau = function_type_range(terms->types, tau);
    value_t f_value = vtbl_mk_function(vtbl, tau, mappings.size, mappings.data, vtbl_mk_default(terms->types, vtbl, range_tau));
    switch (app_kind) {
    case ARITH_RDIV:
      vtbl_set_zero_rdiv(vtbl, f_value);
      break;
    case ARITH_IDIV:
      vtbl_set_zero_idiv(vtbl, f_value);
      break;
    case ARITH_MOD:
      vtbl_set_zero_mod(vtbl, f_value);
      break;
    case APP_TERM:
      model_map_term(model, prev_app_f, f_value);
      break;
    default:
      assert(false);
    }
  }

  // Remove temps
  delete_ivector(&arguments);
  delete_ivector(&mappings);
  delete_ivector(&app_terms);
>>>>>>> 94ee6bce
}

plugin_t* uf_plugin_allocator(void) {
  uf_plugin_t* plugin = safe_malloc(sizeof(uf_plugin_t));
  plugin_construct((plugin_t*) plugin);
  plugin->plugin_interface.construct             = uf_plugin_construct;
  plugin->plugin_interface.destruct              = uf_plugin_destruct;
  plugin->plugin_interface.new_term_notify       = uf_plugin_new_term_notify;
  plugin->plugin_interface.new_lemma_notify      = 0;
  plugin->plugin_interface.event_notify          = 0;
  plugin->plugin_interface.propagate             = uf_plugin_propagate;
  plugin->plugin_interface.decide                = uf_plugin_decide;
  plugin->plugin_interface.get_conflict          = uf_plugin_get_conflict;
  plugin->plugin_interface.explain_propagation   = uf_plugin_explain_propagation;
  plugin->plugin_interface.explain_evaluation    = uf_plugin_explain_evaluation;
  plugin->plugin_interface.push                  = uf_plugin_push;
  plugin->plugin_interface.pop                   = uf_plugin_pop;
  plugin->plugin_interface.build_model           = uf_plugin_build_model;
  plugin->plugin_interface.gc_mark               = uf_plugin_gc_mark;
  plugin->plugin_interface.gc_sweep              = uf_plugin_gc_sweep;
  plugin->plugin_interface.set_exception_handler = uf_plugin_set_exception_handler;

  return (plugin_t*) plugin;
}<|MERGE_RESOLUTION|>--- conflicted
+++ resolved
@@ -216,9 +216,6 @@
   uint32_t i;
   for (i = children_start; i < t_desc->arity; ++ i) {
     term_t c = t_desc->arg[i];
-<<<<<<< HEAD
-    variable_db_get_variable(uf->ctx->var_db, c);
-=======
     variable_t c_var = variable_db_get_variable(uf->ctx->var_db, c);
     if (trail_has_value(uf->ctx->trail, c_var)) {
       // we need to process it if we ignored it
@@ -226,7 +223,6 @@
         eq_graph_propagate_trail_assertion(&uf->eq_graph, c);
       }
     }
->>>>>>> 94ee6bce
   }
 
   // Record addition so we can re-add on backtracks
@@ -538,165 +534,6 @@
 } model_sort_data_t;
 
 
-<<<<<<< HEAD
-//static
-//bool uf_plugin_build_model_compare(void *data, variable_t t1_var, variable_t t2_var) {
-//  model_sort_data_t* ctx = (model_sort_data_t*) data;
-//  term_t t1 = variable_db_get_term(ctx->var_db, t1_var);
-//  term_t t2 = variable_db_get_term(ctx->var_db, t2_var);
-//  int32_t t1_app = app_reps_get_uf(ctx->terms, t1);
-//  int32_t t2_app = app_reps_get_uf(ctx->terms, t2);
-//  if (t1_app == t2_app) {
-//    return t1 < t2;
-//  }
-//  return t1_app < t2_app;
-//}
-
-static
-void uf_plugin_build_model(plugin_t* plugin, model_t* model) {
-//  uf_plugin_t* uf = (uf_plugin_t*) plugin;
-//
-//  term_table_t* terms = uf->ctx->terms;
-//  type_table_t* types = uf->ctx->types;
-//  value_table_t* values = &model->vtbl;
-//  variable_db_t* var_db = uf->ctx->var_db;
-//  const mcsat_trail_t* trail = uf->ctx->trail;
-//
-//  // Data for sorting
-//  model_sort_data_t sort_ctx;
-//  sort_ctx.terms = terms;
-//  sort_ctx.var_db = var_db;
-//
-//  // Sort the representatives by function used: we get a list of function
-//  // applications where we can easily collect them by linear scan
-//  ivector_t app_reps;
-//  init_ivector(&app_reps, uf->app_reps_with_val_rep.size);
-//  ivector_copy(&app_reps, uf->app_reps_with_val_rep.data, uf->app_reps_with_val_rep.size);
-//  int_array_sort2(app_reps.data, app_reps.size, &sort_ctx, uf_plugin_build_model_compare);
-//
-//  // Mappings that we collect for a single function
-//  ivector_t mappings;
-//  init_ivector(&mappings, 0);
-//
-//  // Temp for arguments of a one concrete mapping
-//  ivector_t arguments;
-//  init_ivector(&arguments, 0);
-//
-//  // Got through all the representatives that have a set value and
-//  // - while same function, collect the concrete mappings
-//  // - if different function, construct the function and add to model
-//  uint32_t i;
-//  int32_t app_f, prev_app_f = 0;  // Current and previous function symbol
-//  term_t app_term, prev_app_term; // Current and previous function application term
-//  variable_t app_var;        // Current function application term variable
-//  type_t app_type;           // Current function application term type
-//  for (i = 0, prev_app_term = NULL_TERM; i < app_reps.size; ++ i) {
-//
-//    // Current representative application
-//    app_var = app_reps.data[i];
-//    app_term = variable_db_get_term(var_db, app_var);
-//    app_type = term_type(terms, app_term);
-//
-//    if (ctx_trace_enabled(uf->ctx, "uf_plugin::model")) {
-//      ctx_trace_printf(uf->ctx, "processing app rep:");
-//      ctx_trace_term(uf->ctx, app_term);
-//    }
-//
-//    // Current function symbol
-//    app_f = app_reps_get_uf(terms, app_term);
-//    composite_term_t* app_comp = app_reps_get_uf_descriptor(uf->ctx->terms, app_term);
-//
-//    // For division operators, we only use the ones that divide by 0
-//    if (app_f < 0) {
-//      assert(app_comp->arity == 2);
-//      term_t divisor_term = app_comp->arg[1];
-//      variable_t divisor_var = variable_db_get_variable(var_db, divisor_term);
-//      const mcsat_value_t* divisor_value = trail_get_value(trail, divisor_var);
-//      if (!mcsat_value_is_zero(divisor_value)) {
-//        continue;
-//      }
-//    }
-//
-//    // If we changed the function, construct the previous one
-//    if (prev_app_term != NULL_TERM && app_f != prev_app_f) {
-//      type_t tau = app_reps_get_uf_type(&uf->app_reps, prev_app_term);
-//      value_t f_value = vtbl_mk_function(values, tau, mappings.size, mappings.data, vtbl_mk_unknown(values));
-//      if (prev_app_f < 0) {
-//        // Arithmetic stuffs
-//        switch (prev_app_f) {
-//        case APP_REP_IDIV_ID:
-//          vtbl_set_zero_idiv(values, f_value);
-//          break;
-//        case APP_REP_RDIV_ID:
-//          vtbl_set_zero_rdiv(values, f_value);
-//          break;
-//        case APP_REP_MOD_ID:
-//          vtbl_set_zero_mod(values, f_value);
-//          break;
-//        }
-//      } else {
-//        // Regular UF function
-//        model_map_term(model, prev_app_f, f_value);
-//      }
-//      ivector_reset(&mappings);
-//    }
-//
-//    // Next concrete mapping f : (x1, x2, ..., xn) -> v
-//    // a) Get the v value
-//    mcsat_value_t* v_mcsat = (mcsat_value_t*) trail_get_value(trail, app_var);
-//    assert(v_mcsat->type != VALUE_NONE);
-//    value_t v = mcsat_value_to_value(v_mcsat, types, app_type, values);
-//    // b) Get the argument values
-//    uint32_t arg_i;
-//    uint32_t arg_start = app_reps_get_uf_start(uf->ctx->terms, app_term);
-//    uint32_t arg_end = app_f < 0 ? app_comp->arity - 1 : app_comp->arity;
-//    ivector_reset(&arguments);
-//    for (arg_i = arg_start; arg_i < arg_end; ++ arg_i) {
-//      term_t arg_term = app_comp->arg[arg_i];
-//      type_t arg_type = term_type(terms, arg_term);
-//      variable_t arg_var = variable_db_get_variable(var_db, arg_term);
-//      v_mcsat = (mcsat_value_t*) trail_get_value(trail, arg_var);
-//      assert(v_mcsat->type != VALUE_NONE);
-//      value_t arg_v = mcsat_value_to_value(v_mcsat, types, arg_type, values);
-//      ivector_push(&arguments, arg_v);
-//    }
-//    // c) Construct the concrete mapping, and save in the list for f
-//    value_t map_value = vtbl_mk_map(values, arguments.size, arguments.data, v);
-//    ivector_push(&mappings, map_value);
-//
-//    // Remember the previous one
-//    prev_app_f = app_f;
-//    prev_app_term = app_term;
-//  }
-//
-//  if (app_reps.size > 0 && mappings.size > 0) {
-//    // Construct the last function
-//    type_t tau = app_reps_get_uf_type(&uf->app_reps, app_term);
-//    value_t f_value = vtbl_mk_function(values, tau, mappings.size, mappings.data, vtbl_mk_unknown(values));
-//    if (app_f < 0) {
-//      // Arithmetic stuffs
-//      switch (app_f) {
-//      case APP_REP_IDIV_ID:
-//        vtbl_set_zero_idiv(values, f_value);
-//        break;
-//      case APP_REP_RDIV_ID:
-//        vtbl_set_zero_rdiv(values, f_value);
-//        break;
-//      case APP_REP_MOD_ID:
-//        vtbl_set_zero_mod(values, f_value);
-//        break;
-//      }
-//    } else {
-//      // Regular UF function
-//      model_map_term(model, app_f, f_value);
-//    }
-//  }
-//
-//  // Remove temps
-//  delete_ivector(&arguments);
-//  delete_ivector(&mappings);
-//  delete_ivector(&app_reps);
-=======
 // Compare two terms by function application: group same functions together
 static
 bool uf_plugin_build_model_compare(void *data, term_t t1, term_t t2) {
@@ -930,7 +767,6 @@
   delete_ivector(&arguments);
   delete_ivector(&mappings);
   delete_ivector(&app_terms);
->>>>>>> 94ee6bce
 }
 
 plugin_t* uf_plugin_allocator(void) {
