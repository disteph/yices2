/*
 * This file is part of the Yices SMT Solver.
 * Copyright (C) 2017 SRI International.
 *
 * Yices is free software: you can redistribute it and/or modify
 * it under the terms of the GNU General Public License as published by
 * the Free Software Foundation, either version 3 of the License, or
 * (at your option) any later version.
 *
 * Yices is distributed in the hope that it will be useful,
 * but WITHOUT ANY WARRANTY; without even the implied warranty of
 * MERCHANTABILITY or FITNESS FOR A PARTICULAR PURPOSE.  See the
 * GNU General Public License for more details.
 *
 * You should have received a copy of the GNU General Public License
 * along with Yices.  If not, see <http://www.gnu.org/licenses/>.
 */
 
#include "mcsat/value.h"

#include <assert.h>

#include "utils/memalloc.h"
#include "utils/hash_functions.h"

const mcsat_value_t mcsat_value_none = { VALUE_NONE, { true } };
const mcsat_value_t mcsat_value_true = { VALUE_BOOLEAN, { true } };
const mcsat_value_t mcsat_value_false = { VALUE_BOOLEAN, { false } };

void mcsat_value_construct_default(mcsat_value_t* value) {
  value->type = VALUE_NONE;
}

void mcsat_value_construct_bool(mcsat_value_t* value, bool b) {
  value->type = VALUE_BOOLEAN;
  value->b = b;
}

void mcsat_value_construct_rational(mcsat_value_t* value, const rational_t* q) {
  value->type = VALUE_RATIONAL;
  q_init(&value->q);
  q_set(&value->q, q);
}

void mcsat_value_construct_lp_value(mcsat_value_t* value, const lp_value_t* lp_value) {
  value->type = VALUE_LIBPOLY;
  lp_value_construct_copy(&value->lp_value, lp_value);
}

<<<<<<< HEAD
void mcsat_value_construct_lp_value_direct(mcsat_value_t *value, lp_value_type_t type, void* data) {
  value->type = VALUE_LIBPOLY;
  lp_value_construct(&value->lp_value, type, data);
=======
void mcsat_value_construct_bv_value(mcsat_value_t* value, const bvconstant_t* bvvalue) {
  value->type = VALUE_BV;
  init_bvconstant(&value->bv_value);
  if (bvvalue != NULL) {
    bvconstant_copy(&value->bv_value, bvvalue->bitsize, bvvalue->data);
  }
>>>>>>> 0ad9432f
}

void mcsat_value_construct_copy(mcsat_value_t* value, const mcsat_value_t* from) {
  value->type = from->type;
  switch (value->type) {
  case VALUE_NONE:
    break;
  case VALUE_BOOLEAN:
    value->b = from->b;
    break;
  case VALUE_RATIONAL:
    q_init(&value->q);
    q_set(&value->q, &from->q);
    break;
  case VALUE_LIBPOLY:
    lp_value_construct_copy(&value->lp_value, &from->lp_value);
    break;
  case VALUE_BV:
    init_bvconstant(&value->bv_value);
    bvconstant_copy(&value->bv_value, from->bv_value.bitsize, from->bv_value.data);
    break;
  default:
    assert(false);
  }
}

/** Construct a MCSAT value from a constant term */
void mcsat_value_construct_from_constant_term(mcsat_value_t* t_value, term_table_t* terms, term_t t) {
  term_kind_t t_kind = term_kind(terms, t);
  switch (t_kind) {
  case BV_CONSTANT: {
    bvconst_term_t* t_desc = bvconst_term_desc(terms, t);
    bvconstant_t t_bvconst;
    init_bvconstant(&t_bvconst);
    bvconstant_set_bitsize(&t_bvconst, t_desc->bitsize);
    bvconstant_copy(&t_bvconst, t_desc->bitsize, t_desc->data);
    mcsat_value_construct_bv_value(t_value, &t_bvconst);
    delete_bvconstant(&t_bvconst);
    break;
  }
  case BV64_CONSTANT: {
    // Propagate constant value (it's first time we see it, so should be safe
    bvconst64_term_t* t_desc = bvconst64_term_desc(terms, t);
    bvconstant_t t_bvconst;
    init_bvconstant(&t_bvconst);
    bvconstant_set_bitsize(&t_bvconst, t_desc->bitsize);
    bvconstant_copy64(&t_bvconst, t_desc->bitsize, t_desc->value);
    mcsat_value_construct_bv_value(t_value, &t_bvconst);
    delete_bvconstant(&t_bvconst);
    break;
  }
  case CONSTANT_TERM: {
    assert(t == true_term || t == false_term);
    mcsat_value_construct_bool(t_value, t == true_term);
    break;
  }
  case ARITH_CONSTANT: {
    lp_rational_t rat_value;
    lp_rational_construct(&rat_value);
    q_get_mpq(rational_term_desc(terms, t), &rat_value);
    lp_value_t lp_value;
    lp_value_construct(&lp_value, LP_VALUE_RATIONAL, &rat_value);
    mcsat_value_construct_lp_value(t_value, &lp_value);
    lp_value_destruct(&lp_value);
    lp_rational_destruct(&rat_value);
    break;
  }
  default:
    assert(false);
  }
}


mcsat_value_t* mcsat_value_new_default() {
  mcsat_value_t* result = (mcsat_value_t*) safe_malloc(sizeof(mcsat_value_t));
  mcsat_value_construct_default(result);
  return result;
}

mcsat_value_t* mcsat_value_new_bool(bool b) {
  mcsat_value_t* result = (mcsat_value_t*) safe_malloc(sizeof(mcsat_value_t));
  mcsat_value_construct_bool(result, b);
  return result;
}

mcsat_value_t* mcsat_value_new_rational(const rational_t *q) {
  mcsat_value_t* result = (mcsat_value_t*) safe_malloc(sizeof(mcsat_value_t));
  mcsat_value_construct_rational(result, q);
  return result;
}

mcsat_value_t* mcsat_value_new_lp_value(const lp_value_t *lp_value) {
  mcsat_value_t* result = (mcsat_value_t*) safe_malloc(sizeof(mcsat_value_t));
  mcsat_value_construct_lp_value(result, lp_value);
  return result;
}

mcsat_value_t* mcsat_value_new_bv_value(const bvconstant_t *bv_value) {
  mcsat_value_t* result = (mcsat_value_t*) safe_malloc(sizeof(mcsat_value_t));
  mcsat_value_construct_bv_value(result, bv_value);
  return result;
}

mcsat_value_t* mcsat_value_new_copy(const mcsat_value_t *from) {
  mcsat_value_t* result = (mcsat_value_t*) safe_malloc(sizeof(mcsat_value_t));
  mcsat_value_construct_copy(result, from);
  return result;
}

void mcsat_value_destruct(mcsat_value_t* value) {
  switch (value->type) {
  case VALUE_NONE:
    break;
  case VALUE_BOOLEAN:
    break;
  case VALUE_RATIONAL:
    q_clear(&value->q);
    break;
  case VALUE_LIBPOLY:
    lp_value_destruct(&value->lp_value);
    break;
  case VALUE_BV:
    delete_bvconstant(&value->bv_value);
    break;
  default:
    assert(false);
  }
}

void mcsat_value_delete(mcsat_value_t* value) {
  mcsat_value_destruct(value);
  safe_free(value);
}

void mcsat_value_assign(mcsat_value_t* value, const mcsat_value_t* from) {
  if (value != from) {
    mcsat_value_destruct(value);
    mcsat_value_construct_copy(value, from);
  }
}

void mcsat_value_print(const mcsat_value_t* value, FILE* out) {
  switch (value->type) {
  case VALUE_NONE:
    fprintf(out, "<NONE>");
    break;
  case VALUE_BOOLEAN:
    if (value->b) {
      fprintf(out, "true");
    } else {
      fprintf(out, "false");
    }
    break;
  case VALUE_RATIONAL:
    q_print(out, (rational_t*) &value->q);
    break;
  case VALUE_LIBPOLY:
    lp_value_print(&value->lp_value, out);
    break;
  case VALUE_BV:
    bvconst_print(out, value->bv_value.data, value->bv_value.bitsize);
    break;
  default:
    assert(false);
  }
}

bool mcsat_value_eq(const mcsat_value_t* v1, const mcsat_value_t* v2) {
  assert(v1->type == v2->type);
  if (v1 == v2) {
    return true;
  }
  switch (v1->type) {
  case VALUE_BOOLEAN:
    return v1->b == v2->b;
  case VALUE_RATIONAL:
    if (v2->type == VALUE_RATIONAL) {
      return q_cmp(&v1->q, &v2->q) == 0;
    } else {
      assert(v2->type == VALUE_LIBPOLY);
      mpq_t v1_mpq;
      mpq_init(v1_mpq);
      q_get_mpq((rational_t*)&v1->q, v1_mpq);
      lp_value_t v1_lp;
      lp_value_construct_none(&v1_lp);
      lp_value_assign_raw(&v1_lp, LP_VALUE_RATIONAL, &v1_mpq);
      int cmp = lp_value_cmp(&v1_lp, &v2->lp_value);
      lp_value_destruct(&v1_lp);
      mpq_clear(v1_mpq);
      return cmp == 0;
    }
  case VALUE_LIBPOLY:
    if (v2->type == VALUE_LIBPOLY) {
      return lp_value_cmp(&v1->lp_value, &v2->lp_value) == 0;
    } else {
      assert(v1->type == VALUE_RATIONAL);
      mpq_t v2_mpq;
      mpq_init(v2_mpq);
      q_get_mpq((rational_t*)&v2->q, v2_mpq);
      lp_value_t v2_lp;
      lp_value_construct_none(&v2_lp);
      lp_value_assign_raw(&v2_lp, LP_VALUE_RATIONAL, &v2_mpq);
      int cmp = lp_value_cmp(&v1->lp_value, &v2_lp);
      lp_value_destruct(&v2_lp);
      mpq_clear(v2_mpq);
      return cmp == 0;
    }
  case VALUE_BV: {
    assert(v1->bv_value.bitsize == v2->bv_value.bitsize);
    return bvconst_eq(v1->bv_value.data, v2->bv_value.data, v1->bv_value.width);
  }
  default:
    assert(false);
    return false;
  }
}

uint32_t mcsat_value_hash(const mcsat_value_t* v) {
  switch (v->type) {
  case VALUE_BOOLEAN:
    return v->b;
  case VALUE_RATIONAL:
  {
    mpq_t v_mpq;
    mpq_init(v_mpq);
    q_get_mpq((rational_t*)&v->q, v_mpq);
    lp_value_t v_lp;
    lp_value_construct_none(&v_lp);
    lp_value_assign_raw(&v_lp, LP_VALUE_RATIONAL, &v_mpq);
    uint32_t hash = lp_value_hash(&v_lp);
    lp_value_destruct(&v_lp);
    mpq_clear(v_mpq);
    return hash;
  }
  case VALUE_LIBPOLY:
    return lp_value_hash(&v->lp_value);
  case VALUE_BV: {
    bvconst_normalize(v->bv_value.data, v->bv_value.bitsize);
    return bvconst_hash(v->bv_value.data, v->bv_value.bitsize);
  }
  default:
    assert(false);
    return 0;
  }
}

term_t mcsat_value_to_term(const mcsat_value_t *mcsat_value, term_manager_t* tm) {
  switch (mcsat_value->type) {
  case VALUE_BOOLEAN:
    if (mcsat_value->b) {
      return true_term;
    } else {
      return false_term;
    }
  case VALUE_BV: {
    const bvconstant_t* bv = &mcsat_value->bv_value;
    return mk_bv_constant(tm, (bvconstant_t*) bv);
  }
  default:
    assert(false);
  }
  return NULL_TERM;
}

value_t mcsat_value_to_value(const mcsat_value_t* mcsat_value, type_table_t *types, type_t type, value_table_t* vtbl) {
  value_t value = null_value;
  switch (mcsat_value->type) {
  case VALUE_BOOLEAN:
    value = vtbl_mk_bool(vtbl, mcsat_value->b);
    break;
  case VALUE_RATIONAL:
    if (type_kind(types, type) == UNINTERPRETED_TYPE) {
      int32_t id;
      bool ok = q_get32((rational_t *)&mcsat_value->q, &id);
      (void) ok; // unused in release build
      assert(ok);
      value = vtbl_mk_const(vtbl, type, id, NULL);
    } else {
      value = vtbl_mk_rational(vtbl, (rational_t *) &mcsat_value->q);
    }
    break;
  case VALUE_LIBPOLY:
    if (lp_value_is_rational(&mcsat_value->lp_value)) {
      lp_rational_t lp_q;
      lp_rational_construct(&lp_q);
      lp_value_get_rational(&mcsat_value->lp_value, &lp_q);
      rational_t q;
      q_init(&q);
      q_set_mpq(&q, &lp_q);
      value = vtbl_mk_rational(vtbl, &q);
      q_clear(&q);
      lp_rational_destruct(&lp_q);
    } else {
      value = vtbl_mk_algebraic(vtbl, (void*) &mcsat_value->lp_value.value.a);
    }
    break;
  case VALUE_BV:
    value = vtbl_mk_bv_from_bv(vtbl, mcsat_value->bv_value.bitsize, mcsat_value->bv_value.data);
    break;
  default:
    assert(false);
  }
  return value;
}

void mcsat_value_construct_from_value(mcsat_value_t* mcsat_value, value_table_t* vtbl, value_t v) {
  value_kind_t v_kind = object_kind(vtbl, v);
  switch (v_kind) {
  case BOOLEAN_VALUE:
    mcsat_value_construct_bool(mcsat_value, is_true(vtbl, v));
    break;
  case RATIONAL_VALUE:
    mcsat_value_construct_rational(mcsat_value, vtbl_rational(vtbl, v));
    break;
  case ALGEBRAIC_VALUE: {
    lp_algebraic_number_t* a = vtbl_algebraic_number(vtbl, v);
    mcsat_value_construct_lp_value_direct(mcsat_value, LP_VALUE_ALGEBRAIC, a);;
    break;
  }
  default:
    assert(false);
  }
}

bool mcsat_value_is_zero(const mcsat_value_t* value) {
  switch (value->type) {
  case VALUE_RATIONAL:
    return q_is_zero(&value->q);
  case VALUE_LIBPOLY: {
    lp_rational_t zero;
    lp_rational_construct(&zero);
    int cmp = lp_value_cmp_rational(&value->lp_value, &zero);
    lp_rational_destruct(&zero);
    return cmp == 0;
  }
  default:
    return false;
  }
}

bool mcsat_value_is_true(const mcsat_value_t* value) {
  return value->type == VALUE_BOOLEAN && value->b;
}

bool mcsat_value_is_false(const mcsat_value_t* value) {
  return value->type == VALUE_BOOLEAN && !value->b;
}<|MERGE_RESOLUTION|>--- conflicted
+++ resolved
@@ -15,7 +15,7 @@
  * You should have received a copy of the GNU General Public License
  * along with Yices.  If not, see <http://www.gnu.org/licenses/>.
  */
- 
+
 #include "mcsat/value.h"
 
 #include <assert.h>
@@ -47,18 +47,17 @@
   lp_value_construct_copy(&value->lp_value, lp_value);
 }
 
-<<<<<<< HEAD
 void mcsat_value_construct_lp_value_direct(mcsat_value_t *value, lp_value_type_t type, void* data) {
   value->type = VALUE_LIBPOLY;
   lp_value_construct(&value->lp_value, type, data);
-=======
+}
+
 void mcsat_value_construct_bv_value(mcsat_value_t* value, const bvconstant_t* bvvalue) {
   value->type = VALUE_BV;
   init_bvconstant(&value->bv_value);
   if (bvvalue != NULL) {
     bvconstant_copy(&value->bv_value, bvvalue->bitsize, bvvalue->data);
   }
->>>>>>> 0ad9432f
 }
 
 void mcsat_value_construct_copy(mcsat_value_t* value, const mcsat_value_t* from) {
