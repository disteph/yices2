--- conflicted
+++ resolved
@@ -900,23 +900,17 @@
   case BV_POLY: {
     bvpoly_t* t_poly = bvpoly_term_desc(terms, t);
     for (uint32_t i = 0; i < t_poly->nterms; ++ i) {
-<<<<<<< HEAD
-      if (t_poly->mono[i].var == const_idx) continue;
-      uint32_t recurs = bv_evaluator_not_free_up_to(csttrail, t_poly->mono[i].var);
+      term_t t_i = t_poly->mono[i].var;
+      if (t_i == const_idx) continue;
+      assert(is_pos_term(t_i));
+      uint32_t recurs = bv_evaluator_not_free_up_to(csttrail, t_i);
       if (csttrail->optim == 2) {
         uint32_t shift = (uint32_t) bvconst_ctz(t_poly->mono[i].coeff, t_poly->width);
         if (shift > 0) recurs = (recurs+shift < w) ? (recurs+shift) : w;
       }
-=======
-      term_t t_i = t_poly->mono[i].var;
-      if (t_i == const_idx) continue;
-      assert(is_pos_term(t_i));
-      uint32_t recurs = bv_evaluator_not_free_up_to(csttrail, t_i);
->>>>>>> 5e8f1ce9
       if (recurs < result)
         result = (csttrail->optim == 2) ? recurs : 0;
-      if (
-          visited != NULL &&
+      if (visited != NULL &&
           result == 0) break;
       if (visited == NULL){
         bot = min(bot,get_bot(csttrail, t_i));
@@ -929,23 +923,17 @@
   case BV64_POLY: {
     bvpoly64_t* t_poly = bvpoly64_term_desc(terms, t);
     for (uint32_t i = 0; i < t_poly->nterms; ++ i) {
-<<<<<<< HEAD
-      if (t_poly->mono[i].var == const_idx) continue;
-      uint32_t recurs = bv_evaluator_not_free_up_to(csttrail, t_poly->mono[i].var);
+      term_t t_i = t_poly->mono[i].var;
+      if (t_i == const_idx) continue;
+      assert(is_pos_term(t_i));
+      uint32_t recurs = bv_evaluator_not_free_up_to(csttrail, t_i);
       if (csttrail->optim == 2) {
         uint32_t shift = ctz64(t_poly->mono[i].coeff);
         if (shift > 0) recurs = (recurs+shift < w) ? (recurs+shift) : w;
       }
-=======
-      term_t t_i = t_poly->mono[i].var;
-      if (t_i == const_idx) continue;
-      assert(is_pos_term(t_i));
-      uint32_t recurs = bv_evaluator_not_free_up_to(csttrail, t_i);
->>>>>>> 5e8f1ce9
       if (recurs < result)
         result = (csttrail->optim == 2) ? recurs : 0;
-      if (
-          visited != NULL &&
+      if (visited != NULL &&
           result == 0) break;
       if (visited == NULL){
         bot = min(bot,get_bot(csttrail, t_i));
