--- conflicted
+++ resolved
@@ -866,11 +866,7 @@
 
   default: {
     assert(false);
-<<<<<<< HEAD
-    return NULL_TERM;
-=======
     return NULL_TERM; // Just to prevent compiler complaining
->>>>>>> cbe478b0
   }
   }
 }