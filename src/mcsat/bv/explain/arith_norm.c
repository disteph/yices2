--- conflicted
+++ resolved
@@ -457,14 +457,9 @@
   assert(t != NULL_TERM);
   bv_csttrail_t* csttrail = &norm->csttrail;
   plugin_context_t* ctx = csttrail->ctx;
-<<<<<<< HEAD
-  term_t v   = (bv_evaluator_is_evaluable(&norm->csttrail, t)) ? 0 : conflict_var;
-  uint32_t i = norm_hash(t, v, bits) % norm->norm_cache_size;
-=======
   bool is_eval = (bv_evaluator_not_free_up_to(&norm->csttrail, t) >= bits);
   term_t v     = is_eval ? 0 : conflict_var;
-  uint32_t i   = norm_hash(t, conflict_var, bits) % norm->norm_cache_size;
->>>>>>> 6e9ab01a
+  uint32_t i   = norm_hash(t, v, bits) % norm->norm_cache_size;
   arith_norm_entry_t* e = &norm->norm_cache[i];
   if (e->term == t
       && e->conflict_variable == v
