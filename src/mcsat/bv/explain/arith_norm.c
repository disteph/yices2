/*
 * The Yices SMT Solver. Copyright 2015 SRI International.
 *
 * This program may only be used subject to the noncommercial end user
 * license agreement which is downloadable along with this program.
 */

#include "mcsat/tracing.h"
#include "terms/bvarith_buffer_terms.h"
#include "terms/bvarith64_buffer_terms.h"
#include "terms/bv_constants.h"
#include "terms/bv64_constants.h"

#include "mcsat/bv/bv_utils.h"
#include "arith_norm.h"


// var_cache hash map has dynamically allocated values
// So before resetting or deleting it, one must free the memory of the stored values
// which the following function does

void arith_norm_freeval(arith_norm_t* norm) {
  for (pmap_rec_t* current = pmap_first_record(&norm->var_cache);
       current != NULL;
       current = pmap_next_record(&norm->var_cache, current)) {
    safe_free((arith_analyse_t*) current->val);
  }
}

void print_analyse(plugin_context_t* ctx, arith_analyse_t*  analysis){
  FILE* out = ctx_trace_out(ctx);
  fprintf(out, "analyse produces suffix = %d, length = %d, base = ", analysis->suffix, analysis->length);
  if (analysis->base != NULL_TERM){
    ctx_trace_term(ctx, analysis->base);
    fprintf(out, "starting at start = %d,", analysis->start);
  }
  else 
    fprintf(out, "NO_BASE,");
  fprintf(out, " with evaluable = ");    
  ctx_trace_term(ctx, analysis->eval);
  fprintf(out, "and var = ");    
  ctx_trace_term(ctx, analysis->var);
}

// The following two functions are mutually recursive

arith_analyse_t* arith_analyse(arith_norm_t* norm, term_t t, uint32_t w){

  plugin_context_t* ctx = norm->csttrail.ctx;
  term_manager_t* tm    = ctx->tm;
  term_table_t* terms   = ctx->terms;

  if (ctx_trace_enabled(ctx, "mcsat::bv::arith::scan")) {
    FILE* out = ctx_trace_out(ctx);
    fprintf(out, "Starting analyse on the lower %d bits of ",w);
    ctx_trace_term(ctx, t);
  }

  assert(is_bitvector_term(terms, t));
  assert(w <= term_bitsize(terms, t));

  pmap_rec_t* entry = pmap_find(&norm->var_cache, t, w);

  if (entry != NULL) {
    arith_analyse_t* result = (arith_analyse_t*) entry->val;
    assert(result != NULL);
    assert(result != DEFAULT_PTR);
    if (ctx_trace_enabled(ctx, "mcsat::bv::arith::scan")) {
      FILE* out = ctx_trace_out(ctx);
      fprintf(out, "Found it in memoisation table!\n");
      print_analyse(ctx, result);
    }
    return result;
  }

  arith_analyse_t* result = safe_malloc(sizeof(arith_analyse_t));
  result->suffix  = 0;
  result->length  = 0;
  result->start   = 0;
  result->base    = NULL_TERM;
  result->eval    = NULL_TERM;
  result->var     = NULL_TERM;
  result->norm    = NULL_TERM;
  result->intros  = false;
  result->nobueno = false;

  switch (term_kind(terms, t)) {
  case BV_POLY:
  case BV64_POLY:
    assert(false);
  case BV_ARRAY: {  // Concatenated boolean terms
    composite_term_t* concat_desc = bvarray_term_desc(terms, t);
    term_t ebits[w]; // Where we build result->eval

    // First, we eliminate BIT_TERM-over-BV_ARRAYs:
    for (uint32_t i = 0; i < w; i++)
      ebits[i] = bv_bitterm(terms, concat_desc->arg[i]);
    
    // Hand-made hash map (we want it light, non-redimensionable,
    // and we can do so because we know the max size is w).
    // In each cell i, there are 4 integers:
    // preproc[0][i] is the key, which is a term_t, let's call it k
    // preproc[1][i] is the maximum i such that k[i] is a bit of this bv_array, let's call it top; then:
    // preproc[1][i] is the term_t arith_normalise_upto(k,top+1) (normalised version of k over the lowest top+1 bits), let's call it norm
    // preproc[2][i] is the value returned by bv_evaluator_not_free_up_to(norm), let's call it maxeval
    // preproc[3][i] is the term_t arith_normalise_upto(norm,maxeval), if maxeval is not 0
    term_t preproc[4][w];
    // We initialise the hashmap
    fix_htbl_init(preproc[0], w);
      
    // Now we range over the bits of the t bv_array of the form base[index], and we fill-in preproc[0][*] and preproc[1][*]
    for (uint32_t i = 0; i < w; i++) {
      term_t t_i = ebits[i];        // The Boolean term that constitutes bit i of t
      if (term_kind(terms, t_i) == BIT_TERM) { // Is it of the form base[index] ?
        uint32_t index = bit_term_index(terms, t_i);  // Get selected bit
        term_t base    = bit_term_arg(terms, t_i);    // Get the base
        assert(term_kind(terms, base) != BV_ARRAY);
        uint32_t key_index = fix_htbl_index(preproc[0],w,base);
        if (preproc[0][key_index] == NULL_TERM
            || preproc[1][key_index] < index)
          preproc[1][key_index] = index;
        if (preproc[0][key_index] == NULL_TERM)
          preproc[0][key_index] = base;
      }
    }

    // Now we fill-in preproc[1][*], preproc[2][*], preproc[3][*]
    for (uint32_t i = 0; i < w; i++) {
      if (preproc[0][i] != NULL_TERM) {
        uint32_t size = preproc[1][i] + 1;
        preproc[1][i] = arith_normalise_upto(norm, preproc[0][i], size);
        preproc[2][i] = bv_evaluator_not_free_up_to(&norm->csttrail, preproc[1][i]);
        if (preproc[2][i] > size)
          preproc[2][i] = size;
        if (preproc[2][i] > 0) {
          preproc[3][i] = (preproc[2][i] == size) ?
            preproc[1][i] :
            arith_normalise_upto(norm, preproc[1][i], preproc[2][i]);
        }
      }
    }

    if (ctx_trace_enabled(ctx, "mcsat::bv::arith::scan")) {
      FILE* out = ctx_trace_out(ctx);
      fprintf(out, "Back to analyse function:\n");
    }

    term_t cbits[w]; // Where we build the central section, if the term is bad
    uint32_t shortlength  = 0;         // Number of bits of the central section of t, excluding sign-extension bits
    term_t signbit        = NULL_TERM; // The sign bit of the central section of t
    term_t lastbase       = NULL_TERM; // The base from the previous cell
    bool is_negated       = false; // whether the first bit of the central section is negated
    
    // We inspect each bit of the bv_array
    for (uint32_t i = 0; i < w; i++) {

      term_t t_i = ebits[i]; // The Boolean term that constitutes that bit

      if (ctx_trace_enabled(ctx, "mcsat::bv::arith::scan")) {
        FILE* out = ctx_trace_out(ctx);
        fprintf(out, "bit %d is ",i);
        term_print_to_file(out, terms, t_i);
        fprintf(out, " with current values suffix = %d, length = %d, shortlength = %d\n",result->suffix,result->length, shortlength);
      }

      // Then we normalise the bit t_i
      if (term_kind(terms, t_i) == BIT_TERM) {
        uint32_t index = bit_term_index(terms, t_i); // Get selected bit
        term_t base    = bit_term_arg(terms, t_i);   // Get the base
        assert(term_kind(terms, base) != BV_ARRAY);
        bool isneg     = is_neg_term(t_i);
        uint32_t key_index = fix_htbl_index(preproc[0],w,base);
        base = (index < preproc[2][key_index]) ?
          preproc[3][key_index] :
          preproc[1][key_index] ;
        t_i = bv_bitterm(terms, mk_bitextract(tm, base, index));
        if (isneg) t_i = not_term(terms, t_i); // Same polarity as the original t_i
      } else {
        t_i = arith_normalise_upto(norm, t_i, 1);
      }

      ebits[i] = t_i; // and we record it in ebits
      bool evaluable = bv_evaluator_is_evaluable(&norm->csttrail, t_i); // Whether this bit can be evaluated

      if (ctx_trace_enabled(ctx, "mcsat::bv::arith::scan")) {
        FILE* out = ctx_trace_out(ctx);
        fprintf(out, "bit %d is simplified (and is %s) to ", i, evaluable ? "evaluable" : "non-evaluable");
        ctx_trace_term(ctx, t_i);
      }

      // Now we handle the fields suffix, length, base, start, etc of result
      if (evaluable) { // So we look at whether that bit can be evaluated
        lastbase = NULL_TERM;     // No base here
        signbit  = NULL_TERM;
        if (result->length == 0)  // If still in suffix
          result->suffix ++;      // We increase suffix
      } else {

        bool isneg = is_neg_term(t_i); // Whether the boolean term is negated
        if (result->length == 0) // This is the first unevaluable bit
          is_negated = isneg;    // It defines the polarity of the central section

        if (term_kind(terms, t_i) != BIT_TERM // not a bit-select
            || is_negated != isneg ) {        // or not the right polarity
          result->base = NULL_TERM; // Makes the whole term BAD (if not evaluable)
        } else {
          uint32_t index = bit_term_index(terms, t_i); // Get selected bit
          term_t base    = bit_term_arg(terms, t_i);   // Get the base
          assert(term_kind(terms, base) != BV_ARRAY);
          if (result->length == 0) { // This is the first unevaluable bit
            lastbase  = base;
            result->base  = base;
            result->start = index;
            if (ctx_trace_enabled(ctx, "mcsat::bv::arith::scan")) {
              FILE* out = ctx_trace_out(ctx);
              fprintf(out, "result->start set to %d with result->base being ", result->start);
              ctx_trace_term(ctx, result->base);
              fprintf(out, "and t_i being ");
              ctx_trace_term(ctx, t_i);
            }
          }
          // Now we look at whether this bit, necessarily from the central section, is good
          if (base != lastbase                                   // Not the right base
              || (index - result->start) != (i - result->suffix) ) { // Not the right index
            result->base = NULL_TERM;    // in both cases, the term is BAD
          }
        }
        result->length = i - result->suffix +1;
        if (signbit != t_i) {
          shortlength = result->length;
          signbit = t_i;
        }
        assert(result->length > 0);
      }
      
      if (result->length != 0) // The central bits are recorded, flipping polarity so that the first bit in there is positive
        cbits[i] = is_negated ? not_term(terms, t_i) : t_i;
    }

    if (ctx_trace_enabled(ctx, "mcsat::bv::arith::scan")) {
      FILE* out = ctx_trace_out(ctx);
      fprintf(out, "Scanning bits led to suffix = %d, length = %d, shortlength = %d, and base%s is ",result->suffix,result->length, shortlength,(is_negated)?" (which is negated)":"");
      if (result->base != NULL_TERM)
        ctx_trace_term(ctx, result->base);
      else
        fprintf(out, "No base\n");
    }

    // Now we look at the central section between suffix and suffix+shortlength,
    // and try to build result->base and result->start

    if (shortlength > 0) { // if the central section exists
      if (result->base == NULL_TERM) { // ...but the term is bad
        result->base = mk_bvarray(tm, shortlength, &cbits[result->suffix]); // build the central section anyways
        result->start = 0;
        result->nobueno = true;
        if (ctx_trace_enabled(ctx, "mcsat::bv::arith::scan")) {
          FILE* out = ctx_trace_out(ctx);
          fprintf(out, "Not a good term, creating base\n");
          ctx_trace_term(ctx, result->base);
        }
      }
    }

    if (is_negated) { // The central cbits have flipped polarity
      assert(shortlength > 0);
      assert(result->base != NULL_TERM);
      // Now let's make sure we do arithmetic on the right bitwidth
      result->base   = term_extract(tm, result->base, 0, result->start + shortlength);
      // ...and replace the bitwise negation by arithmetic operation
      result->base   = arith_negate(tm, arith_add_one(tm, result->base));
      result->intros = true;
      if (ctx_trace_enabled(ctx, "mcsat::bv::arith::scan")) {
        FILE* out = ctx_trace_out(ctx);
        fprintf(out, "First bit negated, changing base to\n");
        ctx_trace_term(ctx, result->base);
      }
    }
    
    if (shortlength != result->length) {
      // This is a sign-extension,
      // base to return is (0extend(base+half(shortlength)) - 0extend(half(shortlength)))
      term_t tmp1 = arith_upextension(tm,
                                         arith_add_half(tm, result->base),
                                         false_term,
                                         result->length);
      term_t tmp2 = arith_upextension(tm,
                                         arith_add_half(tm, arith_zero(tm, shortlength)),
                                         false_term,
                                         result->length);
      result->base   = arith_sub(tm, tmp1, tmp2);
      result->intros = true;
      if (ctx_trace_enabled(ctx, "mcsat::bv::arith::scan")) {
        FILE* out = ctx_trace_out(ctx);
        fprintf(out, "Sign extension, changing base to\n");
        ctx_trace_term(ctx, result->base);
      }
    }

    if (ctx_trace_enabled(ctx, "mcsat::bv::arith::scan")) {
      FILE* out = ctx_trace_out(ctx);
      fprintf(out, "Final result: suffix = %d, length = %d, shortlength = %d, and base is ",result->suffix,result->length, shortlength);
      if (result->base != NULL_TERM)
        ctx_trace_term(ctx, result->base);
      else
        fprintf(out, "No base\n");
    }

    // Now we can construct result->norm, result->eval and result->var
    // We first finish the normalisation of the central bits:
    for (uint32_t i = 0; i < result->length; i++)
      ebits[i + result->suffix] = bv_bitterm(terms, mk_bitextract(tm, result->base, i + result->start));
    result->norm = mk_bvarray(tm, w, ebits);
    
    // We distribute each bit recorded in ebits to either ebits (for result->eval) or cbits (for result->var)
    for (uint32_t i = 0; i < w; i++)
      if (i < result->suffix || i >= result->suffix + result->length)
        cbits[i] = false_term; // prefix and suffix are 0...0 for result->var
      else { // central section
        cbits[i] = ebits[i];
        ebits[i] = false_term;
      }
    result->eval = mk_bvarray(tm, w, ebits);
    result->var  = mk_bvarray(tm, w, cbits);
    break;
  }

  default: { // Term t is now not a bv_array, nor a bv_poly nor a bv64_poly
    // There is no recursive normalization to perform
    term_t tmp  = term_extract(tm, t, 0, w);
    term_t zero = arith_zero(tm, w);
    if (bv_evaluator_is_evaluable(&norm->csttrail, t)) {
      result->eval = tmp;
      result->var  = zero;
      result->norm   = tmp;
      result->suffix = w;
      result->length = 0;
      result->start  = 0;
      result->base = NULL_TERM;
      if (ctx_trace_enabled(ctx, "mcsat::bv::arith::scan")) {
        FILE* out = ctx_trace_out(ctx);
        fprintf(out, "Term is not a BV_POLY/BV64_POLY/BV_ARRAY, we just get evaluable ");
        ctx_trace_term(ctx, tmp);
      }
    } else {
      result->eval   = zero;
      result->var    = tmp;
      result->norm   = tmp;
      result->suffix = 0;
      result->length = w;
      result->start  = 0;
      result->base   = tmp;
      if (ctx_trace_enabled(ctx, "mcsat::bv::arith::scan")) {
        FILE* out = ctx_trace_out(ctx);
        fprintf(out, "Term is not a BV_POLY/BV64_POLY/BV_ARRAY, we just get non-evaluable ");
        ctx_trace_term(ctx, tmp);
      }
    }
  }
  }

  entry = pmap_get(&norm->var_cache, t, w);
  assert(entry->val == NULL || entry->val == DEFAULT_PTR);
  entry->val = (void*) result;
  if (ctx_trace_enabled(ctx, "mcsat::bv::arith::scan"))
    print_analyse(ctx, result);
  return result;  // Note that the result is automatically memoised
  
}


#ifndef NDEBUG

static inline
term_t result_eval(bv_csttrail_t* csttrail, term_t result){

  plugin_context_t* ctx = csttrail->ctx;
  uint32_t ignore_this_int = 0;
  if (ctx_trace_enabled(ctx, "mcsat::bv::arith::scan")) {
    FILE* out = ctx_trace_out(ctx);
    fprintf(out, "input was evaluable, so I'm evaluating.\n");
  }
  bool b =
    (bv_evaluator_evaluate_term(csttrail->eval, result, &ignore_this_int)) != NULL;
  if (ctx_trace_enabled(ctx, "mcsat::bv::arith::scan")) {
    FILE* out = ctx_trace_out(ctx);
    fprintf(out, "yep, got a value.\n");
  }
  (void) ignore_this_int;
  return b;
}

#endif

// Extracting the w lowest bits of t, normalising on the way
static inline
term_t check_and_return(arith_norm_t* norm, term_t t, term_t result){

  bv_csttrail_t* csttrail = &norm->csttrail;
  plugin_context_t* ctx = csttrail->ctx;
  if (ctx_trace_enabled(ctx, "mcsat::bv::arith::scan")) {
    // standard abbreviations
    term_table_t* terms   = ctx->terms;
    FILE* out = ctx_trace_out(ctx);
    fprintf(out, "Normalising (possibly the lowest bits of)\n");
    /* term_print_to_file(out, terms, t); */
    ctx_trace_term(ctx, t);
    fprintf(out, " successfully gave ");
    if (result == t) {
      fprintf(out, "the same term!");
    } else {
      fprintf(out, "the following term of bitwidth %i:\n",bv_term_bitsize(terms, result));
      /* term_print_to_file(out, terms, result); */
      ctx_trace_term(ctx, result);
    }
    fprintf(out, "\n");
  }

<<<<<<< HEAD
  assert( (!bv_evaluator_is_evaluable(csttrail, t))
=======
 assert( (!bv_evaluator_is_evaluable(csttrail, t))
>>>>>>> 450cb22a
          || result_eval(csttrail,result));
  // Maybe the following assert creates a loop. Dangerous.
  /* if (result != t) { */
  /*   assert(arith_normalise_upto(norm, result, bv_term_bitsize(ctx->terms, result)) == result); */
  /* } */
  
  /* bool a = bv_evaluator_is_evaluable(csttrail, t); */
  /* if (a) { */
  /*   bool b = result_eval(csttrail,result); */
  /*   assert(b); */
  /* } else { */
  /*   if (ctx_trace_enabled(ctx, "mcsat::bv::arith::scan")) { */
  /*     // standard abbreviations */
  /*     FILE* out = ctx_trace_out(ctx); */
  /*     fprintf(out, "Not supposed to be evaluable. Not evaluating.\n"); */
  /*   } */
  /* } */
  return result;
}

// Extracting the w lowest bits of t, normalising on the way
term_t arith_normalise_upto(arith_norm_t* norm, term_t u, uint32_t w){

  // standard abbreviations
  bv_csttrail_t* csttrail = &norm->csttrail;
  plugin_context_t* ctx = csttrail->ctx;
  term_t conflict_var   = csttrail->conflict_var_term;
  term_manager_t* tm    = ctx->tm;
  term_table_t* terms   = ctx->terms;
  term_t t = bv_bitterm(terms, u);
  uint32_t original_bitsize = bv_term_bitsize(terms, t);
  assert(0 < w);
  assert(w <= original_bitsize);
  
  if (ctx_trace_enabled(ctx, "mcsat::bv::arith::scan")) {
    FILE* out = ctx_trace_out(ctx);
    fprintf(out, "Normalising %d lowest bits of ",w);
    term_print_to_file(out, terms, t);
    fprintf(out, " (bitsize is %d))\n",original_bitsize);
  }

  if (t == conflict_var) {
    if (ctx_trace_enabled(ctx, "mcsat::bv::arith::scan")) {
      FILE* out = ctx_trace_out(ctx);
      fprintf(out, "Conflict variable, so it's already normalised\n");
    }
    term_t result = (is_boolean_term(terms,t)) ? t : term_extract(tm, t, 0, w);
    return check_and_return(norm, u, result);
  }

  uint32_t t_kind = term_kind(terms, t);
  switch (t_kind) { // Simple check for constants
  case CONSTANT_TERM:
  case BV_CONSTANT:
  case BV64_CONSTANT: {
    if (ctx_trace_enabled(ctx, "mcsat::bv::arith::scan")) {
      FILE* out = ctx_trace_out(ctx);
      fprintf(out, "Constant, so it's already normalised\n");
    }
    term_t result = (is_boolean_term(terms,t)) ? t : term_extract(tm, t, 0, w);
    return check_and_return(norm, u, result);
  }
  default: {
  }
  }

  if (ctx_trace_enabled(ctx, "mcsat::bv::arith::scan")) {
    FILE* out = ctx_trace_out(ctx);
    fprintf(out, "Not conflict var nor a constant. Negated Boolean term?\n");
  }

  if (is_neg_term(t)){
    assert(is_boolean_term(terms,t));
    if (ctx_trace_enabled(ctx, "mcsat::bv::arith::scan")) {
      FILE* out = ctx_trace_out(ctx);
      fprintf(out, "Oh, this is a negative Boolean term, let's reduce underneath:\n");
    }
    term_t result = not_term(terms, arith_normalise_upto(norm, not_term(terms,t), 1));
    return check_and_return(norm, u, result);
  }

  if (ctx_trace_enabled(ctx, "mcsat::bv::arith::scan")) {
    FILE* out = ctx_trace_out(ctx);
    fprintf(out, "Not negative Boolean term. Variable on the trail?\n");
  }

  variable_db_t* var_db = ctx->var_db; // standard abbreviations
  variable_t var        = variable_db_get_variable_if_exists(var_db, t); // term as a variable
  
  if (var != variable_null
      && int_hset_member(&norm->csttrail.free_var, var )) { // t is a variable other than y
    if (ctx_trace_enabled(ctx, "mcsat::bv::arith::scan")) {
      FILE* out = ctx_trace_out(ctx);
      fprintf(out, "Oh, this is a variable on the trail, we return the extract of: ");
      ctx_trace_term(ctx, t);
    }
    term_t result = (is_boolean_term(terms,t)) ? t : term_extract(tm, t, 0, w);
    return check_and_return(norm, u, result);
  }

  if (ctx_trace_enabled(ctx, "mcsat::bv::arith::scan")) {
    FILE* out = ctx_trace_out(ctx);
    fprintf(out, "Not a variable on trail. Now looking at memoisation table.\n");
  }

  // We first look at whether the value is cached
  int_hmap2_rec_t* t_norm = int_hmap2_find(&norm->norm_cache, t, w);
  if (t_norm != NULL) {
    if (ctx_trace_enabled(ctx, "mcsat::bv::arith::scan")) {
      FILE* out = ctx_trace_out(ctx);
      fprintf(out, "Found in the memoisation table! It's ");
      ctx_trace_term(ctx, t_norm->val);
    }
    return t_norm->val;
  }

  if (ctx_trace_enabled(ctx, "mcsat::bv::arith::scan")) {
    FILE* out = ctx_trace_out(ctx);
    fprintf(out, "Not memoised. We now look into the term.\n");
  }

  // Now the result will be a sum; first first compute the number of summands
  uint32_t n_monom;
  bvpoly_t* t_poly = NULL;
  bvpoly64_t* t_poly64 = NULL;
  term_t result = t;
  
  switch (t_kind) {
  case BV_POLY: {
    t_poly = bvpoly_term_desc(ctx->terms, t);
    n_monom = t_poly->nterms;
    break;
  }
  case BV64_POLY: {
    t_poly64 = bvpoly64_term_desc(ctx->terms, t);
    n_monom = t_poly64->nterms;
    break;
  }
  case BIT_TERM: {
    uint32_t index = bit_term_index(terms, t);  // Get selected bit
    term_t base    = bit_term_arg(terms, t);    // Get the base
    base = arith_normalise_upto(norm, base, index+1);
    result = bv_bitterm(terms, mk_bitextract(tm, base, index));
    int_hmap2_add(&norm->norm_cache, t, w, result);
    return check_and_return(norm, u, result);
  }
  case EQ_TERM:
  case OR_TERM:
  case BV_EQ_ATOM:
  case BV_GE_ATOM:
  case BV_SGE_ATOM:
  case BV_DIV:
  case BV_REM:
  case BV_SDIV:
  case BV_SREM:
  case BV_SMOD:
  case BV_SHL:
  case BV_LSHR:
  case BV_ASHR: {
    composite_term_t* composite_desc = composite_term_desc(terms, t);
    uint32_t n = composite_desc->arity;
    term_t norms[n];
    for (uint32_t i = 0; i < n; ++ i){
      term_t t_i = composite_desc->arg[i];
      uint32_t w_i = bv_term_bitsize(terms,t_i);
      norms[i] = arith_normalise_upto(norm, t_i, w_i);
    }
    result = mk_bv_composite(tm, t_kind, n, norms);
    /* if (result != u) { // Constructing the composite may produce a non-normal form? loop problem if we do the following */
    /*   result = arith_normalise_upto(norm, result, w); */
    /* } */
    int_hmap2_add(&norm->norm_cache, t, w, result);
    return check_and_return(norm, u, result);
  }
  default: {
    assert(!is_boolean_term(terms,t));
    n_monom = 1;
  }
  }

  assert(n_monom > 0);
  term_t monom[n_monom]; // where we place the monomials
  bvconstant_t coeff[n_monom]; // where we place the monomials' coefficients
  uint64_t coeff64[n_monom];   // where we place the monomials' coefficients

  switch (t_kind) {
  case BV_POLY: {
    for (uint32_t i = 0; i < n_monom; ++ i) {
      if (w<65) {
        // If we extract fewer than 65 bits, we use uint64_t coefficients for the bv_poly to produce
        coeff64[i] = // projecting the monomial coefficient onto w bits
          (original_bitsize < 33) ? // requires an annoying case analysis, for some reason
          ( (uint64_t) bvconst_get32(t_poly->mono[i].coeff)) :
          bvconst_get64(t_poly->mono[i].coeff) ;
      } else {
        init_bvconstant(&coeff[i]);
        bvconstant_extract(&coeff[i], t_poly->mono[i].coeff, 0, w); // projecting the monomial coefficient onto w bits
        bvconstant_normalize(&coeff[i]);
      }
      monom[i] = (t_poly->mono[i].var != const_idx) ? t_poly->mono[i].var : NULL_TERM;
      assert(monom[i] == NULL_TERM
             || (term_kind(terms, monom[i]) != BV_POLY
                 && term_kind(terms, monom[i]) != BV64_POLY ));
    }
    break;
  }
  case BV64_POLY: { // Same game, but now t is a bv64_poly, so w <= 64
    for (uint32_t i = 0; i < n_monom; ++ i) {
      coeff64[i] = t_poly64->mono[i].coeff;
      monom[i] = (t_poly64->mono[i].var != const_idx) ? t_poly64->mono[i].var : NULL_TERM;
      assert(monom[i] == NULL_TERM
             || (term_kind(terms, monom[i]) != BV_POLY
                 && term_kind(terms, monom[i]) != BV64_POLY ));
    }
    break;
  }
  default: {
    if (w<65) {
      coeff64[0] = 1;
    } else {
      init_bvconstant(coeff);
      bvconstant_set_bitsize(coeff, w);
      bvconstant_set_one(coeff);
    }
    monom[0] = t;
    assert(term_kind(terms, t) != BV_POLY
           && term_kind(terms, t) != BV64_POLY );
  }
  }

  term_t evaluables[n_monom]; // where we place the evaluable part of the monomials
  term_t garbage[n_monom];    // where we place the garbage part of the monomials
  term_t zero = arith_zero(tm, w);
  // Now we proceed to recursively extract the monomials
  for (uint32_t i = 0; i < n_monom; ++ i) {
    if (monom[i] != NULL_TERM) {
      assert(monom[i] <= t);
      arith_analyse_t* s = arith_analyse(norm, monom[i], w);
      evaluables[i] = s->eval;
      if (ctx_trace_enabled(ctx, "mcsat::bv::arith::scan")) {
        FILE* out = ctx_trace_out(ctx);
        fprintf(out, "Analysing %d lowest bits of ",w);
        term_print_to_file(out, terms, monom[i]);
        fprintf(out, " gave evaluables[i] = ");
        term_print_to_file(out, terms, s->eval);
        fprintf(out, "\n");
      }
      if (s->var == NULL_TERM) {
        monom[i]   = zero;
        garbage[i] = zero;
      } else {
        if (s->nobueno) {
          monom[i]   = zero;
          garbage[i] = s->var;
        } else {
          monom[i]   = s->var;
          garbage[i] = zero;
        }
      }
      assert(term_bitsize(terms,monom[i]) == w);
      assert(term_bitsize(terms,evaluables[i]) == w);
      assert(term_bitsize(terms,garbage[i]) == w);
    }
  }

  term_t var_term;
  term_t garbage_term;
  term_t eval_term;
  
  if (w<65) {
    // If we extract fewer than 65 bits, we use uint64_t coefficients for the bv_poly to produce
    // we construct that bv_poly from a bvarith64_buffer_t called buffer:
    bvarith64_buffer_t* buffer = term_manager_get_bvarith64_buffer(tm);
    bvarith64_buffer_prepare(buffer, w); // Setting the desired width
    // Now going into each monomial
    for (uint32_t i = 0; i < n_monom; ++ i) {
      if (monom[i] != NULL_TERM)
        bvarith64_buffer_add_const_times_term(buffer, terms, coeff64[i], monom[i]);
    }
    var_term = mk_bvarith64_term(tm, buffer); // We turn the bv_poly into an actual term, and return it
    bvarith64_buffer_prepare(buffer, w); // Setting the desired width
    for (uint32_t i = 0; i < n_monom; ++ i) {
      if (monom[i] != NULL_TERM)
        bvarith64_buffer_add_const_times_term(buffer, terms, coeff64[i], garbage[i]);
    }
    garbage_term = mk_bvarith64_term(tm, buffer); // We turn the bv_poly into an actual term, and return it
    bvarith64_buffer_prepare(buffer, w); // Setting the desired width
    for (uint32_t i = 0; i < n_monom; ++ i) {
      if (monom[i] == NULL_TERM)
        bvarith64_buffer_add_const(buffer, coeff64[i]); // constant coefficient gets added to the buffer bv_poly
      else
        bvarith64_buffer_add_const_times_term(buffer, terms, coeff64[i], evaluables[i]);
    }
    eval_term = mk_bvarith64_term(tm, buffer); // We turn the bv_poly into an actual term, and return it
  } else {
    // If we extract more than 64 bits, we use regular coefficients for the bv_poly to produce
    // we construct that bv_poly from a bvarith_buffer_t called buffer:
    bvarith_buffer_t* buffer = term_manager_get_bvarith_buffer(tm);
    bvarith_buffer_prepare(buffer, w); // Setting the desired width
    for (uint32_t i = 0; i < n_monom; ++ i) {
      if (monom[i] != NULL_TERM)
        bvarith_buffer_add_const_times_term(buffer, terms, coeff[i].data, monom[i]); // Otherwise we add the w-bit monomial to the bv_poly
    }
    var_term = mk_bvarith_term(tm, buffer); // We turn the bv_poly into an actual term, and return it
    bvarith_buffer_prepare(buffer, w); // Setting the desired width
    for (uint32_t i = 0; i < n_monom; ++ i) {
      if (monom[i] != NULL_TERM)
        bvarith_buffer_add_const_times_term(buffer, terms, coeff[i].data, garbage[i]); // Otherwise we add the w-bit monomial to the bv_poly
    }
    garbage_term = mk_bvarith_term(tm, buffer); // We turn the bv_poly into an actual term, and return it
    bvarith_buffer_prepare(buffer, w); // Setting the desired width
    for (uint32_t i = 0; i < n_monom; ++ i) {
      if (monom[i] == NULL_TERM)
        bvarith_buffer_add_const(buffer, coeff[i].data);// constant coefficient gets aded to the buffer bv_poly
      else
        bvarith_buffer_add_const_times_term(buffer, terms, coeff[i].data, evaluables[i]); // Otherwise we add the w-bit monomial to the bv_poly
      delete_bvconstant(&coeff[i]); //cleaning up
    }
    eval_term = mk_bvarith_term(tm, buffer); // We turn the bv_poly into an actual term, and return it
  }

  result = arith_add(tm, var_term, arith_add(tm, garbage_term, eval_term));

  if (ctx_trace_enabled(ctx, "mcsat::bv::arith::scan")) {
    FILE* out = ctx_trace_out(ctx);
    fprintf(out, "Building a result for the %d lowest bits of ",w);
    term_print_to_file(out, terms, u);
    fprintf(out, ", with var_term = ");
    term_print_to_file(out, terms, var_term);
    fprintf(out, ", garbage_term = ");
    term_print_to_file(out, terms, garbage_term);
    fprintf(out, ", eval_term = ");
    term_print_to_file(out, terms, eval_term);
    fprintf(out, ", adding up to ");
    term_print_to_file(out, terms, result);
    fprintf(out, "\n");
  }

  /* if (result != u) { // Constructing the poly may produce a non-normal form? loop problem if we do the following */
  /*   result = arith_normalise_upto(norm, result, w); */
  /* } */

  // We know what we are returning, now we just cache it for later
  int_hmap2_add(&norm->norm_cache, t, w, result);

  return check_and_return(norm, u, result);

}<|MERGE_RESOLUTION|>--- conflicted
+++ resolved
@@ -416,11 +416,7 @@
     fprintf(out, "\n");
   }
 
-<<<<<<< HEAD
   assert( (!bv_evaluator_is_evaluable(csttrail, t))
-=======
- assert( (!bv_evaluator_is_evaluable(csttrail, t))
->>>>>>> 450cb22a
           || result_eval(csttrail,result));
   // Maybe the following assert creates a loop. Dangerous.
   /* if (result != t) { */
