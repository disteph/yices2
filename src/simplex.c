/*
 * SIMPLEX SOLVER
 *
 * Version 3: started 2008/11/03
 */

#include <inttypes.h>

#include "assert_utils.h"
#include "bitvectors.h"
#include "dprng.h"
#include "int_hash_classes.h"
#include "hash_functions.h"
#include "rational_hash_maps.h"
#include "dep_tables.h"
#include "theory_explanations.h"
#include "tracer.h"
#include "simplex.h"


/*
 * To enable general trace, set TRACE to 1
 * To enable the debugging code, set DEBUG to 1
 * To dump the initial tableau, set DUMP to 1
 *
 * To trace simplifications and tableau initialization set TRACE_INIT to 1
 * To trace the theory propagation set TRACE_PROPAGATION to 1 (in 
 * To trace the branch&bound algorithm set TRACE_BB to 1
 * To get a summary of general solution + bounds: TRACE_INTFEAS to 1
 */
#define TRACE   0
#define DEBUG   0
#define DUMP    0

#define TRACE_INIT 0
#define TRACE_PROPAGATION 0
#define TRACE_BB 0
#define TRACE_INTFEAS 0
<<<<<<< HEAD
=======

>>>>>>> 37eda460

#if TRACE || DEBUG || DUMP || TRACE_INIT || TRACE_PROPAGATION || TRACE_BB || TRACE_INTFEAS || !defined(NDEBUG)

#include <stdio.h>

#include "term_printer.h"
#include "dsolver_printer.h"
#include "egraph_printer.h"
#include "gates_printer.h"
#include "smt_core_printer.h"
#include "simplex_printer.h"

#endif


/*
 * Debugging functions are defined at the end of this file
 */
#if DUMP

static void print_simplex(FILE *f, simplex_solver_t *solver);
static void dump_state(simplex_solver_t *solver);

#endif


#if DEBUG

static void check_assignment(simplex_solver_t *solver);
static void check_nonbasic_assignment(simplex_solver_t *solver);
static void check_vartags(simplex_solver_t *solver);
static void check_infeasible_vars(simplex_solver_t *solver);
static void check_integer_bounds(simplex_solver_t *solver);
static void check_bound_marks(simplex_solver_t *solver);

static void check_equation_satisfied(simplex_solver_t *solver, uint32_t r);

#endif


#if TRACE

static void show_heap(FILE *f, simplex_solver_t *solver);

#endif



/**********
 *  PRNG  *
 *********/

/*
 * PARAMETERS FOR THE PSEUDO RANDOM NUMBER GENERATOR
 *
 * We  use the same linear congruence as in prgn.h,
 * but we use a local implementation so that different
 * solvers can use different seeds.
 */
#define SPLX_PRNG_MULTIPLIER 1664525
#define SPLX_PRNG_CONSTANT   1013904223
#define SPLX_PRNG_SEED       0xabcdef98


/*
 * Return a 32bit unsigned int
 */
static inline uint32_t random_uint32(simplex_solver_t *s) {
  uint32_t x;

  x = s->prng;
  s->prng = x * ((uint32_t) SPLX_PRNG_MULTIPLIER) + ((uint32_t) SPLX_PRNG_CONSTANT);
  return x;
}


/*
 * Return a 32bit integer between 0 and n-1
 * - n must be positive
 */
static inline uint32_t random_uint(simplex_solver_t *s, uint32_t n) {
  assert(n > 0);
  return (random_uint32(s) >> 8) % n;
}




/*************************
 *   BOUND QUEUE/STACK   *
 ************************/

/*
 * Each element i in the stack is an assertion of the form (x <= u) or (x >= l)
 * - x is an arithmetic variable  (stored in var[i])
 * - u or l is an extended rational (of the form a + b\delta) stored in bound[i]
 * - the assertion has an explanation stored in expl[i]
 *   - expl[i].lit = null_literal means that's an axiom (asserted at level 0)
 *   - expl[i].lit = literal l such that atom l is the bound
 *   - expl[i].ptr = array of bound indices that imply bound i (terminated by -1)
 *   - expl[i].v = a pair of variables (v[0], v[1]) if the bound is asserted
 *                 as the result of the egraph propagating v[0] == v[1]
 * - for backtracking, pre[i] stores the previous assertion of the same type,
 *   on the same variable.
 * - bit upper[i] identifies the constraint type: upper[i] = 1 means (x <= u)
 *   upper[i] = 0 means (x >= l)
 * 
 * Other components:
 * - top = top of the stack
 * - prop_ptr = index of the first assertion to process for literal propagation 
 *   (all bounds of index prop_ptr to top-1 are unprocessed)
 * - fix_ptr = index of the first assertion to process for updating assignments
 *   (all bound of index fix_ptr to top-1 are to be processed)
 * - size = size of all subarrays
 */


/*
 * Initialize the stack
 * - n = initial size
 * All extended rationals in array bounds are initialized
 */
static void init_arith_bstack(arith_bstack_t *stack, uint32_t n) {
  xrational_t *tmp;
  uint32_t i;

  assert(n < MAX_ARITH_BSTACK_SIZE);

  tmp = (xrational_t *) safe_malloc(n * sizeof(xrational_t));
  for (i=0; i<n; i++) {
    xq_init(tmp + i);
  }
  stack->bound = tmp;
  stack->var = (thvar_t *) safe_malloc(n * sizeof(thvar_t));
  stack->expl = (arith_expl_t *) safe_malloc(n * sizeof(arith_expl_t));
  stack->pre = (int32_t *) safe_malloc(n * sizeof(int32_t));
  stack->tag = (uint8_t *) safe_malloc(n * sizeof(uint8_t));

  stack->top = 0;
  stack->prop_ptr = 0;
  stack->fix_ptr = 0;
  stack->size = n;
}


/*
 * Extend the stack by 50%
 * - initialize all the new extended rationals 
 */
static void extend_arith_bstack(arith_bstack_t *stack) {
  xrational_t *tmp;
  uint32_t i ,n;

  n = stack->size + 1;
  n += n>>1;
  
  if (n >= MAX_ARITH_BSTACK_SIZE) {
    out_of_memory();
  }

  tmp = (xrational_t *) safe_realloc(stack->bound, n * sizeof(xrational_t));
  for (i=stack->size; i<n; i++) {
    xq_init(tmp + i);
  }
  stack->bound = tmp;
  stack->var = (thvar_t *) safe_realloc(stack->var, n * sizeof(thvar_t));
  stack->expl = (arith_expl_t *) safe_realloc(stack->expl, n * sizeof(arith_expl_t));
  stack->pre = (int32_t *) safe_realloc(stack->pre, n * sizeof(int32_t));
  stack->tag = (uint8_t *) safe_realloc(stack->tag, n * sizeof(uint8_t));
  stack->size = n;
}


/*
 * Allocate a new constraint descriptor on top of the stack
 * - return its index
 * - none of the constraint components is initialized
 */
static int32_t arith_bstack_new_constraint(arith_bstack_t *stack) {
  uint32_t i;

  i = stack->top;
  if (i == stack->size) {
    extend_arith_bstack(stack);
  }
  assert(i < stack->size);
  stack->top = i+1;
  return i;
}



/*
 * Delete the stack: free all rationals and all allocated arrays
 */
static void delete_arith_bstack(arith_bstack_t *stack) {
  uint32_t i, n;

  n = stack->size;
  for (i=0; i<n; i++) {
    xq_clear(stack->bound + i);
  }

  safe_free(stack->bound);
  safe_free(stack->var);
  safe_free(stack->expl);
  safe_free(stack->pre);
  safe_free(stack->tag);

  stack->bound = NULL;
  stack->var = NULL;
  stack->expl = NULL;
  stack->pre = NULL;
  stack->tag = NULL;
}



/*
 * Empty the stack. Also free all the rationals.
 */
static void reset_arith_bstack(arith_bstack_t *stack) {
  uint32_t i, n;

  n = stack->size;
  for (i=0; i<n; i++) {
    xq_clear(stack->bound + i);
  }

  stack->top = 0;
  stack->prop_ptr = 0;
  stack->fix_ptr = 0;
}



/*
 * Check a constraint's type
 */
static inline bool constraint_is_lower_bound(arith_bstack_t *stack, uint32_t i) {
  assert(i < stack->top);
  return arith_tag_get_type(stack->tag[i]) == ATYPE_LB;
}

static inline bool constraint_is_upper_bound(arith_bstack_t *stack, uint32_t i) {
  assert(i < stack->top);
  return arith_tag_get_type(stack->tag[i]) == ATYPE_UB;
}





/***************************************
 *  ASSERTION STACK/PROPAGATION QUEUE  *
 **************************************/

/*
 * Initialize the stack
 * - n = initial size (must be less than max size)
 */
static void init_arith_astack(arith_astack_t *stack, uint32_t n) {
  assert(n < MAX_ARITH_ASTACK_SIZE);
  stack->size = n;
  stack->top = 0;
  stack->prop_ptr = 0;
  stack->data = (int32_t *) safe_malloc(n * sizeof(int32_t));
}


/*
 * Make the stack 50% larger
 */
static void extend_arith_astack(arith_astack_t *stack) {
  uint32_t n;

  n = stack->size + 1;
  n += n >> 1;
  if (n >= MAX_ARITH_ASTACK_SIZE) {
    out_of_memory();
  }

  stack->data = (int32_t *) safe_realloc(stack->data, n * sizeof(int32_t));
  stack->size = n;
}


/*
 * Add an assertion a on top of the stack
 */
static void push_assertion(arith_astack_t *stack, int32_t a) {
  uint32_t i;

  i = stack->top;
  if (i == stack->size) {
    extend_arith_astack(stack);
  }
  assert(i < stack->size);
  stack->data[i] = a;
  stack->top = i+1;
}


/*
 * Empty the stack
 */
static void reset_arith_astack(arith_astack_t *stack) {
  stack->top = 0;
  stack->prop_ptr = 0;
}


/*
 * Delete the stack
 */
static void delete_arith_astack(arith_astack_t *stack) {
  safe_free(stack->data);
  stack->data = NULL;
}



/*
 * Assertion encoding:
 * - an atom is identified by its 32bit index in the atom table
 * - there are no more than UINT32_MAX/16 atoms so atom ids fit in 28bits 
 * - an assertion is an atom id + a sign bit packed into 32bits
 * The sign bit is the lower-order bit of the assertion:
 * - sign bit = 0 means atom asserted true 
 * - sign bit = 1 means atom asserted false
 *
 * The following functions convert between atom_id+sign and 32bit code
 */
static inline int32_t mk_true_assertion(int32_t atom_id) {
  return atom_id << 1;
}

static inline int32_t mk_false_assertion(int32_t atom_id) {
  return (atom_id << 1) | 1;
}

static inline int32_t mk_assertion(int32_t atom_id, uint32_t sign) {
  assert(sign == 0 || sign == 1);
  return (atom_id << 1) | sign;
}

static inline int32_t atom_of_assertion(int32_t a) {
  return a>>1;
}

static inline uint32_t sign_of_assertion(int32_t a) {
  return ((uint32_t) a) & 1;
}

static inline bool assertion_is_true(int32_t a) {
  return sign_of_assertion(a) == 0;
}

static inline bool assertion_is_false(int32_t a) {
  return sign_of_assertion(a) == 1;
}




/****************
 *  UNDO STACK  *
 ***************/

/*
 * Initialize: n = initial size
 */
static void init_arith_undo_stack(arith_undo_stack_t *stack, uint32_t n) {
  assert(n < MAX_ARITH_UNDO_STACK_SIZE);

  stack->size = n;
  stack->top = 0;
  stack->data = (arith_undo_record_t *) safe_malloc(n * sizeof(arith_undo_record_t));
}

/*
 * Make the stack 50% larger
 */
static void extend_arith_undo_stack(arith_undo_stack_t *stack) {
  uint32_t n;

  n = stack->size + 1;
  n += n >> 1;
  if (n >= MAX_ARITH_UNDO_STACK_SIZE) {
    out_of_memory();
  }
  stack->size = n;
  stack->data = (arith_undo_record_t *) safe_realloc(stack->data, n * sizeof(arith_undo_record_t));
}


/*
 * Push (n_b, n_a) on top of the stack
 * - n_b = number of bounds in the bstack
 * - n_a = number of assertions in the astack
 */
static void arith_push_undo_record(arith_undo_stack_t *stack, uint32_t n_b, uint32_t n_a) {
  uint32_t i;

  i = stack->top;
  if (i == stack->size) {
    extend_arith_undo_stack(stack);
  }
  assert(i < stack->size);
  stack->data[i].n_bounds = n_b;
  stack->data[i].n_assertions = n_a;
  stack->top = i+1;
}



/*
 * Get the top record
 */
static inline arith_undo_record_t *arith_undo_stack_top(arith_undo_stack_t *stack) {
  assert(stack->top > 0);
  return stack->data + (stack->top - 1);
}



/*
 * Empty the stack
 */
static inline void reset_arith_undo_stack(arith_undo_stack_t *stack) {
  stack->top = 0;
}



/*
 * Delete the stack
 */
static inline void delete_arith_undo_stack(arith_undo_stack_t *stack) {
  safe_free(stack->data);
  stack->data = NULL;
}





/********************
 *  PUSH/POP STACK  *
 *******************/

/*
 * Initialize: initial size = 0
 */
static void init_arith_trail(arith_trail_stack_t *stack) {
  stack->size = 0;
  stack->top = 0;
  stack->data = NULL;
}

/*
 * Save a base-level:
 * - nv = number of variables
 * - na = number of atoms
 * - pa = propagation pointer in the assertion stack
 * - pb = propagation pointer in the bound stack
 */
static void arith_trail_save(arith_trail_stack_t *stack, uint32_t nv, uint32_t na, uint32_t nr, uint32_t pa, uint32_t pb) {
  uint32_t i, n;

  i = stack->top;
  n = stack->size;
  if (i == n) {
    if (n == 0) {
      n = DEF_SIMPLEX_TRAIL_SIZE;
    } else {
      n += n;
      if (n >= MAX_SIMPLEX_TRAIL_SIZE) {
        out_of_memory();
      }
    }
    stack->data = (arith_trail_t *) safe_realloc(stack->data, n * sizeof(arith_trail_t));
    stack->size = n;
  }
  assert(i < stack->size);

  stack->data[i].nvars = nv;
  stack->data[i].natoms = na;
  stack->data[i].nsaved_rows = nr;
  stack->data[i].bound_ptr = pb;
  stack->data[i].assertion_ptr = pa;

  stack->top = i+1;
}


/*
 * Get the top record
 */
static arith_trail_t *arith_trail_top(arith_trail_stack_t *stack) {
  assert(stack->top > 0);
  return stack->data + (stack->top - 1);
}

/*
 * Remove the top record
 */
static inline void arith_trail_pop(arith_trail_stack_t *stack) {
  assert(stack->top > 0);
  stack->top --;
}

/*
 * Delete the stack
 */
static inline void delete_arith_trail(arith_trail_stack_t *stack) {
  safe_free(stack->data);
  stack->data = NULL;
}


/*
 * Empty the stack
 */
static inline void reset_arith_trail(arith_trail_stack_t *stack) {
  stack->top = 0;
}





/*****************
 *  SAVED ROWS   *
 ****************/

/*
 * Delete polynomials in vector *v
 * - n = number of polynomials to keep
 */
static void delete_saved_rows(pvector_t *v, uint32_t n) {
  uint32_t i, k;

  k = v->size;
  assert(n <= k);

  for (i=n; i<k; i++) {
    free_polynomial(v->data[i]);
    v->data[i] = NULL;
  }
  pvector_shrink(v, n);
}


/***********************
 *  STATISTICS RECORD  *
 **********************/

/*
 * Initialize/reset all counters to 0
 */
static void init_simplex_statistics(simplex_stats_t *stat) {
  stat->num_init_vars = 0;
  stat->num_init_rows = 0;
  stat->num_atoms = 0;
  stat->num_elim_candidates = 0;
  stat->num_elim_rows = 0;
  stat->num_simpl_fvars = 0;
  stat->num_simpl_rows = 0;
  stat->num_fixed_vars = 0;
  stat->num_rows = 0;
  stat->num_end_rows = 0;
  stat->num_end_atoms = 0;
  stat->num_binary_lemmas = 0;
  stat->num_prop_lemmas = 0;
  stat->num_props = 0;
  stat->num_bound_props = 0;
  stat->num_prop_expl = 0;
  stat->num_interface_lemmas = 0;
  stat->num_reduced_inter_lemmas = 0;
  stat->num_tricho_lemmas = 0;
  stat->num_reduced_tricho = 0;
  stat->num_make_feasible = 0;
  stat->num_pivots = 0;
  stat->num_blands = 0;
  stat->num_conflicts = 0;
  stat->num_make_intfeasible = 0;
  stat->num_branch_atoms = 0;
  stat->num_extended_branch = 0;
  stat->num_gcd_conflicts = 0;
  stat->num_dioph_checks = 0;
  stat->num_dioph_conflicts = 0;
  stat->num_bound_conflicts = 0;
  stat->num_recheck_conflicts = 0;
}


static inline void reset_simplex_statistics(simplex_stats_t *stat) {
  init_simplex_statistics(stat);
}



/**********************
 *  INTERVAL RECORDS  *
 *********************/

/*
 * Initialize the record:
 * - all rationals are zero, no bounds
 * - tag, k_min, k_max are not initialized yet
 */
static void init_interval(interval_t *s) {
  s->has_lb = false;
  s->has_ub = false;
  xq_init(&s->lb);
  xq_init(&s->ub);
  q_init(&s->period);
}


/*
 * Reset all to zero, no bounds
 */
static void reset_interval(interval_t *s) {
  s->has_lb = false;
  s->has_ub = false;
  xq_clear(&s->lb);
  xq_clear(&s->ub);
  q_clear(&s->period);
}


/*
 * Delete: free the rationals
 */
static void delete_interval(interval_t *s) {
  xq_clear(&s->lb);
  xq_clear(&s->ub);
  q_clear(&s->period);
}


/*
 * Update the lower bound to max(s->lb, a)
 */
static void interval_update_lb(interval_t *s, xrational_t *a) {
  if (!s->has_lb || xq_gt(a, &s->lb)) {    
    s->has_lb = true;
    xq_set(&s->lb, a);
  }
}


/*
 * Update the upper bound to min(s->lb, a)
 */
static void interval_update_ub(interval_t *s, xrational_t *a) {
  if (!s->has_ub || xq_lt(a, &s->ub)) {
    s->has_ub = true;
    xq_set(&s->ub, a);
  }
}


/*
 * Update the period to LCM(s->period, a)
 * - if s->period is (b/c) and a is (d/e) 
 *   then LCM = lcm(b, d)/gcd(c, e)
 * (this is a generalized LCM for rationals)
 */
static void interval_update_period(interval_t *s, rational_t *a) {
  if (q_is_zero(&s->period)) {
    q_set_abs(&s->period, a);
  } else {
    q_generalized_lcm(&s->period, a);
  }
}


/*
 * Check whether the interval is reduced to a single point
 */
static bool singleton_interval(interval_t *s) {
  return s->has_ub && s->has_lb && xq_eq(&s->lb, &s->ub);
}


#ifndef NDEBUG
/*
 * For debugging: check whether delta is between s->lb and s->ub
 */
static bool sample_in_interval(interval_t *s, rational_t *delta) {
  return (!s->has_lb || xq_le_q(&s->lb, delta)) && (!s->has_ub || xq_ge_q(&s->ub, delta));
}
#endif

/*
 * Prepare the interval s for sampling:
 * - this sets tag, k_min, and k_max
 * - if the period is 0, then it's replaced by a non-zero number
 * - input: n = max number of samples
 */
static void interval_prepare_for_sampling(interval_t *s, uint32_t n) {
  xrational_t aux;
  rational_t div;
  
  assert(n > 0 && !singleton_interval(s));

  if (q_is_zero(&s->period)) {
    /*
     * Force a non-zero period: try (ub - lb)/n
     */
    if (s->has_ub && s->has_lb && q_neq(&s->lb.main, &s->ub.main)) {
      q_init(&div);
      q_set_int32(&div, 1, n);
      q_set(&s->period, &s->ub.main);
      q_sub(&s->period, &s->lb.main);
      q_mul(&s->period, &div);  // period = (ub - lb)/n
    } else {
      q_set_one(&s->period);
    }
  }

  assert(q_is_pos(&s->period));
  
  /*
   * Compute k_min = ceil(lb/period) and k_max = floor(up/period)
   */
  xq_init(&aux);
  s->k_min = INT32_MIN;
  if (s->has_lb) {
    xq_set(&aux, &s->lb);
    xq_div(&aux, &s->period);
    xq_ceil(&aux);
    assert(xq_sgn(&aux) <= 0 && xq_is_integer(&aux));
    q_normalize(&aux.main);
    if (q_is_smallint(&aux.main)) {
      s->k_min = q_get_smallint(&aux.main);
    } // else leave k_min = INT32_MIN
  }

  s->k_max = INT32_MAX;
  if (s->has_ub) {
    xq_set(&aux, &s->ub);
    xq_div(&aux, &s->period);
    xq_floor(&aux);
    assert(xq_sgn(&aux) >= 0 && xq_is_integer(&aux));
    q_normalize(&aux.main);
    if (q_is_smallint(&aux.main)) {
      s->k_max = q_get_smallint(&aux.main);
    } // else leave k_max = INT32_MAX
  }

  xq_clear(&aux);
  assert(s->k_min <= 0 && 0 <= s->k_max);  
}



/*********************************
 *  ASSERT BOUNDS ON A VARIABLE  *
 ********************************/

/*
 * All push operation add a new constraint to the queue
 * - they update the upper/lower index in vartable
 * - they add a tag and an explanation
 */

// axiom x <= b 
static void push_ub_axiom(simplex_solver_t *solver, thvar_t x, xrational_t *b) {
  arith_bstack_t *stack;
  int32_t k;

  stack = &solver->bstack;
  k = arith_bstack_new_constraint(stack);

  xq_set(stack->bound + k, b);
  stack->var[k] = x;
  stack->pre[k] = arith_var_upper_index(&solver->vtbl, x);
  stack->expl[k].lit = null_literal;
  stack->tag[k] = ARITH_AXIOM_UB;
  set_arith_var_upper_index(&solver->vtbl, x, k);
}

// axiom x >= b
static void push_lb_axiom(simplex_solver_t *solver, thvar_t x, xrational_t *b) {
  arith_bstack_t *stack;
  int32_t k;

  stack = &solver->bstack;
  k = arith_bstack_new_constraint(stack);

  xq_set(stack->bound + k, b);
  stack->var[k] = x;
  stack->pre[k] = arith_var_lower_index(&solver->vtbl, x);
  stack->expl[k].lit = null_literal;
  stack->tag[k] = ARITH_AXIOM_LB;
  set_arith_var_lower_index(&solver->vtbl, x, k);
}

// assertion x <= b with literal l as explanation
static void push_ub_assertion(simplex_solver_t *solver, thvar_t x, xrational_t *b, literal_t l) {
  arith_bstack_t *stack;
  int32_t k;

  stack = &solver->bstack;
  k = arith_bstack_new_constraint(stack);

  xq_set(stack->bound + k, b);
  stack->var[k] = x;
  stack->pre[k] = arith_var_upper_index(&solver->vtbl, x);
  stack->expl[k].lit = l;
  stack->tag[k] = ARITH_ASSERTED_UB;
  set_arith_var_upper_index(&solver->vtbl, x, k);
}

// assertion x >= b with literal l as explanation
static void push_lb_assertion(simplex_solver_t *solver, thvar_t x, xrational_t *b, literal_t l) {
  arith_bstack_t *stack;
  int32_t k;

  stack = &solver->bstack;
  k = arith_bstack_new_constraint(stack);

  xq_set(stack->bound + k, b);
  stack->var[k] = x;
  stack->pre[k] = arith_var_lower_index(&solver->vtbl, x);
  stack->expl[k].lit = l;
  stack->tag[k] = ARITH_ASSERTED_LB;
  set_arith_var_lower_index(&solver->vtbl, x, k);  
}


// assertion x <= b with e as explanation: e is an array of bound indices, terminated by -1
static void push_ub_derived(simplex_solver_t *solver, thvar_t x, xrational_t *b, int32_t *e) {
  arith_bstack_t *stack;
  int32_t k;

  stack = &solver->bstack;
  k = arith_bstack_new_constraint(stack);

  xq_set(stack->bound + k, b);
  stack->var[k] = x;
  stack->pre[k] = arith_var_upper_index(&solver->vtbl, x);
  stack->expl[k].ptr = e;
  stack->tag[k] = ARITH_DERIVED_UB;
  set_arith_var_upper_index(&solver->vtbl, x, k);
}

// assertion x >= b with e as explanation: e is an array of bound indices, terminated by -1
static void push_lb_derived(simplex_solver_t *solver, thvar_t x, xrational_t *b, int32_t *e) {
  arith_bstack_t *stack;
  int32_t k;

  stack = &solver->bstack;
  k = arith_bstack_new_constraint(stack);

  xq_set(stack->bound + k, b);
  stack->var[k] = x;
  stack->pre[k] = arith_var_lower_index(&solver->vtbl, x);
  stack->expl[k].ptr = e;
  stack->tag[k] = ARITH_DERIVED_LB;
  set_arith_var_lower_index(&solver->vtbl, x, k);  
}



// assertion x <= c with x1 and x2 as explanation (implied by the egraph)
static void push_ub_egraph(simplex_solver_t *solver, thvar_t x, rational_t *c, thvar_t x1, thvar_t x2) {
  arith_bstack_t *stack;
  int32_t k;

  stack = &solver->bstack;
  k = arith_bstack_new_constraint(stack);

  xq_set_q(stack->bound + k, c);
  stack->var[k] = x;
  stack->pre[k] = arith_var_upper_index(&solver->vtbl, x);
  stack->expl[k].v[0] = x1;
  stack->expl[k].v[1] = x2;
  stack->tag[k] = ARITH_EGRAPHEQ_UB;
  set_arith_var_upper_index(&solver->vtbl, x, k);  
}


// assertion x >= c with x1 and x2 as explanation (implied by the egraph)
static void push_lb_egraph(simplex_solver_t *solver, thvar_t x, rational_t *c, thvar_t x1, thvar_t x2) {
  arith_bstack_t *stack;
  int32_t k;

  stack = &solver->bstack;
  k = arith_bstack_new_constraint(stack);

  xq_set_q(stack->bound + k, c);
  stack->var[k] = x;
  stack->pre[k] = arith_var_lower_index(&solver->vtbl, x);
  stack->expl[k].v[0] = x1;
  stack->expl[k].v[1] = x2;
  stack->tag[k] = ARITH_EGRAPHEQ_LB;
  set_arith_var_lower_index(&solver->vtbl, x, k);  
}





/********************************
 *  CHECK BOUNDS ON A VARIABLE  *
 *******************************/

/*
 * Check whether v is a fixed variable
 */
static bool simplex_fixed_variable(simplex_solver_t *solver, thvar_t x) {
  int32_t l, u;

  l = arith_var_lower_index(&solver->vtbl, x);
  u = arith_var_upper_index(&solver->vtbl, x);
  return (l >= 0) && (u >= 0) && xq_eq(&solver->bstack.bound[l], &solver->bstack.bound[u]);
}

/*
 * Return the bound on v if v is a fixed variable
 */
static rational_t *fixed_variable_value(simplex_solver_t *solver, thvar_t x) {
  int32_t l;

  l = arith_var_lower_index(&solver->vtbl, x);
  assert(l >= 0);
  return &solver->bstack.bound[l].main;
}


/*
 * Check whether x is a free variable
 * - i.e., there's no lower or upper bound asserted on x
 */
static inline bool simplex_free_variable(simplex_solver_t *solver, thvar_t x) {
  return arith_var_lower_index(&solver->vtbl, x) < 0 && arith_var_upper_index(&solver->vtbl, x) < 0;
}


#ifndef NDEBUG

/*
 * Check whether x can be eliminated
 * - x must be free and it must have no atoms and no egraph term attached
 * NOTE: this is a necessary but not sufficient condition.
 * See simplex_simplify_matrix.
 */
static inline bool simplex_eliminable_variable(simplex_solver_t *solver, thvar_t x) {
  return simplex_free_variable(solver, x) && arith_var_num_atoms(&solver->vtbl, x) == 0 
    && ! arith_var_has_eterm(&solver->vtbl, x);
}
#endif



/*
 * Check whether value v is between the bounds on x
 */
static bool value_ge_lower_bound(simplex_solver_t *solver, thvar_t x, xrational_t *v) {
  int32_t k;

  k = arith_var_lower_index(&solver->vtbl, x);
  return k < 0 || xq_ge(v, solver->bstack.bound + k);
}

static bool value_le_upper_bound(simplex_solver_t *solver, thvar_t x, xrational_t *v) {
  int32_t k;

  k = arith_var_upper_index(&solver->vtbl, x);
  return k < 0 || xq_le(v, solver->bstack.bound + k);
}

static bool value_within_bounds(simplex_solver_t *solver, thvar_t x, xrational_t *v) {
  return value_ge_lower_bound(solver, x, v) && value_le_upper_bound(solver, x, v);
}



/*
 * Check whether the value of x is between its bound
 */
static bool value_satisfies_lower_bound(simplex_solver_t *solver, thvar_t x) {
  int32_t k;

  k = arith_var_lower_index(&solver->vtbl, x);
  return k < 0 || xq_le(solver->bstack.bound + k, arith_var_value(&solver->vtbl, x));
}

static bool value_satisfies_upper_bound(simplex_solver_t *solver, thvar_t x) {
  int32_t k;

  k = arith_var_upper_index(&solver->vtbl, x);
  return k < 0 || xq_ge(solver->bstack.bound + k, arith_var_value(&solver->vtbl, x));
}

static bool value_satisfies_bounds(simplex_solver_t *solver, thvar_t x) {
  return value_satisfies_lower_bound(solver, x) && value_satisfies_upper_bound(solver, x);
}



/*
 * Check whether x is at its lower or upper bound
 */
static bool variable_at_lower_bound(simplex_solver_t *solver, thvar_t x) {
  int32_t k;

  k = arith_var_lower_index(&solver->vtbl, x);
  return k >= 0 && xq_eq(solver->bstack.bound + k, arith_var_value(&solver->vtbl, x));
}

static bool variable_at_upper_bound(simplex_solver_t *solver, thvar_t x) {
  int32_t k;

  k = arith_var_upper_index(&solver->vtbl, x);
  return k >= 0 && xq_eq(solver->bstack.bound + k, arith_var_value(&solver->vtbl, x));
}


/*
 * Check whether x < its lower bound or x > its upper bound
 */
static bool variable_below_lower_bound(simplex_solver_t *solver, thvar_t x) {
  int32_t k;

  k = arith_var_lower_index(&solver->vtbl, x);
  return k >= 0 && xq_gt(solver->bstack.bound + k, arith_var_value(&solver->vtbl, x));
}

static bool variable_above_upper_bound(simplex_solver_t *solver, thvar_t x) {
  int32_t k;

  k = arith_var_upper_index(&solver->vtbl, x);
  return k >= 0 && xq_lt(solver->bstack.bound + k, arith_var_value(&solver->vtbl, x));
}







/*********************************
 *  THEORY PROPAGATION OBJECTS   *
 ********************************/

/*
 * Allocate a simple propagation object for bound index k
 * - the object is allocated in the arena
 */
static aprop_t *make_simplex_prop_object(simplex_solver_t *solver, int32_t k) {
  aprop_t *tmp;

  tmp = (aprop_t *) arena_alloc(&solver->arena, sizeof(aprop_t));
  tmp->tag = APROP_BOUND;
  tmp->bound = k;

  return tmp;
}



/*******************************
 *  PROPAGATION TO THE EGRAPH  *
 ******************************/

/*
 * Callback: called when equality between two egraph term is detected
 */
static void prop_eq_to_egraph(void *s, eterm_t t1, eterm_t t2) {
  simplex_solver_t *solver;
  egraph_t *egraph;

  solver = s;
  egraph = solver->egraph;
  assert(egraph != NULL);

  egraph_propagate_equality(egraph, t1, t2, EXPL_ARITH_PROPAGATION, NULL);
#if 0
  printf("---> eq prop: g!%"PRId32" == g!%"PRId32"\n", t1, t2);
#endif
}


/*
 * Check whether p is of the form c + y - z or y - z
 * where c is a constant and y and z are variables.
 */
static bool offset_poly(polynomial_t *p) {
  monomial_t *mono;
  uint32_t n;

  n = p->nterms;
  mono = p->mono;
  if (n > 0 && mono[0].var == const_idx) {
    // skip the constant
    mono ++;
    n --;
  }

  if (n == 2) {
    assert(mono[0].var != const_idx && mono[1].var != const_idx);
    return (q_is_one(&mono[0].coeff) && q_is_minus_one(&mono[1].coeff)) 
      || (q_is_minus_one(&mono[0].coeff) && q_is_one(&mono[1].coeff));
  }

  return false;
}


/*
 * Check whether variable x is relevant for offset equality propagation
 */
static bool eqprop_relevant_var(simplex_solver_t *solver, thvar_t x) {
  arith_vartable_t *vtbl;
  polynomial_t *p;

  vtbl = &solver->vtbl;

  assert(arith_var_kind(vtbl, x) == AVAR_FREE || arith_var_kind(vtbl, x) == AVAR_POLY);

  p = arith_var_def(vtbl, x);

  /*
   * If p is NULL, then x is a variable => relevant?
   * Otherwise, p is a polynomial. x is relevant if p is of the 
   * form (c + z - y) where c is a constant (possibly 0).
   *
   * Note: if p is of the form (c + z) or (c - y), then x is
   * a trivial_variable so it's eliminated from all definitions.
   * This means that x is not relevant here.
   */
  return (p == NULL) || offset_poly(p);  
}


/*
 * Increase the size of bitarray eqprop->relevant to store relevance bit for variable i
 */
static void resize_eqprop(eq_propagator_t *eqprop, uint32_t i) {
  uint32_t n;

  n = eqprop->size;
  if (n <= i) {
    n += n;
    if (n <= i) {
      n = i+1;
    }
    eqprop->relevant = extend_bitvector0(eqprop->relevant, n, eqprop->size);
    eqprop->size = n;
  }
}


/*
 * Set the relevance bit for variable x
 * - x must be in the vartable and different from const_idx
 * - solver->eqprop must be initialized
 */
static void eqprop_set_relevance(simplex_solver_t *solver, thvar_t x) {
  eq_propagator_t *eqprop;

  assert(0 < x && x < solver->vtbl.nvars && solver->eqprop != NULL);
  
  eqprop = solver->eqprop;
  resize_eqprop(eqprop, x);
  assert(x < eqprop->size);

  if (eqprop_relevant_var(solver, x)) {
    set_bit(eqprop->relevant, x);
  }
}


/*
 * Allocate and initialize the propagator object
 */
static void simplex_alloc_eqprop(simplex_solver_t *solver) {
  eq_propagator_t *tmp;
  uint32_t i, n;

  assert(solver->eqprop == NULL);

  tmp = (eq_propagator_t *) safe_malloc(sizeof(eq_propagator_t));
  init_offset_manager(&tmp->mngr, solver, prop_eq_to_egraph);

  n = DEF_EQPROP_SIZE;
  assert(n > 0);

  tmp->relevant = allocate_bitvector0(n);
  tmp->nvars = 1;
  tmp->size = n;
  tmp->prop_ptr = 2; // skip bounds on const_idx (cf. create_constant)
  init_ivector(&tmp->aux, 20);
  init_ivector(&tmp->expl_queue, 20);
  q_init(&tmp->q_aux);

  solver->eqprop = tmp;

  // initialize the relevance bits of all other variables if any
  // for variable 0 = const_idx, relevant[0] stays 0
  n = solver->vtbl.nvars;
  for (i=1; i<n; i++) {
    eqprop_set_relevance(solver, i);
  }
}


/*
 * Delete the propagator
 */
static void simplex_delete_eqprop(simplex_solver_t *solver) {
  eq_propagator_t *eqprop;

  eqprop = solver->eqprop;
  assert(eqprop != NULL);
  delete_offset_manager(&eqprop->mngr);
  delete_bitvector(eqprop->relevant);
  delete_ivector(&eqprop->aux);
  delete_ivector(&eqprop->expl_queue);
  q_clear(&eqprop->q_aux);

  safe_free(eqprop);
  solver->eqprop = NULL;
}


/*
 * Reset
 */
static void simplex_reset_eqprop(simplex_solver_t *solver) {
  eq_propagator_t *eqprop;

  eqprop = solver->eqprop;
  assert(eqprop != NULL);
  reset_offset_manager(&eqprop->mngr);
  clear_bitvector(eqprop->relevant, eqprop->size);
  ivector_reset(&eqprop->aux);
  ivector_reset(&eqprop->expl_queue);
  q_clear(&eqprop->q_aux);
}



/*
 * Push
 */
static void simplex_push_eqprop(simplex_solver_t *solver) {
  eq_propagator_t *eqprop;

  eqprop = solver->eqprop;
  assert(eqprop != NULL);
  offset_manager_push(&eqprop->mngr);
}


/*
 * Pop is divided in two steps
 * - before we remove variables from solver->vtbl, we must
 *   call pop on solver->eqprop.mngr to remove offset variables
 *   and their definitions. This must be done first because
 *   polynomials may be shared between solver->vtbl and 
 *   solver->eqprop.mngr.
 * - after we remove variables from solver->vtbl, we must
 *   mark all deleted variables as irrelevant in solver->eqprop.
 */
static void simplex_pop_eqprop(simplex_solver_t *solver) {
  eq_propagator_t *eqprop;

  eqprop = solver->eqprop;
  assert(eqprop != NULL);
  offset_manager_pop(&eqprop->mngr);
}

static void simplex_eqprop_cleanup(simplex_solver_t *solver) {
  eq_propagator_t *eqprop;
  uint32_t i, n;

  eqprop = solver->eqprop;
  assert(eqprop != NULL);

  // clear bits (of deleted variables)
  n = eqprop->size;
  for (i = solver->vtbl.nvars; i<n; i++) {
    clr_bit(eqprop->relevant, i);
  }

  // reset the propagation pointer (same as in solver)
  assert(solver->bstack.prop_ptr == solver->bstack.fix_ptr);
  eqprop->prop_ptr = solver->bstack.prop_ptr;
}



/*
 * Enable eqprop option: the option is ignored if solver->egraph is NULL
 */
void simplex_enable_eqprop(simplex_solver_t *solver) {
  if (solver->egraph != NULL) {
    simplex_enable_options(solver, SIMPLEX_EQPROP);
    if (solver->eqprop == NULL) {
      simplex_alloc_eqprop(solver);
    }
  }
}

void simplex_disable_eqprop(simplex_solver_t *solver) {
  if (solver->egraph != NULL) {
    simplex_disable_options(solver, SIMPLEX_EQPROP);
    if (solver->eqprop != NULL) {
      simplex_delete_eqprop(solver);
    }
  }
}


/*
 * Record that x is attached to eterm t
 */
static void eqprop_record_eterm(simplex_solver_t *solver, thvar_t x, eterm_t t) {
  eq_propagator_t *eqprop;
  arith_vartable_t *vtbl;
  polynomial_t *p;

  vtbl = &solver->vtbl;
  eqprop = solver->eqprop;

  assert(eqprop != NULL && (arith_var_kind(vtbl, x) == AVAR_FREE || arith_var_kind(vtbl, x) == AVAR_POLY));
  p = arith_var_def(vtbl, x);

  record_offset_poly(&eqprop->mngr, t, x, p);
}


/*
 * Check whether bound i freezes the value of variable x
 * - this returns true if x's lower and upper bound are equal and if i is the last bound
 *   asserted
 */
static bool bound_freezes_var(simplex_solver_t *solver, thvar_t x, int32_t i) {
  int32_t l, u;

  assert(i >= 0);

  l = arith_var_lower_index(&solver->vtbl, x); // lower bound on x
  u = arith_var_upper_index(&solver->vtbl, x); // upper bound on x
  
  if (u < l) {
    // l = last bound on x
    return (l == i) && (u >= 0) && xq_eq(&solver->bstack.bound[l], &solver->bstack.bound[u]);
  } else {
    // u = last bound on x
    return (u == i) && (l >= 0) && xq_eq(&solver->bstack.bound[l], &solver->bstack.bound[u]);
  }
}


/*
 * Process frozen variable x
 * - x is relevant to eqprop
 */
static void eqprop_process_frozen_var(simplex_solver_t *solver, thvar_t x) {
  eq_propagator_t *eqprop;
  polynomial_t *p;
  monomial_t *mono;
  rational_t *a;
  thvar_t y, z;

  assert(eqprop_relevant_var(solver, x) && simplex_fixed_variable(solver, x));

  eqprop = solver->eqprop;
  assert(eqprop != NULL);

  /*
   * We have (a == x) and (x == c + y - z):
   * - we propagate x == a and y == z + (a - c)
   */
  a = fixed_variable_value(solver, x);
  p = arith_var_def(&solver->vtbl, x);

  assert_offset_equality(&eqprop->mngr, x, -1, a, x); // x == a with id = x

  if (p != NULL) {
    mono = p->mono;
    assert((p->nterms == 3 && mono[0].var == const_idx) || 
	   (p->nterms == 2 && mono[0].var > const_idx));

    // store a - c in q_aux
    q_set(&eqprop->q_aux, a);
    if (mono[0].var == const_idx) {
      q_sub(&eqprop->q_aux, &mono[0].coeff);
      mono ++;
    }

    if (q_is_one(&mono[0].coeff)) {
      assert(q_is_minus_one(&mono[1].coeff));
      y = mono[0].var;
      z = mono[1].var;
    } else {
      assert(q_is_minus_one(&mono[0].coeff) && q_is_one(&mono[1].coeff));
      y = mono[1].var;
      z = mono[0].var;
    }

    // propagate (y == z + q_aux) to manager; use x as id
    assert_offset_equality(&eqprop->mngr, y, z, &eqprop->q_aux, x); 
  }
}


/*
 * Scan all new bounds in solver->bstack
 * - for each frozen variable, add an offset equality to the offset manager
 */
static void simplex_propagate_equalities(simplex_solver_t *solver) {
  eq_propagator_t *eqprop;
  arith_bstack_t *bstack;
  uint32_t i, n, eqs;
  thvar_t x;

  bstack = &solver->bstack;
  eqprop = solver->eqprop;
  assert(eqprop != NULL);

  n = bstack->top;
  eqs = 0;
  for (i=eqprop->prop_ptr; i<n; i++) {
    x = bstack->var[i];
    if (bound_freezes_var(solver, x, i) && eqprop_relevant_var(solver, x)) {
      /*
       * x is frozen and relevant: propagate the constraint x == value
       * to the offset manager.
       */
      assert(tst_bit(eqprop->relevant, x));
      assert(simplex_fixed_variable(solver, x));
#if 0
      printf("---> fixed var: ");
      print_simplex_var(stdout, solver, x);
      printf(" == ");
      print_simplex_var_value(stdout, solver, x);
      printf(" (bound = %"PRIu32")\n", i);
#endif

      eqprop_process_frozen_var(solver, x);
      eqs ++;
    }
  }

  if (eqs > 0) {
    assert_true(offset_manager_propagate(&eqprop->mngr));
  }
  
  eqprop->prop_ptr = n;
}



/****************************
 *  SOLVER INITIALIZATION   *
 ***************************/

/*
 * Create the constant:
 * - variable of index 0 in vartable, with definition = 1 
 *   (as a rational constant)
 * - set its value to 1
 * - assert that its lower and upper bound are 1
 * This must be done before any other variable is created,
 * but after the poly_buffer and vartable are initialized
 */
static void simplex_create_constant(simplex_solver_t *solver) {
  xrational_t *v;
  bool new_var;
  thvar_t x;

  assert(solver->vtbl.nvars == 0 && solver->matrix.ncolumns == 0);

  // create the variable in vtbl
  q_set_one(&solver->constant);
  x = get_var_for_constant(&solver->vtbl, &solver->constant, &new_var);
  assert(new_var && x == const_idx);
  
  // create column 0 for const_idx
  matrix_add_column(&solver->matrix); 

  // assignment and tags: lower-bound = upper-bound = 1
  v = arith_var_value(&solver->vtbl, x);
  xq_set_one(v);
  set_arith_var_lb(&solver->vtbl, x);
  set_arith_var_ub(&solver->vtbl, x);

  // lower and upper bounds
  xq_set_one(&solver->bound);
  push_lb_axiom(solver, x, &solver->bound);
  push_ub_axiom(solver, x, &solver->bound);

  // skip these two bounds
  assert(solver->bstack.top == 2);
  solver->bstack.prop_ptr = 2;
  solver->bstack.fix_ptr = 2;
}


/*
 * Initialize a simplex solver
 * - core = attached smt_core
 * - gates = attached gate manager
 * - egraph = attached egraph (or NULL)
 */
void init_simplex_solver(simplex_solver_t *solver, smt_core_t *core, gate_manager_t *gates, egraph_t *egraph) {
  solver->core = core;
  solver->gate_manager = gates;
  solver->egraph = egraph;
  solver->base_level = 0;
  solver->decision_level = 0;
  solver->unsat_before_search = false;

  solver->options = SIMPLEX_DEFAULT_OPTIONS;
  solver->interrupted = false;
  solver->use_blands_rule = false;
  solver->bland_threshold = SIMPLEX_DEFAULT_BLAND_THRESHOLD;
  solver->prop_row_size = SIMPLEX_DEFAULT_PROP_ROW_SIZE;
  solver->last_conflict_row = -1;
  solver->recheck = false;

  solver->prng = SPLX_PRNG_SEED;

  solver->integer_solving = false;
  solver->check_counter = 0;
  solver->check_period = SIMPLEX_DEFAULT_CHECK_PERIOD;
  solver->last_branch_atom = null_bvar;
  solver->dsolver = NULL;     // allocated later if needed

  solver->cache = NULL;       // allocated later if needed

  init_simplex_statistics(&solver->stats);

  init_arith_atomtable(&solver->atbl, core);
  init_arith_vartable(&solver->vtbl);

  solver->propagator = NULL; // allocated if needed in start search

  solver->eqprop = NULL; // allocated by simplex_enable_eqprop

  init_matrix(&solver->matrix, 0, 0);
  solver->tableau_ready = false;
  solver->matrix_ready = true;
  solver->save_rows = false;

  init_int_heap(&solver->infeasible_vars, 0, 0);
  init_arith_bstack(&solver->bstack, DEF_ARITH_BSTACK_SIZE);
  init_arith_astack(&solver->assertion_queue, DEF_ARITH_ASTACK_SIZE);
  init_eassertion_queue(&solver->egraph_queue);
  init_arith_undo_stack(&solver->stack, DEF_ARITH_UNDO_STACK_SIZE);

  init_arith_trail(&solver->trail_stack);
  init_pvector(&solver->saved_rows, 0);

  init_elim_matrix(&solver->elim);
  init_fvar_vector(&solver->fvars);

  init_poly_buffer(&solver->buffer);
  q_init(&solver->constant);
  q_init(&solver->aux);
  q_init(&solver->gcd);
  xq_init(&solver->bound);
  xq_init(&solver->delta);

  init_ivector(&solver->expl_vector, DEF_ARITH_EXPL_VECTOR_SIZE);
  init_ivector(&solver->expl_queue, DEF_ARITH_EXPL_VECTOR_SIZE);
  init_ivector(&solver->expl_aux, DEF_ARITH_EXPL_VECTOR_SIZE);
  init_ivector(&solver->aux_vector, 10);
  init_ivector(&solver->aux_vector2, 10);
  init_ivector(&solver->rows_to_process, DEF_PROCESS_ROW_VECTOR_SIZE);

  init_arena(&solver->arena);

  // Model
  solver->value = NULL;     // allocated when needed
  q_init(&solver->epsilon);
  q_init(&solver->factor);
  solver->dprng = DPRNG_DEFAULT_SEED;

  solver->env = NULL;

  // add the constant
  simplex_create_constant(solver);

  // push undo record for level 0
  arith_push_undo_record(&solver->stack, 0, 0);
}


/*
 * Set buffer as jump buffer for exceptions during internalization
 */
void simplex_solver_init_jmpbuf(simplex_solver_t *solver, jmp_buf *buffer) {
  solver->env = buffer;
}



/*
 * Return the diophantine system subsolver
 * - allocate and initialize it if needed
 */
static dsolver_t *simplex_get_dsolver(simplex_solver_t *solver) {
  dsolver_t *s;

  s = solver->dsolver;
  if (s == NULL) {
    s = (dsolver_t *) safe_malloc(sizeof(dsolver_t));
    init_dsolver(s, 0, 0, 0);
    solver->dsolver = s;
  }
  return s;
}


/*
 * Return the cache
 * - allocate and initialize it if needed
 */
static cache_t *simplex_get_cache(simplex_solver_t *solver) {
  cache_t *c;

  c = solver->cache;
  if (c == NULL) {
    c = (cache_t *) safe_malloc(sizeof(cache_t));
    // initialize then synchronize the push/pop level
    init_cache(c);
    cache_set_level(c, solver->base_level);
    solver->cache = c;
  }

  return c;
}






/*******************
 *  BINARY LEMMAS  *
 ******************/

/*
 * Add binary lemma for two atoms atom1 and atom2
 * - the atoms must be on the same variable x
 * - they must be distinct
 */
static void create_binary_lemma(simplex_solver_t *solver, arith_atom_t *atom1, arith_atom_t *atom2) {
  arith_atom_t *aux;
  rational_t *a, *b;
  literal_t l1, l2;

  assert(var_of_atom(atom1) == var_of_atom(atom2) && atom1 != atom2);
  assert(tag_of_atom(atom1) != tag_of_atom(atom2) || q_neq(bound_of_atom(atom1), bound_of_atom(atom2)));

#if TRACE
  printf("---> create_binary_lemma:\n");
  printf("     ");
  print_simplex_atomdef(stdout, solver, boolvar_of_atom(atom1));
  printf("     ");
  print_simplex_atomdef(stdout, solver, boolvar_of_atom(atom2));
#endif

  /*
   * - make sure atom1 has a higher tag than atom2 to 
   *   cut the number of cases
   * - after this, the possible combinations are
   *     atom1      atom2
   *   (x >= a)    (x >= b)
   *   (x <= a)    (x >= b)
   *   (x <= a)    (x <= b)
   *   (x == a)    (x >= b)
   *   (x == a)    (x <= b)
   *   (x == a)    (x == b)
   */
  if (tag_of_atom(atom1) < tag_of_atom(atom2)) {
    aux = atom1;
    atom1 = atom2;
    atom2 = aux;
  }

  a = bound_of_atom(atom1);
  b = bound_of_atom(atom2);
  l1 = pos_lit(boolvar_of_atom(atom1));
  l2 = pos_lit(boolvar_of_atom(atom2));

  switch (tag_of_atom(atom1)) {
  case GE_ATM:
    assert(tag_of_atom(atom2) == GE_ATM);
    if (q_ge(a, b)) {
      add_binary_clause(solver->core, not(l1), l2);  // (x >= a) ==> (x >= b)
    } else {
      add_binary_clause(solver->core, l1, not(l2));  // (x < a) ==> (x < b)
    }
    break;

  case LE_ATM:
    if (tag_of_atom(atom2) == GE_ATM) {
      if (q_lt(a, b)) {
        add_binary_clause(solver->core, not(l1), not(l2));  // (x > a) or (x > b)
      } else {
        add_binary_clause(solver->core, l1, l2);   // (x <= a) or (x >= b)
      }
    } else {
      assert(tag_of_atom(atom2) == LE_ATM);
      if (q_le(a, b)) {
        add_binary_clause(solver->core, not(l1), l2);  // (x <= a) ==> (x <= b)
      } else {
        add_binary_clause(solver->core, l1, not(l2));  // (x > a) ==> (x > b))
      }
    }
    break;

  case EQ_ATM:
    switch (tag_of_atom(atom2)) {
    case GE_ATM:
      if (q_ge(a, b)) {
        add_binary_clause(solver->core, not(l1), l2); // (x == a) ==> (x >= b))
      } else {
        add_binary_clause(solver->core, not(l1), not(l2));  // (x == a) ==> (x < b)
      }
      break;
    case LE_ATM:
      if (q_le(a, b)) {
        add_binary_clause(solver->core, not(l1), l2);   // (x == a) ==> (x <= b)
      } else {
        add_binary_clause(solver->core, not(l1), not(l2)); // (x == a) ==> (x > b);
      }
      break;
    case EQ_ATM:
      add_binary_clause(solver->core, not(l1), not(l2)); // (not (x == a)) or (not (x == b))
      break;
    }    
  }

  solver->stats.num_binary_lemmas ++;
}


/*
 * Build all the binary lemmas involving atom id on variable x
 * - id must not be in the atom_vector of x
 */
static void build_binary_lemmas_for_atom(simplex_solver_t *solver, thvar_t x, int32_t id) {
  arith_atomtable_t *atbl;
  int32_t *atom_vector;
  arith_atom_t *atom1, *atom2;
  uint32_t i, n;
  int32_t id2;

  if (simplex_option_enabled(solver, SIMPLEX_EAGER_LEMMAS)) {
    atom_vector = arith_var_atom_vector(&solver->vtbl, x);
    if (atom_vector != NULL) {
      atbl = &solver->atbl;
      atom1 = arith_atom(atbl, id);
      assert(var_of_atom(atom1) == x);
      n = iv_size(atom_vector);
      for (i=0; i<n; i++) {
        id2 = atom_vector[i];
        assert(id != id2);
        atom2 = arith_atom(atbl, id2);
        create_binary_lemma(solver, atom1, atom2);
      }
    }
  }
}





/*****************************
 *  POLYNOMIAL CONSTRUCTION  *
 ****************************/

/*
 * Check whether p is a simple polynomial (cheap to substitute for variable x)
 * - return true if p is either (c + b.y) or c or b.y or 0
 */
static bool simple_poly(polynomial_t *p) {
  uint32_t n;

  n = p->nterms;
  return (n <= 1) || (n <= 2 && p->mono[0].var == const_idx);
}


/*
 * Check whether we should substitute x by its definition in polynomials or atoms
 * - x must be different form const_idx
 * - the substitution x := p is applied if it's cheap enough
 */
static bool trivial_variable(arith_vartable_t *tbl, thvar_t x) {
  polynomial_t *q;

  assert(arith_var_kind(tbl, x) == AVAR_FREE ||
         arith_var_kind(tbl, x) == AVAR_POLY);

  /*
   * arith_var_def returns a void* pointer
   * - if x is a free variable, the definition is NULL
   * - otherwise, the definition is a pointer to a polynomial
   */
  q = arith_var_def(tbl, x);
  return q != NULL && simple_poly(q);
}


/*
 * Add monomial a.x to buffer b
 * - if x has a simple definition p, then replace x by p, that is, add a.p to b
 * - a must not be equal to solver->aux
 */
static void add_mono_or_subst(simplex_solver_t *solver, poly_buffer_t *b, thvar_t x, rational_t *a) {
  polynomial_t *p;

  if (x != const_idx && trivial_variable(&solver->vtbl, x)) {
    // replace x by its definition
    p = arith_var_poly_def(&solver->vtbl, x);
    assert(p->nterms <= 2);
    poly_buffer_addmul_poly(b, p, a);
  } else {
    poly_buffer_add_monomial(b, x, a); 
  }
}
 

/*
 * Add variable x to buffer b if x is not trivial
 * otherwise add p to b, where (x := p) is the definition of x
 */
static void add_var_or_subst(simplex_solver_t *solver, poly_buffer_t *b, thvar_t x) {
  polynomial_t *p;

  if (x != const_idx && trivial_variable(&solver->vtbl, x)) {
    p = arith_var_poly_def(&solver->vtbl, x);
    poly_buffer_add_poly(b, p);
  } else {
    poly_buffer_add_var(b, x); 
  }
}
 

/*
 * Subtract x from buffer b if x is not trivial
 * otherwise subtract p from b, where (x := p) is the definition of x
 */
static void sub_var_or_subst(simplex_solver_t *solver, poly_buffer_t *b, thvar_t x) {
  polynomial_t *p;

  if (x != const_idx && trivial_variable(&solver->vtbl, x)) {
    p = arith_var_poly_def(&solver->vtbl, x);
    poly_buffer_sub_poly(b, p);
  } else {
    poly_buffer_sub_var(b, x); 
  }
}
 

/*
 * Store p into solver->buffer and apply the renaming defined by map
 * - p is of the form a_0 t_0 + ... + a_n t_n 
 *   map[i] is the simplex variable that represents t_i
 *   with the possible exception that map[0] = null_thvar if t_0 = const_idx
 */
static void rename_poly_aux(simplex_solver_t *solver, polynomial_t *p, thvar_t *map) {
  poly_buffer_t *b;
  uint32_t i, n;
  monomial_t *a;

  b = &solver->buffer;
  assert(poly_buffer_nterms(b) == 0);
  n = p->nterms;

  // if n is zero, there's nothing more to do
  if (n > 0) {
    a = p->mono;

    // deal with the constant first
    if (a[0].var == const_idx) {
      assert(map[0] == null_thvar);

      poly_buffer_add_const(b, &a[0].coeff);
      a ++;
      map ++;
      n --;
    }

    // non-constant monomials
    for (i=0; i<n; i++) {
      add_mono_or_subst(solver, b, map[i], &a[i].coeff);
    }
  }
}


/*
 * Rename variables of p as defined by map
 * - store the result in the internal poly_buffer and normalize the buffer
 */
static void rename_poly(simplex_solver_t *solver, polynomial_t *p, thvar_t *map) {
  rename_poly_aux(solver, p, map);
  normalize_poly_buffer(&solver->buffer);
}



/*
 * Check whether all variables of buffer are integers
 */
static bool all_integer_vars(simplex_solver_t *solver) {
  arith_vartable_t *tbl;
  poly_buffer_t *b;
  monomial_t *a;
  uint32_t i, n;

  b = &solver->buffer;
  tbl = &solver->vtbl;
  n = poly_buffer_nterms(b);
  a = poly_buffer_mono(b);
  for (i=0; i<n; i++) {
    if (! arith_var_is_int(tbl, a[i].var)) return false;
  }
  return true;
}



/*
 * Activate variable x:
 * - add the row x - p == 0 to the matrix provided x is not trivial
 */
static void activate_variable(simplex_solver_t *solver, thvar_t x) {
  polynomial_t *p;

  p = arith_var_def(&solver->vtbl, x);
  if (p != NULL && ! simple_poly(p)) {
    matrix_add_eq(&solver->matrix, x, p->mono, p->nterms);
  }
}



/****************************************
 *  SUPPORT FOR TERM/ATOM CONSTRUCTION  *
 ***************************************/

/*
 * Get a variable x whose definition is equal to the buffer then reset the buffer
 * - if x is a new variable, add a column to the matrix and add a of the form
 *   x - buffer = 0
 */
static thvar_t get_var_from_buffer(simplex_solver_t *solver) {
  poly_buffer_t *b;
  thvar_t x;
  bool new_var;

  b = &solver->buffer;

  // check whether b is reduced to a single variable x
  x = poly_buffer_convert_to_var(b);

  /*
   * HACK: the result of poly_buffer_convert_to_var can be
   *    -1 (null_idx) if b is not of the form 1.x
   *     0 (const_idx) if b is 1
   *     a good variable x if b is 1.x (with x>0)
   *
   * We must build a poly for x in the first two cases.
   */
  if (x <= 0) {
    assert(x == const_idx || x == null_idx);
    x = get_var_for_poly(&solver->vtbl, poly_buffer_mono(b), poly_buffer_nterms(b), &new_var);
    if (new_var) {
      matrix_add_column(&solver->matrix);
      activate_variable(solver, x);
      // set relevance mark in solver->eqprop
      if (solver->eqprop != NULL) {
	eqprop_set_relevance(solver, x);
      }
    }
  }
  reset_poly_buffer(b);

  return x;
}


/*
 * Create the atom (x >= c) or (x <= c)
 * - is_int indicates whether x is an integer variable or not
 */
static literal_t get_ge_atom(simplex_solver_t *solver, thvar_t x, bool is_int, rational_t *c) {
  literal_t l;
  int32_t new_idx, k;

  assert(solver->decision_level == solver->base_level);

  k = arith_var_upper_index(&solver->vtbl, x);  
  if (k >= 0 && xq_lt_q(solver->bstack.bound + k, c)) {
    // axiom: x <= bound[k] and bound[k] < c so (x >= c) is false
    return false_literal;
  }

  k = arith_var_lower_index(&solver->vtbl, x);
  if (k >= 0 && xq_ge_q(solver->bstack.bound + k, c)) {
    // axiom: x >= bound[k] and bound[k] >= c so (x >= c) is true
    return true_literal;
  }

  l = get_literal_for_ge_atom(&solver->atbl, x, is_int, c, &new_idx);
  if (new_idx >= 0) {
    build_binary_lemmas_for_atom(solver, x, new_idx);
    attach_atom_to_arith_var(&solver->vtbl, x, new_idx);
  }
  return l;  
}

static literal_t get_le_atom(simplex_solver_t *solver, thvar_t x, bool is_int, rational_t *c) {
  literal_t l;
  int32_t new_idx, k;

  assert(solver->decision_level == solver->base_level);

  k = arith_var_lower_index(&solver->vtbl, x);  
  if (k >= 0 && xq_gt_q(solver->bstack.bound + k, c)) {
    // axiom: x >= bound[k] and bound[k] > c so (x <= c) is false
    return false_literal;
  }

  k = arith_var_upper_index(&solver->vtbl, x);
  if (k >= 0 && xq_le_q(solver->bstack.bound + k, c)) {
    // axiom: x <= bound[k] and bound[k] <= c so (x <= c) is true
    return true_literal;
  }

  l = get_literal_for_le_atom(&solver->atbl, x, is_int, c, &new_idx);
  if (new_idx >= 0) {
    build_binary_lemmas_for_atom(solver, x, new_idx);
    attach_atom_to_arith_var(&solver->vtbl, x, new_idx);
  }
  return l;
}



/*
 * Decompose the buffer into (p + a) where a is the constant term
 * - store the opposite of a into solver->constant
 * - return a variable x equal to the non-constant part (i.e., p)
 * - if x is a new variable, add a column to the matrix
 */
static thvar_t decompose_and_get_var(simplex_solver_t *solver) {
  poly_buffer_t *b;
  thvar_t x;
  bool new_var;

  b = &solver->buffer;
  poly_buffer_get_neg_constant(b, &solver->constant);
  x = poly_buffer_nonconstant_convert_to_var(b);
  if (x < 0) {
    x = get_var_for_poly_offset(&solver->vtbl, poly_buffer_mono(b), poly_buffer_nterms(b), &new_var);
    if (new_var) {
      matrix_add_column(&solver->matrix);
      activate_variable(solver, x);
      // set relevance mark in solver->eqprop
      if (solver->eqprop != NULL) {
	eqprop_set_relevance(solver, x);
      }
    }
  }
  reset_poly_buffer(b);
  return x;
}


/*
 * Create the atom p >= 0 where p is stored in the solver's buffer
 * - the buffer must be normalized
 */
static literal_t make_ge_atom(simplex_solver_t *solver) {
  poly_buffer_t *b;
  bool negated, is_int;
  thvar_t x;

  b = &solver->buffer;

  /*
   * Check whether the atom is trivially true or false
   */
  if (poly_buffer_is_zero(b) || poly_buffer_is_pos_constant(b)) {
#if TRACE
    printf("---> true\n");
#endif
    reset_poly_buffer(b);
    return true_literal;
  }

  if (poly_buffer_is_neg_constant(b)) {
#if TRACE
    printf("---> false\n");
#endif
    reset_poly_buffer(b);
    return false_literal;
  }

  /*
   * Normalize to x <= b or x >= b
   */
  is_int = all_integer_vars(solver);
  if (is_int) {
    // make coefficients integers
    negated = poly_buffer_make_nonconstant_integral(b);
#if TRACE
    printf("---> int scaling: ");
    print_simplex_buffer(stdout, solver);
    printf("\n");
#endif
    x = decompose_and_get_var(solver);
    assert(arith_var_is_int(&solver->vtbl, x));
    // strengthen the bound
    // TODO: if x is a polynomial, we could strengthen more, i.e., 
    //       divide by the GCD of x's coefficients?
    if (negated) {
      q_floor(&solver->constant);
    } else {
      q_ceil(&solver->constant);
    }

  } else {
    // make lead coefficient = 1
    negated = poly_buffer_make_monic(b);
#if TRACE
    printf("---> monic: ");
    print_simplex_buffer(stdout, solver);
    printf("\n");
#endif
    x = decompose_and_get_var(solver);
    assert(! arith_var_is_int(&solver->vtbl, x));
  }


  /*
   * If negated is true, the atom is (x <= constant) otherwise 
   * it's (x >= constant)
   */
  if (negated) {
#if TRACE
    printf("---> atom ");
    print_simplex_var(stdout, solver, x);
    printf(" <= ");
    q_print(stdout, &solver->constant);
    printf("\n");
    if (! arith_var_is_free(&solver->vtbl, x)) {
      printf("     ");
      print_simplex_vardef(stdout, solver, x);
    }
#endif

    return get_le_atom(solver, x, is_int, &solver->constant);

  } else {
#if TRACE
    printf("---> atom ");
    print_simplex_var(stdout, solver, x);
    printf(" >= ");
    q_print(stdout, &solver->constant);
    printf("\n");
    if (! arith_var_is_free(&solver->vtbl, x)) {
      printf("     ");
      print_simplex_vardef(stdout, solver, x);
    }
#endif

    return get_ge_atom(solver, x, is_int, &solver->constant);
  }  
}


/*
 * Auxiliary function: simplify the atom p == 0 where p is stored in the buffer
 * - check whether p == 0 simplifies to true or false
 * - if not, create the two atoms (p >= 0) and (p <= 0)
 * Results:
 * - if the atom simplifies, the returned value is either true_literal or false_literal
 * - otherwise the returned value is null_literal, and literals for (p >= 0) and (p <= 0)
 *   are returned in *l1 and *l2
 */
static literal_t simplify_eq_atom(simplex_solver_t *solver, literal_t *l1, literal_t *l2) {
  poly_buffer_t *b;
  thvar_t x;
  bool is_int;

  b = &solver->buffer;

  if (poly_buffer_is_zero(b)) {
#if TRACE
    printf("---> true\n");
#endif
    reset_poly_buffer(b);
    return true_literal;
  }

  if (poly_buffer_is_nzconstant(b)) {
#if TRACE
    printf("---> false\n");
#endif
    reset_poly_buffer(b);
    return false_literal;
  }

  is_int = all_integer_vars(solver);
  if (is_int) {
    poly_buffer_make_integral(b);
#if TRACE
    printf("---> int scaling: ");
    print_simplex_buffer(stdout, solver);
    printf("\n");
#endif
    if (! poly_buffer_gcd_test(b)) {
#if TRACE
      printf("---> false by GCD test\n");
#endif
      reset_poly_buffer(b);
      return false_literal;
    } 
  } else {
    poly_buffer_make_monic(b); // make lead coefficient = 1

#if TRACE
    printf("---> monic: ");
    print_simplex_buffer(stdout, solver);
    printf("\n");
#endif
  }

  x = decompose_and_get_var(solver);  // buffer is now equal to x - c where c = &solver->constant

#if TRACE
  printf("---> atom ");
  print_simplex_var(stdout, solver, x);
  printf(" == ");
  q_print(stdout, &solver->constant);
  printf("\n");
  if (! arith_var_is_free(&solver->vtbl, x)) {
    printf("     ");
    print_simplex_vardef(stdout, solver, x);
  }
#endif

  *l1 = get_ge_atom(solver, x, is_int, &solver->constant);
  *l2 = get_le_atom(solver, x, is_int, &solver->constant);

  return null_literal;
}


/*
 * Create the atom p == 0 where p is stored in the buffer
 * - check for simplification first
 * - create (and (p >= 0) (p <= 0)) otherwise
 */
static literal_t make_eq_atom(simplex_solver_t *solver) {
  literal_t l1, l2, l;

  l = simplify_eq_atom(solver, &l1, &l2);
  if (l == null_literal) {
    l = mk_and_gate2(solver->gate_manager, l1, l2);
  }
  return l;
}



/*
 * Assert c as lower bound for x
 * - strict indicates whether the bound is strict or not
 */
static void add_lb_axiom(simplex_solver_t *solver, thvar_t x, rational_t *c, bool strict) {
  xrational_t *b;
  int32_t k;

  assert(solver->base_level == solver->decision_level);

#if TRACE
  printf("---> add_lb_axiom: ");
  print_simplex_var(stdout, solver, x);
  if (strict) {
    printf(" > ");
  } else {
    printf(" >= ");
  }
  q_print(stdout, c);
  printf("\n");
  if (! arith_var_is_free(&solver->vtbl, x)) {
    printf("     ");
    print_simplex_vardef(stdout, solver, x);
  } 
#endif

  // store the bound as an extended rational
  b = &solver->bound;
  if (strict) {
    xq_set_q_plus_delta(b, c);
  } else {
    xq_set_q(b, c);
  }

  k = arith_var_upper_index(&solver->vtbl, x);
  if (k >= 0 && xq_lt(solver->bstack.bound + k, b)) {
    // Unsat: the existing upper bound on x is < b
    solver->unsat_before_search = true;
#if TRACE
    printf("---> Conflict\n\n");
#endif
    return;
  }

  k = arith_var_lower_index(&solver->vtbl, x);
  if (k >= 0 && xq_ge(solver->bstack.bound + k, b)) {
    // Redundant: the existing lower bound is >= b
#if TRACE
    printf("---> Redundant\n\n");
#endif
    return;
  }

  push_lb_axiom(solver, x, b);
}


/*
 * Assert c as upper bound for x
 * - strict indicates whether the bound is strict or not
 */
static void add_ub_axiom(simplex_solver_t *solver, thvar_t x, rational_t *c, bool strict) {
  xrational_t *b;
  int32_t k;

  assert(solver->base_level == solver->decision_level);

#if TRACE
  printf("---> add_ub_axiom: ");
  print_simplex_var(stdout, solver, x);
  if (strict) {
    printf(" < ");
  } else {
    printf(" <= ");
  }
  q_print(stdout, c);
  printf("\n");
  if (! arith_var_is_free(&solver->vtbl, x)) {
    printf("     ");
    print_simplex_vardef(stdout, solver, x);
  }
#endif


  // store the bound as an extended rational
  b = &solver->bound;
  if (strict) {
    xq_set_q_minus_delta(b, c);
  } else {
    xq_set_q(b, c);
  }

  k = arith_var_lower_index(&solver->vtbl, x);
  if (k >= 0 && xq_gt(solver->bstack.bound + k, b)) {
    // Unsat: existing lower bound on x is > b
    solver->unsat_before_search = true;
#if TRACE
    printf("---> Conflict\n\n");
#endif
    return;
  }

  k = arith_var_upper_index(&solver->vtbl, x);
  if (k >= 0 && xq_le(solver->bstack.bound + k, b)) {
    // redundant: existing upper bound <= b
#if TRACE
    printf("---> Redundant\n\n");
#endif
    return;
  }

  push_ub_axiom(solver, x, b);
}



/*
 * Add the axiom p == 0 where p is stored in the solver's buffer
 * - if p == 0 simplifies to false, set the 'unsat_before_search' flag
 * - if p == 0 simplifies to true, do nothing
 * - if p == 0 is equivalent to x == c for a variable x and constant c
 &   then add the bounds (x <= c) and (x >= c)
 * - otherwise, add the row p == 0 to the matrix
 */
static void add_eq_axiom(simplex_solver_t *solver) {
  poly_buffer_t *b;
  thvar_t x;

#if TRACE
  printf("---> simplex_add_eq_axiom: ");
  print_simplex_buffer(stdout, solver);
  printf(" == 0\n");
#endif

  b = &solver->buffer;
  if (poly_buffer_is_zero(b)) {
#if TRACE
    printf("---> true\n");
#endif  
    goto done;
  }

  if (poly_buffer_is_nzconstant(b)) {
#if TRACE
    printf("---> false\n");
#endif  
    solver->unsat_before_search = true;
    goto done;
  }

  if (all_integer_vars(solver)) {
    poly_buffer_make_integral(b);
#if TRACE
    printf("---> int scaling: ");
    print_simplex_buffer(stdout, solver);
    printf("\n");
#endif
    if (! poly_buffer_gcd_test(b)) {
#if TRACE
      printf("---> false by GCD test\n");
#endif
      solver->unsat_before_search = true;
      goto done;
    }
  }


  // Check whether p == 0 can be rewritten to (x == constant)
  x = poly_buffer_convert_to_vareq(b, &solver->constant);
  if (x >= 0) {
#if TRACE
    printf("---> simplified to ");
    print_simplex_var(stdout, solver, x);
    printf(" == ");
    q_print(stdout, &solver->constant);
    printf("\n");
#endif
    // assert bounds (x <= constant) and (x >= constant)
    add_ub_axiom(solver, x, &solver->constant, false);
    add_lb_axiom(solver, x, &solver->constant, false);
    goto done;
  }


#if TRACE
  printf("---> new row\n");
#endif
  if (solver->save_rows) {
    // make a copy so that the matrix can be restored if needed
    pvector_push(&solver->saved_rows, monarray_copy_to_poly(poly_buffer_mono(b), poly_buffer_nterms(b)));
  }
  matrix_add_row(&solver->matrix, poly_buffer_mono(b), poly_buffer_nterms(b));

 done:
  reset_poly_buffer(b);
}


/*
 * Assert the axiom (p == 0) or (p != 0), where p is stored in the solver's buffer
 * - if tt is true  --> assert (p == 0)
 * - if tt is false --> assert (p != 0)
 */
static void add_eq_or_diseq_axiom(simplex_solver_t *solver, bool tt) {
  literal_t l, l1, l2;

  if (tt) {
    add_eq_axiom(solver); 
  } else {
    // Add the clause (or (not (p >= 0)) (not (p <= 0)))
    l = simplify_eq_atom(solver, &l1, &l2);
    if (l == null_literal) {
        // l1 is (p >= 0), l2 is (p <= 0): assert (or (not l1) (not l2))
        add_binary_clause(solver->core, not(l1), not(l2));

#if TRACE
        printf("---> adding clause: ");
        print_binary_clause(stdout, not(l1), not(l2));
        printf("\n");
        print_simplex_atomdef(stdout, solver, var_of(l1));
        print_simplex_atomdef(stdout, solver, var_of(l2));
#endif

    } else if (l == true_literal) {
      // p == 0 is true: mark the whole thing as unsat
      solver->unsat_before_search = true;
    } // otherwise l == false_literal: nothing to do
  }
}


/*
 * Assert the axiom (p >= 0) or (p < 0), where p is stored in the solver's buffer
 * - if tt is true --> assert (p >= 0)
 * - if tt is false --> assert (p < 0)
 * - check whether the assertion simplifies to true or false first
 * - if it's false, set the flag unsat_before_search
 */
static void add_ge_axiom(simplex_solver_t *solver, bool tt) {
  poly_buffer_t *b;
  bool negated;
  thvar_t x;

#if TRACE
  printf("---> simplex_add_ge_axiom: ");
  print_simplex_buffer(stdout, solver);
  if (tt) {
    printf(" >= 0\n");
  } else {
    printf(" < 0\n");
  }
#endif
  
  b = &solver->buffer;
  if (poly_buffer_is_zero(b) || poly_buffer_is_pos_constant(b)) {
    // p >= 0 is trivially true
    if (! tt) solver->unsat_before_search = true;
#if TRACE
    if (!tt) {
      printf("---> unsat\n");
    } else {
      printf("---> redundant\n");
    }
#endif
    goto done;
  }

  if (poly_buffer_is_neg_constant(b)) {
    // p >= 0 is trivially false
    if (tt) solver->unsat_before_search = true;
#if TRACE
    if (!tt) {
      printf("---> unsat\n");
    } else {
      printf("---> redundant\n");
    }
#endif
    goto done;
  }


  /*
   * Normalize then assert the bound
   */
  if (all_integer_vars(solver)) {
    negated = poly_buffer_make_nonconstant_integral(b);
#if TRACE
    printf("---> int scaling: ");
    print_simplex_buffer(stdout, solver);
    printf("\n");
#endif
    x = decompose_and_get_var(solver);
    assert(arith_var_is_int(&solver->vtbl, x));
    if (negated) {
      // TODO: strengthen more if x is a polynomial (divide by GCD of x's coefficients)
      q_floor(&solver->constant);
      if (tt) {
        // (p >= 0) is equivalent to (x <= constant)
        add_ub_axiom(solver, x, &solver->constant, false);
      } else {
        // not (p >= 0) is equivalent to (x >= constant + 1)
        q_add_one(&solver->constant);
        add_lb_axiom(solver, x, &solver->constant, false);
      }
    } else {
      // TODO: strengthen more if x is a polynomial (divide by GCD of x's coefficients)
      q_ceil(&solver->constant);
      if (tt) {
        // (p >= 0) is equivalent to (x >= constant)
        add_lb_axiom(solver, x, &solver->constant, false);
      } else {
        // not (p >= 0) is equivalent to (x <= constant - 1)
        q_sub_one(&solver->constant);
        add_ub_axiom(solver, x, &solver->constant, false);
      }
    }

  } else {
    negated = poly_buffer_make_monic(b);
#if TRACE
    printf("---> monic: ");
    print_simplex_buffer(stdout, solver);
    printf("\n");
#endif
    x = decompose_and_get_var(solver);
    assert(! arith_var_is_int(&solver->vtbl, x));
    if (negated == tt) {
      // assert (p >= 0) <=> (x <= b) if tt
      // assert (p < 0)  <=> (x < b)  if !tt
      add_ub_axiom(solver, x, &solver->constant, !tt);
    } else {
      // assert (p >= 0) <=> (x >= b) if tt
      // assert (p < 0)  <=> (x > b) if !tt 
      add_lb_axiom(solver, x, &solver->constant, !tt); 
    }    
  }
  return;

 done:
  reset_poly_buffer(b);
}




/**********************
 *  INTERNALIZATION   *
 *********************/

/*
 * TERM CONSTRUCTION
 */

/*
 * Create a new theory variable
 * - is_int indicates whether the variable should be an integer
 * - also add a matrix column
 */
thvar_t simplex_create_var(simplex_solver_t *solver, bool is_int) {
  thvar_t x;

  matrix_add_column(&solver->matrix);
  x = create_arith_var(&solver->vtbl, is_int);
  if (solver->eqprop != NULL) {
    eqprop_set_relevance(solver, x);
  }
  return x;
}


/*
 * Create a new variable that represents constant q
 * - add a matrix column if that's a new variable
 */
thvar_t simplex_create_const(simplex_solver_t *solver, rational_t *q) {
  poly_buffer_t *b;
  thvar_t x;
  bool new_var;

  b = &solver->buffer;
  assert(poly_buffer_nterms(b) == 0);
  poly_buffer_add_const(b, q);
  normalize_poly_buffer(b);
  x = get_var_for_poly(&solver->vtbl, poly_buffer_mono(b), poly_buffer_nterms(b), &new_var);  
  if (new_var) {
    matrix_add_column(&solver->matrix);
    // set relevance mark in solver->eqprop
    if (solver->eqprop != NULL) {
      eqprop_set_relevance(solver, x);
    }
  }
  reset_poly_buffer(b);

  assert(trivial_variable(&solver->vtbl, x));

  return x;
}


/*
 * Create a theory variable equal to p
 * - arith_map maps variables of p to corresponding theory variables
 *   in the solver
 */
thvar_t simplex_create_poly(simplex_solver_t *solver, polynomial_t *p, thvar_t *map) {  
#if TRACE
  thvar_t x;

  printf("\n---> simplex_create_poly: ");
  print_polynomial(stdout, p);
  printf("\n");
  rename_poly(solver, p, map);
  printf("---> renaming: ");
  print_simplex_buffer(stdout, solver);
  printf("\n");
  x = get_var_from_buffer(solver);
  printf("---> var: ");
  print_simplex_vardef(stdout, solver, x);
  printf("\n");

  return x;
#else
  rename_poly(solver, p, map);
  return get_var_from_buffer(solver);
#endif
}


/*
 * Placeholder for a power product p: raise an exception
 */
thvar_t simplex_create_pprod(simplex_solver_t *solver, pprod_t *p, thvar_t *map) {
  if (solver->env != NULL) {
    longjmp(*solver->env, FORMULA_NOT_LINEAR);
  }
  abort();
}


/*
 * Attach egraph term t to a variable v
 * - v must not have an eterm attached already
 */
void simplex_attach_eterm(simplex_solver_t *solver, thvar_t v, eterm_t t) {
  attach_eterm_to_arith_var(&solver->vtbl, v, t);
  // propagate to the eq_propagator if it exists
  if (solver->eqprop != NULL) {
    eqprop_record_eterm(solver, v, t);
  }
}


/*
 * Get the egraph term t attached to v
 * - return null_eterm if v has no eterm attached
 */
eterm_t simplex_eterm_of_var(simplex_solver_t *solver, thvar_t v) {
  return arith_var_get_eterm(&solver->vtbl, v);
}


/*
 * ATOM CONSTRUCTION
 */

/*
 * Create the atom x >= 0
 * - this attach the atom to the smt_core
 */
literal_t simplex_create_ge_atom(simplex_solver_t *solver, thvar_t x) {
  poly_buffer_t *b;

  assert(valid_arith_var(&solver->vtbl, x));

  // replace x by its definition if it's a trivial variable
  b = &solver->buffer;
  add_var_or_subst(solver, b, x);
  normalize_poly_buffer(b);

#if TRACE
  printf("\n---> simplex_create_ge_atom: ");
  print_simplex_var(stdout, solver, x);
  printf(" >= 0\n");
  printf("---> renaming: ");
  print_simplex_buffer(stdout, solver);
  printf("\n");
#endif

  return make_ge_atom(solver);
}


/*
 * Create the atom p >= 0 and return the corresponding literal
 * - replace the variables of p as defined by map
 */
literal_t simplex_create_poly_ge_atom(simplex_solver_t *solver, polynomial_t *p, thvar_t *map) {
  rename_poly(solver, p, map);

#if TRACE
  printf("\n---> simplex_create_poly_ge_atom: ");
  print_polynomial(stdout, p);
  printf(" >= 0\n");
  printf("---> renaming: ");
  print_simplex_buffer(stdout, solver);
  printf("\n");
#endif

  return make_ge_atom(solver);
}



/*
 * Create the atom x == 0
 * - this attach the atom to the smt_core
 */
literal_t simplex_create_eq_atom(simplex_solver_t *solver, thvar_t x) {
  poly_buffer_t *b;

  // replace x by its definition if it's a trivial variable
  b = &solver->buffer;
  add_var_or_subst(solver, b, x);
  normalize_poly_buffer(b);

#if TRACE
  printf("\n---> simplex_create_eq_atom: ");
  print_simplex_var(stdout, solver, x);
  printf(" == 0\n");
  printf("---> renaming: ");
  print_simplex_buffer(stdout, solver);
  printf("\n");
#endif

  return make_eq_atom(solver);
}


/*
 * Create the atom p == 0
 * - apply the renaming defined by map
 */
literal_t simplex_create_poly_eq_atom(simplex_solver_t *solver, polynomial_t *p, thvar_t *map) {
  rename_poly(solver, p, map);

#if TRACE
  printf("\n---> simplex_create_poly_eq_atom: ");
  print_polynomial(stdout, p);
  printf(" == 0\n");
  printf("---> renaming: ");
  print_simplex_buffer(stdout, solver);
  printf("\n");
#endif

  return make_eq_atom(solver);
}

/*
 * Create the atom x - y == 0
 * - x and y are two theory variables
 */
literal_t simplex_create_vareq_atom(simplex_solver_t *solver, thvar_t x, thvar_t y) {  
  poly_buffer_t *b;

  assert(valid_arith_var(&solver->vtbl, x) && valid_arith_var(&solver->vtbl, y));

  b = &solver->buffer;
  assert(poly_buffer_nterms(b) == 0);
  add_var_or_subst(solver, b, x);
  sub_var_or_subst(solver, b, y);
  normalize_poly_buffer(b);

#if TRACE
  printf("\n---> simplex_create_vareq_atom: ");
  print_simplex_var(stdout, solver, x);
  printf(" == ");
  print_simplex_var(stdout, solver, y);
  printf("\n");
  printf("---> after subst: ");
  print_simplex_buffer(stdout, solver);
  printf("\n");
#endif

  return make_eq_atom(solver);
}


/*
 * AXIOMS (BASE-LEVEL ASSERTIONS)
 */

/*
 * Assert a top-level inequality (either x >= 0 or x < 0)
 * - tt indicates whether the constraint or its negation must be asserted
 *   tt == true  --> assert x >= 0
 *   tt == false --> assert x < 0
 */
void simplex_assert_ge_axiom(simplex_solver_t *solver, thvar_t x, bool tt){
  poly_buffer_t *b;

  assert(valid_arith_var(&solver->vtbl, x));

  // replace x by its definition if it's a trivial variable
  b = &solver->buffer;
  add_var_or_subst(solver, b, x);
  normalize_poly_buffer(b);

#if TRACE
  printf("\n---> simplex_assert_ge_axiom: ");
  print_simplex_var(stdout, solver, x);
  if (tt) {
    printf(" >= 0\n");
  } else {
    printf(" < 0\n");
  }
  printf("---> renaming: ");
  print_simplex_buffer(stdout, solver);
  printf("\n");
#endif  

  add_ge_axiom(solver, tt);
}


/*
 * Assert a top-level inequality (either p >= 0 or p < 0)
 * - map: convert p's variables to simplex variables
 * - tt indicates which of the two inequalities to assert
 */
void simplex_assert_poly_ge_axiom(simplex_solver_t *solver, polynomial_t *p, thvar_t *map, bool tt) {
  rename_poly(solver, p, map);

#if TRACE
  printf("\n---> simplex_assert_poly_ge_axiom: ");
  print_polynomial(stdout, p);
  if (tt) {
    printf(" >= 0\n");
  } else {
    printf(" < 0\n");
  }
  printf("---> renaming: ");
  print_simplex_buffer(stdout, solver);
  printf("\n");
#endif  

  add_ge_axiom(solver, tt);
}


/*
 * Assert a top-level equality constraint (either x == 0 or x != 0)
 * - tt indicates whether the constraint or its negation must be asserted
 *   tt == true  --> assert x == 0
 *   tt == false --> assert x != 0
 */
void simplex_assert_eq_axiom(simplex_solver_t *solver, thvar_t x, bool tt) {
  poly_buffer_t *b;

  assert(valid_arith_var(&solver->vtbl, x));

  // replace x by its definition if it's a trivial variable
  b = &solver->buffer;
  add_var_or_subst(solver, b, x);
  normalize_poly_buffer(b);

#if TRACE
  printf("\n---> simplex_assert_eq_axiom: ");
  print_simplex_var(stdout, solver, x);
  if (tt) {
    printf(" == 0\n");
  } else {
    printf(" != 0\n");
  }
  printf("---> renaming: ");
  print_simplex_buffer(stdout, solver);
  printf("\n");
#endif

  add_eq_or_diseq_axiom(solver, tt);
}


/*
 * Assert top-level equality or disequality (either p == 0 or p != 0)
 * - map: convert p's variables to simplex variables
 * - if tt is true  ---> assert p == 0
 * - if tt is false ---> assert p != 0
 */
void simplex_assert_poly_eq_axiom(simplex_solver_t *solver, polynomial_t *p, thvar_t *map, bool tt) {
  rename_poly(solver, p, map);

#if TRACE
  printf("\n---> simplex_assert_poly_eq_axiom: ");
  print_polynomial(stdout, p);
  if (tt) {
    printf(" == 0\n");
  } else {
    printf(" != 0\n");
  }
  printf("---> renaming: ");
  print_simplex_buffer(stdout, solver);
  printf("\n");
#endif  

  add_eq_or_diseq_axiom(solver, tt);
}


/*
 * If tt == true --> assert (x - y == 0)
 * If tt == false --> assert (x - y != 0)
 */
void simplex_assert_vareq_axiom(simplex_solver_t *solver, thvar_t x, thvar_t y, bool tt) {
  poly_buffer_t *b;

  assert(valid_arith_var(&solver->vtbl, x) && valid_arith_var(&solver->vtbl, y));

  b = &solver->buffer;
  assert(poly_buffer_nterms(b) == 0);
  add_var_or_subst(solver, b, x);
  sub_var_or_subst(solver, b, y);
  normalize_poly_buffer(b);

#if TRACE
  printf("\n---> simplex_assert_vareq_axiom: ");
  print_simplex_buffer(stdout, solver);
  if (tt) {
    printf(" == 0\n");
  } else {
    printf(" != 0\n");
  }
#endif

  add_eq_or_diseq_axiom(solver, tt);
}


/*
 * Assert (c ==> x == y)
 */
void simplex_assert_cond_vareq_axiom(simplex_solver_t *solver, literal_t c, thvar_t x, thvar_t y) {
  poly_buffer_t *b;
  literal_t l, l1, l2;

  assert(valid_arith_var(&solver->vtbl, x) && valid_arith_var(&solver->vtbl, y));

  // compute polynomial p = (x - y)
  b = &solver->buffer;
  assert(poly_buffer_nterms(b) == 0);
  add_var_or_subst(solver, b, x);
  sub_var_or_subst(solver, b, y);
  normalize_poly_buffer(b);

#if TRACE
  printf("\n---> simplex_assert_cond_vareq_axiom: ");
  print_literal(stdout, c);
  printf(" implies ");
  print_simplex_var(stdout, solver, x);
  printf(" == ");
  print_simplex_var(stdout, solver, y);
  printf("\n");
  printf("rewritten to: ");
  print_literal(stdout, c);
  printf(" implies ");
  print_simplex_buffer(stdout, solver);
  printf(" == 0\n");
#endif
 
  l = simplify_eq_atom(solver, &l1, &l2);
  if (l == null_literal) {
    // l1 is (p >= 0) and l2 is (p <= 0)
    // assert (c ==> l1) and (c ==> l2)
    add_binary_clause(solver->core, not(c), l1);
    add_binary_clause(solver->core, not(c), l2);
  } else {
    assert(l == false_literal || l == true_literal);
    // if p == 0 is true, nothing to do
    // if p == 0 is false, assert (not c)
    if (l == false_literal) {
      add_unit_clause(solver->core, not(c));
    }
  } 
}
 

/*****************************************
 *  SIMPLIFICATION/TABLEAU CONSTRUCTION  *
 ****************************************/

/*
 * Record the initial statistics
 */
static inline void simplex_set_initial_stats(simplex_solver_t *solver) {
  solver->stats.num_init_vars = solver->vtbl.nvars;
  solver->stats.num_init_rows = solver->matrix.nrows;
  solver->stats.num_atoms = solver->atbl.natoms;
}


#if 0
/*
 * keep is a bitvector: mark all variables of p
 */
static void mark_vars_of_poly(byte_t *keep, polynomial_t *p) {
  uint32_t i, n;
  thvar_t x;

  n = p->nterms;
  for (i=0; i<n; i++) {
    x = p->mono[i].var;
    if (x != const_idx) {
      set_bit(keep, x);
    }
  }
}
#endif

/*
 * Simplify the matrix
 */
static void simplex_simplify_matrix(simplex_solver_t *solver) {
  uint32_t i, n;
  arith_vartable_t *vtbl;
  ivector_t *aux;
  byte_t *keep;
  byte_t *ivars;
  
#if TRACE_INIT
  printf("\n**** SIMPLIFYING THE MATRIX ****\n\n");
  print_simplex_matrix(stdout, solver);
#endif

  /*
   * Mark the variables to keep
   */
  vtbl = &solver->vtbl;
  n = solver->vtbl.nvars;
  keep = allocate_bitvector0(n);  // default: all bits are 0

  if (solver->egraph != NULL && arith_vartable_has_eterms(vtbl)) {
    /*
     * We must keep at least any variable whose definition is the
     * difference of two e-terms. More generally, we assume the egraph
     * can dynamically create arbitrary linear combination of eterms.
     *
     * We could try to compute the set of variables whose definition
     * is a linear combination of eterms. Instead we keep everything.
     */
    for (i=1; i<n; i++) {
      set_bit(keep, i);
    }
  } else {
    for (i=1; i<n; i++) { // skip the constant
      if (!simplex_free_variable(solver, i) || arith_var_num_atoms(vtbl, i) > 0) {
	// i is constrained or has atoms attached: keep it
	set_bit(keep, i);
      }
    }
  }

  /*
   * Remove variables that have equal lower and upper bounds
   * Collect the unconstrained variables in aux
   */
  aux = &solver->aux_vector;
  assert(aux->size == 0);
  matrix_collect_constants(&solver->matrix);
  for (i=1; i<n; i++) { // skip const_idx == 0
    if (simplex_fixed_variable(solver, i)) {
#if TRACE_INIT
      printf("---> eliminate fixed variable ");
      print_simplex_var(stdout, solver, i);
      printf("\n");
#endif
      matrix_eliminate_fixed_variable(&solver->matrix, i, fixed_variable_value(solver, i));
    } else if (! tst_bit(keep, i)) {
      // i may be eliminated
      assert(simplex_eliminable_variable(solver, i));
      ivector_push(aux, i);
    }
  }
  matrix_cleanup_constants(&solver->matrix);

#if TRACE_INIT
  printf("---> %"PRIu32" rows after elim fixed vars.\n", solver->matrix.nrows);
  print_simplex_matrix(stdout, solver);
#endif

  /*
   * Eliminate unconstrained variables
   * - eliminated rows of the form x := constant are stored in solver->fvars
   * - other eliminated rows are stored in solver->elim
   */
  solver->stats.num_elim_candidates = aux->size;
  ivars = get_integer_vars_vector(&solver->vtbl); // set of integer variables
  simplify_matrix(&solver->matrix, aux->data, aux->size, ivars, &solver->elim, &solver->fvars);
  
  solver->stats.num_elim_rows = solver->elim.nrows;
  solver->stats.num_simpl_fvars = solver->fvars.nvars;
  solver->stats.num_simpl_rows = solver->matrix.nrows;

#if TRACE_INIT
  printf("---> %"PRIu32" rows after gauss. elim.\n", solver->matrix.nrows);
  printf("---> %"PRIu32" fixed variables detected\n\n", solver->fvars.nvars);
  print_simplex_matrix(stdout, solver);
  print_elim_matrix(stdout, &solver->vtbl, &solver->elim);
#endif

  ivector_reset(aux);

  delete_bitvector(keep);
  delete_bitvector(ivars);
}



/*
 * Compute the initial tableau
 */
static void simplex_init_tableau(simplex_solver_t *solver) {
  assert(solver->matrix_ready);

  markowitz_tableau_construction(&solver->matrix, &solver->fvars);
  solver->stats.num_rows = solver->matrix.nrows;
  solver->stats.num_fixed_vars = solver->fvars.nvars;  

#if TRACE_INIT
  printf("---> %"PRIu32" rows in initial tableau\n", solver->matrix.nrows);
  printf("---> %"PRIu32" fixed variables detected:\n\n", solver->fvars.nvars);
  print_fixed_var_vector(stdout, &solver->vtbl, &solver->fvars);
#endif

  // mark that the tableau is ready
  solver->tableau_ready = true;
  solver->matrix_ready = false;

  tprintf(solver->core->trace, 12, "(initial tableau: %"PRIu32" rows, %"PRIu32" variables, %"PRIu32" atoms)\n",
	  solver->stats.num_rows, solver->vtbl.nvars, solver->atbl.natoms);
}


/*
 * Check the fixed variable vector and set the bounds on fixed variables
 * - also set the value of all fixed variables
 * - set unsat_before_search true if there's a conflict
 */
static void simplex_check_fixed_vars(simplex_solver_t *solver) {
  fvar_vector_t *v;
  rational_t *a;
  uint32_t i, n;
  int32_t x;

  v = &solver->fvars;
  n = v->nvars;

#if TRACE_INIT
  if (n > 0) {
    printf("\n---> CHECKING FIXED VARIABLES\n");
  }
#endif

  for (i=0; i<n; i++) {
    x = v->fvar[i].var;
    a = &v->fvar[i].value;

#if TRACE_INIT
    printf("\n---> checking ");
    print_simplex_var(stdout, solver, x);
    printf(" == ");
    q_print(stdout, a);
    printf("\n");
#endif

    assert(x >= 0);

    if (x == const_idx) {
      assert(q_is_zero(a));
      solver->unsat_before_search = true;
      return;
    }

    if (arith_var_is_int(&solver->vtbl, x) && ! q_is_integer(a)) {
      solver->unsat_before_search = true;
      return;
    }

    add_lb_axiom(solver, x, a, false);
    add_ub_axiom(solver, x, a, false);
    xq_set_q(arith_var_value(&solver->vtbl, x), a);
  }
}








/*************************
 *  VARIABLE ASSIGNMENT  *
 ************************/

/*
 * Invariant we want to maintain:
 * - for every non-basic variable x, val[x] is between the bounds on x
 * - for every non-basic variable x, the lb and ub flags for x are correct
 *   (lb_flag[x] = 1 iff val[x] = lower bound on x and 
 *    ub_flag[x] = 1 iff val[x] = upper bound on x)
 * - the full assignment satisfies all the equations
 * - the heap infeasible_vars contains every basic variable x whose
 *   value is not within bounds.
 *
 * This invariant must hold before make_feasible is called.
 */

/*
 * Set the ub/lb flags for a variable x
 */
static void simplex_set_bound_flags(simplex_solver_t *solver, thvar_t x) {
  uint32_t t;

  t = arith_var_tag(&solver->vtbl, x);
  t &= ~(AVARTAG_ATLB_MASK | AVARTAG_ATUB_MASK); // clear both bits
  if (variable_at_lower_bound(solver, x)) {
    t |= AVARTAG_ATLB_MASK;
  }
  if (variable_at_upper_bound(solver, x)) {
    t |= AVARTAG_ATUB_MASK;
  }
  set_arith_var_tag(&solver->vtbl, x, t);
}


/*
 * Compute the value of a basic variable x given a row 
 * - it's computed so as to satisfy the equation row == 0
 * - store x in the heap if the bounds on x are not satisfied
 */
static void simplex_set_basic_var_value(simplex_solver_t *solver, thvar_t x, row_t *row) {
  arith_vartable_t *vtbl;
  xrational_t *v;
  uint32_t i, n;
  thvar_t y;

  vtbl = &solver->vtbl;
  v = arith_var_value(vtbl, x);
  xq_clear(v);
  n = row->size;
  for (i=0; i<n; i++) {
    y = row->data[i].c_idx;
    if (y >= 0 && y != x) {
      /// monomial is a.y where a = data[i].coeff
      xq_submul(v, arith_var_value(vtbl, y), &row->data[i].coeff);
    }
  }

  if (! value_satisfies_bounds(solver, x)) {
#if TRACE_INIT
    printf("---> infeasible var: ");
    print_simplex_var(stdout, solver, x);
    printf("\n");
#endif    
    int_heap_add(&solver->infeasible_vars, x);
  }
}


/*
 * Initial variable assignment:
 * - for every non-basic variable x:
 *   val[x] = lower bound on x if it exists
 *          or upper bound on x if it exists 
 *          or 0
 * - for every basic variable, val[x] is computed from the matrix
 */
static void simplex_init_assignment(simplex_solver_t *solver) {
  matrix_t *matrix;
  arith_vartable_t *vtbl;
  xrational_t *bound, *v;
  uint32_t n;
  int32_t i;
  thvar_t x;

  assert(int_heap_is_empty(&solver->infeasible_vars));

  vtbl = &solver->vtbl;
  matrix = &solver->matrix;
  bound = solver->bstack.bound;

  // the constant should always have value = 1
  assert(xq_is_one(arith_var_value(vtbl, const_idx)));

  // assign all non-basic/non-constant variables
  n = vtbl->nvars;
  for (x=1; x<n; x++) {
    if (matrix_is_nonbasic_var(matrix, x)) {
#if 0
      i = arith_var_lower_index(vtbl, x);
      if (i < 0) {
        i = arith_var_upper_index(vtbl, x);
      }
#else
      // test: give priority to upper bound
      i = arith_var_upper_index(vtbl, x);
      if (i < 0) {
        i = arith_var_lower_index(vtbl, x);
      }
#endif

      v = arith_var_value(vtbl, x);
      if (i >= 0) {
        xq_set(v, bound + i);
        simplex_set_bound_flags(solver, x);
      } else {
        xq_clear(v);
      }
    }
  }

  // propagate to the basic variables
  n = matrix->nrows;
  for (i=0; i<n; i++) {
    x = matrix_basic_var(matrix, i);
    simplex_set_basic_var_value(solver, x, matrix_row(matrix, i));
  }

  // set the fix_ptr
  solver->bstack.fix_ptr = solver->bstack.top;
}



/*
 * Update the value of a non-basic variable x and propagate
 * to all basic variables that depend on x
 * - q = new value of x
 * - if a basic variable becomes infeasible, it's added to the heap
 */
static void update_non_basic_var_value(simplex_solver_t *solver, thvar_t x, xrational_t *q) {
  arith_vartable_t *vtbl;
  matrix_t *matrix;
  xrational_t *v, *delta;
  column_t *col;
  uint32_t i, n;
  int32_t r, k;
  thvar_t y;
  
  vtbl = &solver->vtbl;
  delta = &solver->delta;
  v = arith_var_value(vtbl, x);  // current value of x

  assert(delta != q);

  xq_set(delta, q);
  xq_sub(delta, v);   // delta = new value - old value
  xq_set(v, q);       // value[x] := q

  matrix = &solver->matrix;
  col = matrix->column[x];

  if (col != NULL) {
    n = col->size;
    for (i=0; i<n; i++) {
      r = col->data[i].r_idx;
      if (r >= 0) {
        y = matrix_basic_var(matrix, r);
        v = arith_var_value(vtbl, y);
        k = col->data[i].r_ptr;
        xq_submul(v, delta, matrix_coeff(matrix, r, k));

        // add y to the heap if the new value is not within its bounds
        if (! value_within_bounds(solver, y, v)) {
          int_heap_add(&solver->infeasible_vars, y);
        }
      }
    }
  }
}



/*
 * Update the value of non-basic var x to its lower or upper bound
 */
static void update_to_lower_bound(simplex_solver_t *solver, thvar_t x) {
  int32_t k;

  assert(matrix_is_nonbasic_var(&solver->matrix, x));
  k = arith_var_lower_index(&solver->vtbl, x);
  assert(k >= 0);
  update_non_basic_var_value(solver, x, solver->bstack.bound + k);
  set_arith_var_lb(&solver->vtbl, x);
  if (variable_at_upper_bound(solver, x)) {
    set_arith_var_ub(&solver->vtbl, x);
  } else {
    clear_arith_var_ub(&solver->vtbl, x);
  }
}

static void update_to_upper_bound(simplex_solver_t *solver, thvar_t x) {
  int32_t k;

  assert(matrix_is_nonbasic_var(&solver->matrix, x));
  k = arith_var_upper_index(&solver->vtbl, x);
  assert(k >= 0);
  update_non_basic_var_value(solver, x, solver->bstack.bound + k);
  set_arith_var_ub(&solver->vtbl, x);
  if (variable_at_lower_bound(solver, x)) {
    set_arith_var_lb(&solver->vtbl, x);
  } else {
    clear_arith_var_lb(&solver->vtbl, x);
  }
}


/******************
 *  EXPLANATIONS  *
 *****************/

/*
 * Check whether constraint k is marked
 */
static inline bool arith_cnstr_is_marked(arith_bstack_t *stack, int32_t k) {
  assert(0 <= k && k < stack->top);
  return arith_tag_mark(stack->tag[k]);
}

/*
 * Set the mark on constraint k
 */
static inline void arith_cnstr_set_mark(arith_bstack_t *stack, int32_t k) {
  assert(0 <= k && k < stack->top);
  stack->tag[k] |= ARITH_CNSTR_MARK_MASK;
}

/*
 * Clear the mark on constraint k
 */
static inline void arith_cnstr_clr_mark(arith_bstack_t *stack, int32_t k) {
  assert(0 <= k && k < stack->top);
  stack->tag[k] &= ~ARITH_CNSTR_MARK_MASK;
}


/*
 * Add index k into the explanation queue q if it's not there already
 * - all indices in the queue have a mark in stack
 */
static void enqueue_cnstr_index(ivector_t *q, int32_t k, arith_bstack_t *stack) {
  if (! arith_cnstr_is_marked(stack, k)) {
    ivector_push(q, k);
    arith_cnstr_set_mark(stack, k);
  }
}


/*
 * Enqueue all the elements of array a into q
 * - a must be an array of bound indices, terminated by -1
 */
static void enqueue_cnstr_array_indices(ivector_t *q, int32_t *a, arith_bstack_t *stack) {
  int32_t i;

  for (;;) {
    i = *a ++;
    if (i < 0) break;
    enqueue_cnstr_index(q, i, stack);
  }
}


/*
 * Add the explanation for (x1 == x2) to vector v
 * then remove duplicate literals from v.
 */
static void collect_egraph_eq_expl(simplex_solver_t *solver, thvar_t x1, thvar_t x2, ivector_t *v) {
  eterm_t t1, t2;
  uint32_t n;

  t1 = arith_var_eterm(&solver->vtbl, x1);
  t2 = arith_var_eterm(&solver->vtbl, x2);
  n = v->size;
  egraph_explain_term_eq(solver->egraph, t1, t2, v);
  if (n > 0) {
    ivector_remove_duplicates(v);
  }
}


/*
 * Expand the explanation queue: convert it to a conjunction of literals
 * - solver->expl_queue must contain a set of constraint indices
 * - a list of literals that explain all these constraints is added to v
 * - the queue is emptied
 *
 * NOTE: We assume that egraph explanations and simplex explanations
 * never have common literals. This is true as long as the simplex
 * does not propagate equalities to the egraph.
 */
static void simplex_build_explanation(simplex_solver_t *solver, ivector_t *v) {
  arith_bstack_t *bstack;
  ivector_t *queue, *aux;
  uint8_t *tag;
  uint32_t k;
  int32_t i;

  queue = &solver->expl_queue;
  aux = &solver->expl_aux;  // to store literals from egraph explanations
  bstack = &solver->bstack;
  tag = bstack->tag;

  assert(queue != v && aux->size == 0);

  for (k=0; k<queue->size; k++) {
    i = queue->data[k];
    assert(arith_cnstr_is_marked(bstack, i));
    switch (arith_tag(tag[i])) {
    case ARITH_AXIOM_LB:
    case ARITH_AXIOM_UB:
      // nothing to do
      break;
     
    case ARITH_ASSERTED_LB:
    case ARITH_ASSERTED_UB:
      // add literal explanation to v
      ivector_push(v, bstack->expl[i].lit);
      break;

    case ARITH_DERIVED_LB:
    case ARITH_DERIVED_UB:
      // add antecedents to the queue
      enqueue_cnstr_array_indices(queue, bstack->expl[i].ptr, bstack);
      solver->stats.num_prop_expl ++;
      break;

    case ARITH_EGRAPHEQ_LB:
    case ARITH_EGRAPHEQ_UB:
      // add explanation from the egraph into aux
      collect_egraph_eq_expl(solver, bstack->expl[i].v[0], bstack->expl[i].v[1], aux);
      break;

    default:
      abort();
      break;
    }
  }


  // add literals of aux into v
  ivector_add(v, aux->data, aux->size);
  ivector_reset(aux);

  ivector_remove_duplicates(v);  // TEST

  // cleanup the marks and empty the queue
  for (k=0; k<queue->size; k++) {
    i = queue->data[k];
    arith_cnstr_clr_mark(bstack, i);
  }
  ivector_reset(queue);
}




/*
 * Add explanation for bound k into vector v
 * - the explanation is a conjunction of literals
 */
static void simplex_explain_bound(simplex_solver_t *solver, int32_t k, ivector_t *v) {
  ivector_t *queue;

  queue = &solver->expl_queue;
  assert(queue->size == 0);
  enqueue_cnstr_index(queue, k, &solver->bstack);
  simplex_build_explanation(solver, v);
}



/*
 * Negate all literals in v
 * - this turns a conflict explanation (l_1 and .... and l_n) ==> false
 *   into the clause (\not l1) or ... or (not l_n)
 */
static void convert_expl_to_clause(ivector_t *v) {
  uint32_t i, n;
  literal_t *a;

  n = v->size;
  a = v->data;
  for (i=0; i<n; i++) {
    a[i] = not(a[i]);
  }
}



/*
 * Build a conflict clause from the content of the explanation queue
 * and store it in v.
 * - queue must contain a set of bound indices (that is inconsistent)
 * - this is expanded first into a conjunction of literals (inconsistent)
 * - then this is turned into a clause
 */
static void simplex_build_conflict_clause(simplex_solver_t *solver, ivector_t *v) {
#if TRACE
  uint32_t i, j, n;
  bool show;
#endif

  assert(v->size == 0);
  simplex_build_explanation(solver, v);
  convert_expl_to_clause(v);
#if TRACE
  show = true;
  n = v->size;
  for (i=0; i<n; i++) {
    for (j=i+1; j<n; j++) {
      if (v->data[i] == v->data[j]) {
	if (show) {
	  printf("---> Simplex: conflict clause (size = %"PRIu32")\n", n);
	  show = false;
	}
	printf("     duplicate literal: %"PRId32" (at index %"PRIu32" and %"PRIu32")\n", v->data[i], i, j); 
      }
    }
  }

#endif
}



/*
 * EXPLANATIONS FOR EQUALITIES SENT TO THE EGRAPH
 */

/*
 * Add the two bounds for x to q (unless they are marked)
 */
static void enqueue_frozen_var_constraints(simplex_solver_t *solver, ivector_t *q, thvar_t x) {
  int32_t l, u;

  assert(simplex_fixed_variable(solver, x));

  l = arith_var_lower_index(&solver->vtbl, x);
  u = arith_var_upper_index(&solver->vtbl, x);
  enqueue_cnstr_index(q, l, &solver->bstack);
  enqueue_cnstr_index(q, u, &solver->bstack);
}


/*
 * For an equality (x1 == x2) received from the egraph, add the corresponding egraph equality
 * (t1 == t2) to resu;t.
 */
static void explain_vareq_from_egraph(simplex_solver_t *solver, thvar_t x1, thvar_t x2, th_explanation_t *result) {
  eterm_t t1, t2;

  t1 = arith_var_eterm(&solver->vtbl, x1);
  t2 = arith_var_eterm(&solver->vtbl, x2);
  th_explanation_add_eq(result, t1, t2);
}


/*
 * Expand the explanation queue and build a theory explanation object for the egraph
 * - queue must contain a set of constraint indices that imply an equality (x1 == x2)
 *   that was propagated to the egraph.
 * - the queue is emptied and all constraint marks are cleared
 */
static void simplex_build_theory_explanation(simplex_solver_t *solver, ivector_t *queue, th_explanation_t *result) {
  arith_bstack_t *bstack;
  uint8_t *tag;
  uint32_t k;
  int32_t i;

  bstack = &solver->bstack;
  tag = bstack->tag;

  for (k=0; k<queue->size; k++) {
    i = queue->data[k];
    assert(arith_cnstr_is_marked(bstack, i));
    switch (arith_tag(tag[i])) {
    case ARITH_AXIOM_LB:
    case ARITH_AXIOM_UB:
      // nothing to do
      break;
     
    case ARITH_ASSERTED_LB:
    case ARITH_ASSERTED_UB:
      // add literal explanation to result
      th_explanation_add_atom(result, bstack->expl[i].lit);
      break;

    case ARITH_DERIVED_LB:
    case ARITH_DERIVED_UB:
      // add antecedents to the queue
      enqueue_cnstr_array_indices(queue, bstack->expl[i].ptr, bstack);
      solver->stats.num_prop_expl ++;
      break;

    case ARITH_EGRAPHEQ_LB:
    case ARITH_EGRAPHEQ_UB:
      // add eq to the result
      explain_vareq_from_egraph(solver, bstack->expl[i].v[0], bstack->expl[i].v[1], result);
      break;

    default:
      abort();
      break;
    }
  }

  // remove duplicates in result
  cleanup_th_explanation(result);

  // cleanup the marks and empty the queue
  for (k=0; k<queue->size; k++) {
    i = queue->data[k];
    arith_cnstr_clr_mark(bstack, i);
  }
  ivector_reset(queue);
}


/*
 * Build an explanation for the egraph
 * - this function is called by the egraph when it needs the explanation for (x1 == x2)
 * - expl is NULL (we ignore it)
 * - the explanation must be stored in result
 * - when this function is called, result is empty
 */
static void simplex_expand_th_explanation(simplex_solver_t *solver, thvar_t x1, thvar_t x2, void *expl, th_explanation_t *result) {
  eq_propagator_t *eqprop;
  ivector_t *queue, *v;
  uint32_t i, n;

  eqprop = solver->eqprop;
  assert(eqprop != NULL);

  /*
   * collect the relevant frozen variables in aux
   */
  v = &eqprop->aux;
  ivector_reset(v);
  offset_manager_explain_equality(&eqprop->mngr, x1, x2, v);

  /*
   * All variables in eqprop->aux are frozen: add explanation for them
   * to eqprop->expl_queue
   */
  queue = &eqprop->expl_queue;
  assert(queue->size == 0);
  n = v->size;
  for (i=0; i<n; i++) {
    enqueue_frozen_var_constraints(solver, queue, v->data[i]);
  }
  
  // build the explanation from the queue then reset the queue
  simplex_build_theory_explanation(solver, queue, result);
}





/***********************
 *  FEASIBILITY CHECK  * 
 **********************/

/*
 * Heuristic for selecting the entering variable:
 * - score of x = number of non-free basic variables that depend on x
 *    +  1 if x is not free
 *   (a variable is free if it has no upper or lower bound)
 * - the variable with smallest score is selected, ties are broken randomly
 *
 * The following function returns the score of x if it's smaller than best_score
 * or best_score + 1 otherwise.
 */
static uint32_t entering_var_score(simplex_solver_t *solver, thvar_t x, uint32_t best_score) {
  matrix_t *matrix;
  column_t *col;
  uint32_t i, n, score;
  int32_t r;
  thvar_t y;

  assert(0 <= x && x < solver->matrix.ncolumns && 
         x != const_idx && matrix_is_nonbasic_var(&solver->matrix, x));

  score = 0;
  if (! simplex_free_variable(solver, x)) {
    score ++;
    if (best_score == 0) goto done;
  }

  matrix = &solver->matrix;
  col = matrix->column[x];
  n = col->size;
  for (i=0; i<n; i++) {
    r = col->data[i].r_idx;
    if (r >= 0) {
      y = matrix_basic_var(matrix, r);
      assert(y >= 0);
      if (! simplex_free_variable(solver, y)) {
        score ++;
        if (score > best_score) goto done;
      }
    }
  }

 done:
  return score;
}



/*
 * Search for entering variable in a given row:
 * - x = basic variable in that row
 * - return the index of the chosen variable in the row
 *   or -1 if no variable was found
 *
 * There are two cases depending on whether the value of the 
 * basic variable x must increase or decrease:
 * - if x must increase, the entering variable x_i must satisfy
 *    (a_i > 0 and value[x_i] > l_i) or (a_i < 0 and value[x_i] < u_i)
 * - if x must decrease, the entering variable x_i must satisfy
 *    (a_i < 0 and value[x_i] > l_i) or (a_i > 0 and value[x_i] > u_i)
 * where a_i = coefficient of x_i in the row
 *
 * If blands_rule is active, the entering variable is the one with smallest index,
 * otherwise, it's the one with smallest score.
 */


/*
 * Check whether y can be selected as entering variable when x must increase
 * - a = coefficient of y
 */
static inline bool possible_entering_var_for_increase(arith_vartable_t *vtbl, thvar_t y, rational_t *a) {
  uint8_t tag;

  assert(q_is_nonzero(a));

  tag = arith_var_tag(vtbl, y);
  if (q_is_pos(a)) {
    // a>0 and value[y] > lower bound on y
    return (tag & AVARTAG_ATLB_MASK) == 0;
  } else {
    // a<0 and value[y] < upper bound on y
    return (tag & AVARTAG_ATUB_MASK) == 0;
  }
}


/*
 * Search for an entering variable to increase x
 */
static int32_t find_entering_var_for_increase(simplex_solver_t *solver, row_t *row, thvar_t x) {
  arith_vartable_t *vtbl;
  uint32_t i, n;
  thvar_t y;
  uint32_t score, best_score, k;
  int32_t best_i;

  vtbl = &solver->vtbl;

  n = row->size;

  best_i = -1;
  best_score = UINT32_MAX;

  if (solver->use_blands_rule) {

    // Bland's rule: score for y = y
    for (i=0; i<n; i++) {
      y = row->data[i].c_idx;
      if (y >= 0 && y != x && y < best_score && 
          possible_entering_var_for_increase(vtbl, y, &row->data[i].coeff)) {
        best_score = y;
        best_i = i;
      }
    }

  } else {

    k = 0; // stop GCC warning

    // Leonardo's heuristic
    for (i=0; i<n; i++) {
      y = row->data[i].c_idx;
      if (y >= 0 && y != x && 
          possible_entering_var_for_increase(vtbl, y, &row->data[i].coeff)) {
        score = entering_var_score(solver, y, best_score);

        if (score < best_score) {
          // better variable
          best_score = score;
          best_i = i;
          k = 1;
        } else if (score == best_score) {
          // pick uniformly among all variables with the same score
          k ++;
          if (random_uint(solver, k) == 0) {
            best_i = i;
          }
        }

      }
    }
  }

  assert(best_score < UINT32_MAX || best_i < 0);

  return best_i;
}


/*
 * Check whether y can be selected as entering variable when x must decrease
 * - a = coefficient of y
 */
static inline bool possible_entering_var_for_decrease(arith_vartable_t *vtbl, thvar_t y, rational_t *a) {
  uint8_t tag;

  assert(q_is_nonzero(a));
 
  tag = arith_var_tag(vtbl, y);
  if (q_is_neg(a)) {
    // a<0 and value[y] > lower bound on y
    return (tag & AVARTAG_ATLB_MASK) == 0;
  } else {
    // a>0 and value[y] < upper bound on y
    return (tag & AVARTAG_ATUB_MASK) == 0;
  }
}


/*
 * Search for an entering variable to decrease x
 */
static int32_t find_entering_var_for_decrease(simplex_solver_t *solver, row_t *row, thvar_t x) {
  arith_vartable_t *vtbl;
  uint32_t i, n;
  thvar_t y;
  uint32_t score, best_score, k;
  int32_t best_i;

  vtbl = &solver->vtbl;

  n = row->size;

  best_i = -1;
  best_score = UINT32_MAX;

  if (solver->use_blands_rule) {

    // Bland's rule: score for y = y
    for (i=0; i<n; i++) {
      y = row->data[i].c_idx;
      if (y >= 0 && y != x && y < best_score && 
          possible_entering_var_for_decrease(vtbl, y, &row->data[i].coeff)) {
        best_score = y;
        best_i = i;
      }
    }

  } else {

    k = 0; // stop GCC warning

    // Leonardo's heuristic
    for (i=0; i<n; i++) {
      y = row->data[i].c_idx;
      if (y >= 0 && y != x && 
          possible_entering_var_for_decrease(vtbl, y, &row->data[i].coeff)) {
        score = entering_var_score(solver, y, best_score);

        if (score < best_score) {
          // better variable
          best_score = score;
          best_i = i;
          k = 1;
        } else if (score == best_score) {
          // pick uniformly among all variables with the same score
          k ++;
          if (random_uint(solver, k) == 0) {
            best_i = i;
          }
        }

      }
    }
  }

  assert(best_score < UINT32_MAX || best_i < 0);

  return best_i;
}



/*
 * Generate a conflict explanation for an infeasible row:
 * - case 1: base-variable x is below its lower bound and there are no
 *   entering variable in the row.
 * - the explanation is stored in expl_vector
 */
static void build_conflict_for_increase(simplex_solver_t *solver, row_t *row, thvar_t x) {
  arith_vartable_t *vtbl;
  ivector_t *v;
  thvar_t y;
  uint32_t i, n;
  int32_t k;

  vtbl = &solver->vtbl;

  // add bound indices to the explanation queue
  v = &solver->expl_queue;
  assert(v->size == 0);

  n = row->size;
  for (i=0; i<n; i++) {
    y = row->data[i].c_idx;
    if (y >= 0 && y != x) {
      if (q_is_pos(&row->data[i].coeff)) {
        // a>0: we need the explanation for the lower bound on y
        k = arith_var_lower_index(vtbl, y);
      } else {
        // a<0: we need the explanation for the upper bound on y
        k = arith_var_upper_index(vtbl, y);
      }
      enqueue_cnstr_index(v, k, &solver->bstack);
    }
  }
  
  // add index for (x >= l)
  enqueue_cnstr_index(v, arith_var_lower_index(vtbl, x), &solver->bstack);

  // translate the queue into a conjunction of literals (stored in expl_vector);
  v = &solver->expl_vector;
  ivector_reset(v);
  simplex_build_conflict_clause(solver, v);

  // record expl_vector as a conflict (first add the null-literal terminator)  
  ivector_push(v, null_literal);
  record_theory_conflict(solver->core, v->data);

  solver->stats.num_conflicts ++;
}


/*
 * Generate a conflict explanation for an infeasible row:
 * - case 2: base-variable x is above its upper bound and there are no
 *   entering variable in the row.
 * - the explanation is stored in expl_vector
 */
static void build_conflict_for_decrease(simplex_solver_t *solver, row_t *row, thvar_t x) {
  arith_vartable_t *vtbl;
  ivector_t *v;
  thvar_t y;
  uint32_t i, n;
  int32_t k;

  vtbl = &solver->vtbl;

  // add bound indices to expl_queue
  v = &solver->expl_queue;
  assert(v->size == 0);

  n = row->size;
  for (i=0; i<n; i++) {
    y = row->data[i].c_idx;
    if (y >= 0 && y != x) {
      if (q_is_pos(&row->data[i].coeff)) {
        // a>0: we need the explanation for the upper bound on y
        k = arith_var_upper_index(vtbl, y);
      } else {
        // a<0: we need the explanation for the lower bound on y
        k = arith_var_lower_index(vtbl, y);
      }
      enqueue_cnstr_index(v, k, &solver->bstack);
    }
  }

  // bounds contradict (x <= u)
  enqueue_cnstr_index(v, arith_var_upper_index(vtbl, x), &solver->bstack);

  // translate the queue into a conjunction of literals (stored in expl_vector);
  v = &solver->expl_vector;
  ivector_reset(v);
  simplex_build_conflict_clause(solver, v);

  // record expl_vector as a conflict (first add the null-literal terminator)
  ivector_push(v, null_literal);
  record_theory_conflict(solver->core, v->data);

  solver->stats.num_conflicts ++;
}



/*
 * Check for feasibility:
 * - search for an assignment that satisfies all constraints
 * - the infeasible basic variables must be stored in solver->infeasible_vars
 * - return true if such an assignment is found
 * - return false if a conflict is detected
 */
static bool simplex_make_feasible(simplex_solver_t *solver) {
  matrix_t *matrix;
  arith_vartable_t *vtbl;
  ivector_t *leaving_vars;
  row_t *row;
  thvar_t x;
  int32_t r, k;
  uint32_t repeats, loops;
  bool feasible;

#if TRACE
  printf("---> SIMPLEX: MAKE FEASIBLE\n");
#endif

#if DEBUG
  check_nonbasic_assignment(solver);
  check_vartags(solver);
  check_infeasible_vars(solver);
  check_integer_bounds(solver);
  check_bound_marks(solver);
#endif

  solver->stats.num_make_feasible ++;

  matrix = &solver->matrix;
  vtbl = &solver->vtbl;

  /*
   * leaving variables are stored in aux_vector 
   * and marked in vtbl
   */
  leaving_vars = &solver->aux_vector;
  assert(leaving_vars->size == 0);
  repeats = 0;
  solver->use_blands_rule = false;
  loops = 0;

  for (;;) {
    // check interrupt at every iteration
    if (solver->interrupted) {
      feasible = false;
      break;
    }

    loops ++;
    if ((loops & 0xFFF) == 0) {
      printf(".");
      fflush(stdout);
    }
    x = int_heap_get_min(&solver->infeasible_vars);
    if (x < 0) {
      feasible = true;
      break;
    }

#if TRACE
    show_heap(stdout, solver);
#endif

    r = matrix_basic_row(matrix, x);
    row = matrix_row(matrix, r);
    k = -1;

    if (variable_below_lower_bound(solver, x)) {
      // find an entering variable that allows x to increase
      k = find_entering_var_for_increase(solver, row, x);
      if (k < 0) {
        // no entering variable ==> conflict
        build_conflict_for_increase(solver, row, x);
        int_heap_add(&solver->infeasible_vars, x); // x is still infeasible
        feasible = false;
        solver->last_conflict_row = r;
        break;
      } else {
        // pivot: make the entering variable basic
        matrix_pivot(matrix, r, k);
        update_to_lower_bound(solver, x);
        solver->stats.num_pivots ++;
      }

    } else if (variable_above_upper_bound(solver, x)) {
      // find an entering variable that allows x to decrease
      k = find_entering_var_for_decrease(solver, row, x);
      if (k < 0) {
        // no entering variable ==> conflict
        build_conflict_for_decrease(solver, row, x);
        int_heap_add(&solver->infeasible_vars, x); // x is still infeasible
        feasible = false;
        solver->last_conflict_row = r;
        break;
      } else {
        // pivot: make the entering variable basic
        matrix_pivot(matrix, r, k);
        update_to_upper_bound(solver, x);
        solver->stats.num_pivots ++;
      }
    }

    if (k >= 0 && !solver->use_blands_rule) {
      /*
       * Switch to Bland's rule after too many repeats
       * - repeat is incremented if x has left the basis in a previous
       *   pivoting round
       */
      if (! arith_var_is_marked(vtbl, x)) {
        set_arith_var_mark(vtbl, x);
        ivector_push(leaving_vars, x);
      } else {
        repeats ++;
        if (repeats > solver->bland_threshold) {
          solver->use_blands_rule = true;
          solver->stats.num_blands ++;
	  printf("\nSwitching to Bland's rule\n");
	  fflush(stdout);
        }
      }
    }
  }

  // cleanup the marks 
  r = leaving_vars->size;
  for (k=0; k<r; k++) {
    x = leaving_vars->data[k];
    clear_arith_var_mark(vtbl, x);
  }
  ivector_reset(leaving_vars);

  if (loops > 0xFFF) {
    printf("\n");
    fflush(stdout);
  }

#if TRACE
  if (feasible) {
    printf("---> Simplex: make feasible succeeded\n");
  } else {
    printf("---> Simplex: arithmetic conflict\n");
  }
#endif

#if DEBUG
  check_vartags(solver);
  check_bound_marks(solver);
  if (feasible) {
    check_assignment(solver);
  } else {
    check_nonbasic_assignment(solver);
  }
#endif

  return feasible;
}




/*
 * Update the variable assignment after new bounds have been added
 * - the new bounds are in bstack queue (in bstack->bound[fix_ptr to top-1])
 * - the assignment is updated to make sure that the value of all 
 *   non-basic variables is between their bounds
 * - also add all basic variables that are not within their bounds to the 
 *   infeasible_vars heap
 */
static void simplex_fix_nonbasic_assignment(simplex_solver_t *solver) {
  arith_bstack_t *bstack;
  arith_vartable_t *vtbl;
  matrix_t *matrix;
  uint32_t i, n;
  int32_t cmp;
  thvar_t x;

#if TRACE
  printf("---> Simplex: update non-basic assignment\n");
#endif


  bstack = &solver->bstack;
  vtbl = &solver->vtbl;
  matrix = &solver->matrix;

  n = bstack->top;
  for (i = bstack->fix_ptr; i<n; i++) {
    x = bstack->var[i];
    if (constraint_is_lower_bound(bstack, i) && arith_var_lower_index(vtbl, x) == i) {
      /*
       * i is the current lower bound on x
       */
      cmp = xq_cmp(arith_var_value(vtbl, x), bstack->bound + i);
      if (cmp < 0) {
        // value < lower-bound
        if (matrix_is_nonbasic_var(matrix, x)) {             
          // x is non-basic: correct its value
          update_to_lower_bound(solver, x);
#if TRACE
          printf("     val[");
          print_simplex_var(stdout, solver, x);
          printf("] := ");
          xq_print(stdout, arith_var_value(vtbl, x));
          printf("\n");
#endif
        } else {
          // x is basic: add it to the heap
          int_heap_add(&solver->infeasible_vars, x);
        }

      } else if (cmp == 0) {
        // value == lower-bound: set the lower-bound flag on x
        // this is required for non-basic vars and irrelevant for basic vars
        set_arith_var_lb(vtbl, x);
      }

    } else if (constraint_is_upper_bound(bstack, i) && arith_var_upper_index(vtbl, x) == i) {
      /*
       * i is the current upper bound on x
       */
      cmp = xq_cmp(arith_var_value(vtbl, x), bstack->bound + i);
      if (cmp > 0) {
        // value > upper bound
        if (matrix_is_nonbasic_var(matrix, x)) {
          // correct x's value
          update_to_upper_bound(solver, x);
#if TRACE
          printf("     val[");
          print_simplex_var(stdout, solver, x);
          printf("] := ");
          xq_print(stdout, arith_var_value(vtbl, x));
          printf("\n");
#endif
        } else {
          // x is basic: add it to the heap
          int_heap_add(&solver->infeasible_vars, x);
        }
      } else if (cmp == 0) {
        // value == upper bound: set the upper-bound flag on x
        set_arith_var_ub(vtbl, x);
      }
    }
  }

  // update fix_ptr
  bstack->fix_ptr = n;
  assert(bstack->fix_ptr == bstack->top);
}






/********************************
 *  ADD LOWER AND UPPER BOUNDS  *
 *******************************/

/*
 * Construct a simple conflict when we have bound k ==> (not l)
 * - the conflict clause is stored in solver->expl_vector
 */
static void record_simple_conflict(simplex_solver_t *solver, int32_t k, literal_t l) {
  ivector_t *v;

  v = &solver->expl_vector;
  ivector_reset(v);
  simplex_explain_bound(solver, k, v);
  
  /*
   * negate literals in v to turn (l1 and ... and l_m ==> (not l)) 
   * into the clause (or (not l1) ... (not l_m) (not l))
   */
  convert_expl_to_clause(v);
  ivector_push(v, not(l));

  // add the end marker
  ivector_push(v, null_literal);
  record_theory_conflict(solver->core, v->data);

  solver->stats.num_conflicts ++;
}


/*
 * Add a lower bound: x >= c or x > c
 * - x = variable
 * - c = rational bound
 * - strict indicates whether the bound is strict or not
 * - l = explanation (literal)
 *
 * return true if the bound is consistent
 * return false if the  bound is inconsistent with the existing 
 * upper bound on x.
 */
static bool add_lower_bound(simplex_solver_t *solver, thvar_t x, rational_t *c, bool strict, literal_t l) {
  arith_vartable_t *vtbl;
  xrational_t *b;
  int32_t k;

  vtbl = &solver->vtbl;
 
  // store the bound as an extended rational
  b = &solver->bound;
  xq_set_q(b, c);
  if (strict) {
    if (arith_var_is_int(vtbl, x)) {
      // bound is c+1
      assert(q_is_integer(c));
      xq_add_one(b);
    } else {
      // bound is c+delta
      xq_add_delta(b);
    }
  }

#if TRACE
  printf("---> checking bound: ");
  print_simplex_var(stdout, solver, x);
  printf(" >= ");
  xq_print(stdout, b);
  printf("\n");
#endif


  k = arith_var_upper_index(vtbl, x);
  if (k >= 0 && xq_lt(solver->bstack.bound + k, b)) {
    // conflict: current upper bound on x is less than b
    record_simple_conflict(solver, k, l);

#if TRACE
    printf("---> conflict with bound ");
    print_simplex_bound(stdout, solver, k);
    printf("\n");
#endif

    return false;
  }

  k = arith_var_lower_index(vtbl, x);
  if (k < 0 || xq_lt(solver->bstack.bound + k, b)) {
    // the new bound is not redundant
    push_lb_assertion(solver, x, b, l);

#if TRACE
    printf("---> added ");
    print_simplex_bound(stdout, solver, solver->bstack.top - 1);
    printf("\n");
  } else {
    printf("---> redundant\n");
#endif

  }

  return true;  
}


/*
 * Add a upper bound: x <= c or x < c
 * - x = variable
 * - c = rational bound
 * - strict indicates whether the bound is strict or not
 * - l = explanation (literal)
 *
 * return true if the bound is consistent
 * return false if the  bound is inconsistent with the existing 
 * lower bound on x.
 */
static bool add_upper_bound(simplex_solver_t *solver, thvar_t x, rational_t *c, bool strict, literal_t l) {
  arith_vartable_t *vtbl;
  xrational_t *b;
  int32_t k;

  vtbl = &solver->vtbl;
 
  // store the bound as an extended rational
  b = &solver->bound;
  xq_set_q(b, c);
  if (strict) {
    if (arith_var_is_int(vtbl, x)) {
      // bound is c-1
      assert(q_is_integer(c));
      xq_sub_one(b);
    } else {
      // bound is c-delta
      xq_sub_delta(b);
    }
  }


#if TRACE
  printf("---> checking bound: ");
  print_simplex_var(stdout, solver, x);
  printf(" <= ");
  xq_print(stdout, b);
  printf("\n");
#endif

  k = arith_var_lower_index(vtbl, x);
  if (k >= 0 && xq_gt(solver->bstack.bound + k, b)) {
    // conflict: current lower bound on x is more than b
    record_simple_conflict(solver, k, l);

#if TRACE
    printf("---> conflict with bound ");
    print_simplex_bound(stdout, solver, k);
    printf("\n");
#endif

    return false;
  }

  k = arith_var_upper_index(vtbl, x);
  if (k < 0 || xq_gt(solver->bstack.bound + k, b)) {
    // the new bound is not redundant
    push_ub_assertion(solver, x, b, l);

#if TRACE
    printf("---> added ");
    print_simplex_bound(stdout, solver, solver->bstack.top - 1);
    printf("\n");
  } else {
    printf("---> redundant\n");
#endif

  }

  return true;  
}





/***********************************
 *   PROCESS THE ASSERTION QUEUE   *
 **********************************/

/*
 * Code for switch label when processing an asserted atom
 * - the code is 2 bits for the atom type (GE, LE, EQ)
 *   + 1 bit to indicate whether the atom is asserted true or false
 * - the codes depend on the encoding used by arithatm_tag_t:
 *   GE_ATM = 00, LE_ATM = 01, EQ_ATM = 10
 */
typedef enum atom_process_code {
  GE_TRUE,   // 000
  GE_FALSE,  // 001
  LE_TRUE,   // 010
  LE_FALSE,  // 011
  EQ_TRUE,   // 100
  EQ_FALSE,  // 101
} atom_process_code_t;

static inline atom_process_code_t procode(arithatm_tag_t tag, uint32_t sgn_bit) {
  assert(sgn_bit == 0 || sgn_bit == 1);
  return (atom_process_code_t) ((tag << 1)|sgn_bit);
}


/*
 * Process assertion a = atom index + sign bit
 * - return true if no conflict is found
 * - return false if a conflict is found (i.e., if the assertion is 
 *   incompatible with an existing bound)
 */
static bool simplex_process_assertion(simplex_solver_t *solver, int32_t a) {
  arith_atom_t *atom;
  int32_t id;
  thvar_t x;
  bvar_t z;
  bool ok;

  id = atom_of_assertion(a);
  atom = arith_atom(&solver->atbl, id);
  x = var_of_atom(atom);
  z = boolvar_of_atom(atom);


#if TRACE
  printf("---> processing assertion: ");
  print_simplex_atom(stdout, solver, id);
  if (assertion_is_true(a)) {
    printf("  (true)\n");
  } else {
    printf("  (false)\n");
  }
#endif


  switch (procode(tag_of_atom(atom), sign_of_assertion(a))) {
  case GE_TRUE:  // x>=b
    ok = add_lower_bound(solver, x, bound_of_atom(atom), false, pos_lit(z));
    break;
  case GE_FALSE: // x<b
    ok = add_upper_bound(solver, x, bound_of_atom(atom), true, neg_lit(z));
    break;
  case LE_TRUE:  // x<=b
    ok = add_upper_bound(solver, x, bound_of_atom(atom), false, pos_lit(z));
    break;
  case LE_FALSE: // x>b
    ok = add_lower_bound(solver, x, bound_of_atom(atom), true, neg_lit(z));
    break;
  case EQ_TRUE:  // x == b: should never occur
  case EQ_FALSE:
  default:
    abort();
    break;
  }

  return ok;  
}


/*
 * Process all assertions in the queue
 * - add the asserted bound and update the assignment
 * - return true if no conflict is found
 * - return false if a conflict is found. If so, a conflict clause
 *   is added to the core.
 */
static bool simplex_process_assertions(simplex_solver_t *solver) {
  arith_astack_t *astack;
  uint32_t p;

  astack = &solver->assertion_queue;
  for (p=astack->prop_ptr; p<astack->top; p++) {
    if (! simplex_process_assertion(solver, astack->data[p])) {
      return false;
    }
  }

  assert(p == astack->top);
  astack->prop_ptr = p;

  return true;
}





/**************************************************
 *  LITERALS IMPLIED BY AXIOMS OR DERIVED BOUNDS  *
 *************************************************/

/*
 * Record that atom atm or its negation is implied by bound i
 * - l = implied literal = either pos_lit(x) or neg_lit(x) where x = boolean variable of atm
 */
static void simplex_implied_literal(simplex_solver_t *solver, int32_t atm, int32_t i, literal_t l) {
  aprop_t *expl;

  assert(var_of(l) == boolvar_of_atom(arith_atom(&solver->atbl, atm)));

  /*
   * If we're at the base level, just assert l
   * Otherwise, propagate l with i as antecedent
   */
  if (solver->base_level == solver->decision_level) {
    add_unit_clause(solver->core, l);
  } else {
    expl = make_simplex_prop_object(solver, i);
    propagate_literal(solver->core, l, expl);
    solver->stats.num_props ++;
  }
  
  // mark that atm is assigned and push the assertion into the assertion stack
  push_assertion(&solver->assertion_queue, mk_assertion(atm, sign_of(l)));
  mark_arith_atom(&solver->atbl, atm);

}



/*
 * Scan all atoms in atom vector v (all are atoms on a variable x)
 * - if any of them is implied by the constraint (x >= a) then propagate it to the core
 * - i = index of the bound (x >= a) 
 */
static void check_lower_bound_implications(simplex_solver_t *solver, uint32_t i, xrational_t *a, int32_t *v) {
  arith_atomtable_t *atbl;
  arith_atom_t *p;
  uint32_t n, j;
  int32_t atm;

  atbl = &solver->atbl;
  n = iv_size(v);
  for (j=0; j<n; j++) {
    atm = v[j];
    if (arith_atom_is_unmarked(atbl, atm)) {
      p = arith_atom(atbl, atm);
      assert(var_of_atom(p) == solver->bstack.var[i]);
      switch (tag_of_atom(p)) {
      case GE_ATM:
        /*
         * x >= a implies x >= b  if a >= b
         */
        if (xq_ge_q(a, bound_of_atom(p))) {

#if TRACE
          printf("---> atom[%"PRId32"]:\t", atm);
          print_simplex_atom(stdout, solver, atm);
          printf("\t\tis true by ");
          print_simplex_bound(stdout, solver, i);
          printf("\n");
#endif
          simplex_implied_literal(solver, atm, i, pos_lit(boolvar_of_atom(p)));

        }
        break;
      case LE_ATM:
      case EQ_ATM:
        /*
         * x >= a implies (not x <= b) if a > b
         * x >= a implies (not x == b) if a > b
         */
        if (xq_gt_q(a, bound_of_atom(p))) {

#if TRACE
          printf("---> atom[%"PRId32"]:\t", atm);
          print_simplex_atom(stdout, solver, atm);
          printf("\t\tis false by ");
          print_simplex_bound(stdout, solver, i);
          printf("\n");
#endif
          simplex_implied_literal(solver, atm, i, neg_lit(boolvar_of_atom(p)));
        }
        break;
      }
    }
  }
}


/*
 * Same thing for the constraint (x <= a)
 */
static void check_upper_bound_implications(simplex_solver_t *solver, uint32_t i, xrational_t *a, int32_t *v) {
  arith_atomtable_t *atbl;
  arith_atom_t *p;
  uint32_t n, j;
  int32_t atm;

  atbl = &solver->atbl;
  n = iv_size(v);
  for (j=0; j<n; j++) {
    atm = v[j];
    if (arith_atom_is_unmarked(atbl, atm)) {
      p = arith_atom(atbl, atm);
      assert(var_of_atom(p) == solver->bstack.var[i]);
      switch (tag_of_atom(p)) {
      case LE_ATM:
        /*
         * x <= a implies x <= b  if a <= b
         */
        if (xq_le_q(a, bound_of_atom(p))) {

#if TRACE
          printf("---> atom[%"PRId32"]:\t", atm);
          print_simplex_atom(stdout, solver, atm);
          printf("\t\tis true by ");
          print_simplex_bound(stdout, solver, i);
          printf("\n");
#endif

          simplex_implied_literal(solver, atm, i, pos_lit(boolvar_of_atom(p)));
        }
        break;
      case GE_ATM:
      case EQ_ATM:
        /*
         * x <= a implies (not x >= b) if a < b
         * x <= a implies (not x == b) if a < b
         */
        if (xq_lt_q(a, bound_of_atom(p))) {

#if TRACE
          printf("---> atom[%"PRId32"]:\t", atm);
          print_simplex_atom(stdout, solver, atm);
          printf("\t\tis false by ");
          print_simplex_bound(stdout, solver, i);
          printf("\n");
#endif

          simplex_implied_literal(solver, atm, i, neg_lit(boolvar_of_atom(p)));
        }
        break;
      }
    }
  }  
}




/*
 * Propagation: find all literals implied by new bounds
 * - scan the bound queue from bstack->prop_ptr to bstack->top-1
 */
static void simplex_literal_propagation(simplex_solver_t *solver) {
  arith_bstack_t *bstack;
  arith_vartable_t *vtbl;
  int32_t *atom_vector;
  uint32_t i;
  thvar_t x;

  assert(solver->assertion_queue.prop_ptr == solver->assertion_queue.top &&
         solver->bstack.fix_ptr == solver->bstack.top);

  bstack = &solver->bstack;
  vtbl = &solver->vtbl;

  for (i = bstack->prop_ptr; i<bstack->top; i++) {
    x = bstack->var[i];
    atom_vector = arith_var_atom_vector(vtbl, x);
    if (atom_vector != NULL) {
      /*
       * bound[i] is a constraint on x
       */
      if (constraint_is_lower_bound(bstack, i)) {
        check_lower_bound_implications(solver, i, bstack->bound + i, atom_vector);
      } else {
        assert(constraint_is_upper_bound(bstack, i));
        check_upper_bound_implications(solver, i, bstack->bound + i, atom_vector);
      }
    }
  }

  assert(i == bstack->top);
  bstack->prop_ptr = i;

  // update prop_ptr in the assertion queue to skip the implied atoms
  solver->assertion_queue.prop_ptr = solver->assertion_queue.top;
}






/*********************************************
 *  HELPER FUNCTIONS FOR THEORY PROPAGATION  *
 ********************************************/

/*
 * Record a conflict between an existing bound j and an implied bound
 * - v = explanation for the implied bound = a set of bound indices
 * - j = bound index
 * There are two cases of conflict:
 * 1) v implies (x >= b) and (u < b) where u = current upper bound on x
 *    then j = index of the constraint (x <= u) in the bstack
 * 2) v implies (x <= b) and (l > b) where l = current lower bound on x
 *    then j = index of the constraint (x >= l) in the bstack
 */
static void record_derived_conflict(simplex_solver_t *solver, int32_t j, ivector_t *v) {
  uint32_t i, n;
  ivector_t *q;

  // add j and all elements of v into the queue
  q = &solver->expl_queue;
  assert(q->size == 0 && q != v);
  enqueue_cnstr_index(q, j, &solver->bstack);
  n = v->size;
  for (i=0; i<n; i++) {
    enqueue_cnstr_index(q, v->data[i], &solver->bstack);
  }

  // expand into a conjunction of literals
  v = &solver->expl_vector;
  ivector_reset(v);
  simplex_build_explanation(solver, v);
  
  convert_expl_to_clause(v);
  ivector_push(v, null_literal);
  record_theory_conflict(solver->core, v->data);

  solver->stats.num_conflicts ++;
}



/*
 * Check whether b is larger than the current lower bound on x
 */
static bool improved_lower_bound(simplex_solver_t *solver, thvar_t x, xrational_t *b) {
  arith_bstack_t *bstack;
  int32_t k;

  bstack = &solver->bstack;
  k = arith_var_lower_index(&solver->vtbl, x);
  return  k < 0 || xq_lt(bstack->bound + k, b);
}


/*
 * Check whether b is smaller than the current upper bound on x
 */
static bool improved_upper_bound(simplex_solver_t *solver, thvar_t x, xrational_t *b) {
  arith_bstack_t *bstack;
  int32_t k;

  bstack = &solver->bstack;
  k = arith_var_upper_index(&solver->vtbl, x);
  return k < 0 || xq_gt(bstack->bound + k, b);
}


/*
 * Add a derived bound (x >= b) with explanation stored in *v
 * - v must be a set of bound indices that imply (x >= b)
 * - b must be better than the current lower bound on x
 * Return true if the new bound does not cause a conflict;
 * return false and record a theory conflict otherwise.
 * 
 * The new bound may cause val[x] to no longer be between the
 * lower and upper bounds on x. If that's the case, the function
 * set the global flag solver->recheck to true.
 */
static bool simplex_add_derived_lower_bound(simplex_solver_t *solver, thvar_t x, xrational_t *b, ivector_t *v) {
  int32_t *a, k;
  uint32_t i, n;

  assert(improved_lower_bound(solver, x, b));

  // Strengthen the bound to ceil(b) if x is an integer
  if (arith_var_is_int(&solver->vtbl, x)) {
    xq_ceil(b);
  }

  // Check for conflict
  k = arith_var_upper_index(&solver->vtbl, x);
  if (k >= 0 && xq_lt(solver->bstack.bound + k, b)) {
    // conflict: ub[x] = bound[k] < b
    record_derived_conflict(solver, k, v);
    return false;
  }

  // Make a copy of v in the arena (add -1 as a terminator)
  n = v->size;
  a = (int32_t *) arena_alloc(&solver->arena, (n+1) * sizeof(literal_t));
  for (i=0; i<n; i++) {
    a[i] = v->data[i];
  }
  a[i] = -1;

  // Add the bound
  push_lb_derived(solver, x, b, a);

#if TRACE_INTFEAS
  printf("---> Derived bound\n");
  print_simplex_bound(stdout, solver, arith_var_lower_index(&solver->vtbl, x));
  printf("\n");
  fflush(stdout);
#endif

  /*
   * Check whether val[x] is still within bounds (i.e., val[x] >= b holds)
   */
  if (xq_ge(b, arith_var_value(&solver->vtbl, x))) {
    // b >= val[x]: set the recheck flag
    solver->recheck = true;
  }

  solver->stats.num_bound_props ++;

  return true;
}


/*
 * Add a derived bound (x <= b) with explanation stored in *v
 * - v must be a set of bound indices that imply (x <= b)
 * - b must be better than the current upper bound on x
 * Return true if the new bound does not cause a conflict.
 * Return false if the new bound causes a conflict.
 *
 * Set solver->recheck to true if val[x] is no longer within bounds
 */
static bool simplex_add_derived_upper_bound(simplex_solver_t *solver, thvar_t x, xrational_t *b, ivector_t *v) {
  int32_t *a, k;
  uint32_t i, n;

  assert(improved_upper_bound(solver, x, b));

  // Strengthen the bound to floor(b) if x is an integer
  if (arith_var_is_int(&solver->vtbl, x)) {
    xq_floor(b);
  }

  // Check for conflict
  k = arith_var_lower_index(&solver->vtbl, x);
  if (k >= 0 && xq_gt(solver->bstack.bound + k, b)) {
    // conflict: lb[x] = bound[k] > b
    record_derived_conflict(solver, k, v);
    return false;
  }

  // make a copy of v in the arena (add -1 as a terminator)
  n = v->size;
  a = (int32_t *) arena_alloc(&solver->arena, (n+1) * sizeof(literal_t));
  for (i=0; i<n; i++) {
    a[i] = v->data[i];
  }
  a[i] = -1;

  // Add the bound
  push_ub_derived(solver, x, b, a);  

#if TRACE_INTFEAS
  printf("---> Derived bound\n");
  print_simplex_bound(stdout, solver, arith_var_upper_index(&solver->vtbl, x));
  printf("\n");
  fflush(stdout);
#endif

  /*
   * Check whether val[x] is still within bounds (i.e., val[x] <= b holds)
   */
  if (xq_le(b, arith_var_value(&solver->vtbl, x))) {
    // b <= val[x]: set the recheck flag
    solver->recheck = true;
  }

  solver->stats.num_bound_props ++;

  return true;
}




/******************************
 *  PROPAGATOR INCLUDED HERE  *
 *****************************/

#include "simplex_propagator1.h"






/***********************************
 *  REBUILD THE CONSTRAINT MATRIX  *
 **********************************/

/*
 * Delete the tableau + elimination matrices etc.
 */
static void simplex_reset_tableau(simplex_solver_t *solver) {
  if (solver->tableau_ready) {
    assert(solver->save_rows);

    reset_elim_matrix(&solver->elim);
    reset_fvar_vector(&solver->fvars);
    reset_matrix(&solver->matrix);
    
    // clear statistics
    solver->stats.num_elim_rows = 0;
    solver->stats.num_simpl_fvars = 0;
    solver->stats.num_simpl_rows = 0;

    // reset the propagator if any
    if (solver->propagator != NULL) {
      simplex_reset_propagator(solver);
    }

    // reset the diophantine subsolver if any
    if (solver->dsolver != NULL) {
      reset_dsolver(solver->dsolver);
    }

    solver->tableau_ready = false; 
  }
}


/*
 * Prepare for new assertions:
 * - rebuild the constraint matrix as it was before the previous call to 
 *   start_search (modulo reordering; the rows may be permuted)
 * - we must make sure the rows are added in chronological order:
 *   all rows created at base_level 0 must come first,
 *   then all rows created at base_level 1 and so forth.
 */
static void simplex_restore_matrix(simplex_solver_t *solver) {
  arith_trail_t *trail;
  pvector_t *v;
  polynomial_t *p;
  uint32_t i, n, ns, nv;

  if (! solver->matrix_ready) {
    assert(solver->save_rows && solver->matrix.nrows == 0 && 
           solver->matrix.ncolumns == 0);

    // rebuild n empty columns in the matrix
    matrix_add_columns(&solver->matrix, solver->vtbl.nvars);

    /*
     * Restore rows from the trail stack:
     * - for each base_level i,
     *   tail->nvars = number of variables
     *   tail->nsaved_rows = number of polynomials in solver->saved_rows
     * (these counters are saved when we leave base_level i and enter i+1)
     */

    v = &solver->saved_rows;

    ns = 0; // number of saved rows added so far
    nv = 1; // number of variables visited so far (we start with 1 to skip const_idx)

    n = solver->trail_stack.top;
    trail = solver->trail_stack.data;
    assert(n == solver->base_level);

    for (i=0; i<n; i++) {
      // saved rows for level i
      while (ns < trail->nsaved_rows) {
	assert(ns < v->size);
	p = v->data[ns];
	matrix_add_row(&solver->matrix, p->mono, p->nterms);
	ns ++;
      }

      // definition rows for level i
      while (nv < trail->nvars) {
	p = arith_var_def(&solver->vtbl, nv);
	if (p != NULL && !simple_poly(p)) {
	  matrix_add_eq(&solver->matrix, nv, p->mono, p->nterms);
	}
	nv ++;
      }

      trail ++;
    }

    /*
     * Restore rows added at the current base level
     */
    while (ns < v->size) {
      p = v->data[ns];
      matrix_add_row(&solver->matrix, p->mono, p->nterms);
      ns ++;
    }

    n = solver->vtbl.nvars;
    while (nv < n) {
      p = arith_var_def(&solver->vtbl, nv);
      if (p != NULL && !simple_poly(p)) {
        matrix_add_eq(&solver->matrix, nv, p->mono, p->nterms);
      }
      nv ++;
    }

    // mark that the matrix is ready
    solver->matrix_ready = true;
  }

}






/**************************************
 *  ADDITION OF VARIABLES ON THE FLY  *
 *************************************/

/*
 * Decompose the buffer into (p + a) where a is the constant term
 * - store the opposite of a into solver->constant
 * - return a variable x equal to p
 * - reset the buffer
 *
 * If a new variable x is created, add a row to the tableau and make x basic
 * and also compute the value of x in the simplex assignment.
 */
static thvar_t decompose_and_get_dynamic_var(simplex_solver_t *solver) {
  poly_buffer_t *b;
  matrix_t *matrix;
  thvar_t x;
  int32_t r;
  bool new_var;

  assert(solver->tableau_ready);

  b = &solver->buffer;

  poly_buffer_get_neg_constant(b, &solver->constant); // store -a, b is (p + a)
  x = poly_buffer_nonconstant_convert_to_var(b);      // check whether p is a variable
  if (x < 0) {
    x = get_var_for_poly_offset(&solver->vtbl, poly_buffer_mono(b), poly_buffer_nterms(b), &new_var);
    if (new_var) {
      matrix = &solver->matrix;
      // add a new column to the matrix`
      assert(x == matrix->ncolumns);
      matrix_add_column(matrix);

      // add a row and make x basic
      poly_buffer_clear_const(b); // now b is equal to p
      poly_buffer_substitution(b, matrix); // substitute basic variables of b
      normalize_poly_buffer(b);
      matrix_add_tableau_eq(matrix, x, poly_buffer_mono(b), poly_buffer_nterms(b));

      // compute the value of x
      r = matrix_basic_row(matrix, x);
      assert(0 <= r && r < matrix->nrows);
      simplex_set_basic_var_value(solver, x, matrix_row(matrix, r));

      // set the relevance bit in eqprop if present
      if (solver->eqprop != NULL) {
	eqprop_set_relevance(solver, x);
      }

#if TRACE
      printf("     new simplex variable: ");
      print_simplex_vardef(stdout, solver, x);
#endif
    }
  }
  reset_poly_buffer(b);

  return x;
}



/*
 * Build a polynomial p such that (x1 == x2) is equivalent to p == 0
 * then check whether p == 0 simplifies to true or false.
 * - normalize p as much as possible
 * Results:
 * - p is stored (normalized) in solver->buffer
 * - if p == 0 simplifies, the result is true_literal or false_literal
 * - otherwise, the returned value is null_literal
 */
static literal_t simplify_dynamic_vareq(simplex_solver_t *solver, thvar_t x1, thvar_t x2) {
  poly_buffer_t *b;
  bool is_int;

#if TRACE
  printf("---> Simplex: simplify dynamic vareq: ");
  print_simplex_var(stdout, solver, x1);
  printf(" == ");
  print_simplex_var(stdout, solver, x2);
  printf("\n---> ");
  print_simplex_vardef(stdout, solver, x1);
  printf("---> ");
  print_simplex_vardef(stdout, solver, x2);
#endif

  b = &solver->buffer;
  assert(poly_buffer_nterms(b) == 0);

  add_var_or_subst(solver, b, x1);
  sub_var_or_subst(solver, b, x2);
  normalize_poly_buffer(b);

#if TRACE
  printf("---> buffer: ");
  print_simplex_buffer(stdout, solver);
  printf("\n");
#endif

  if (poly_buffer_is_zero(b)) {
#if TRACE
    printf("---> vareq is true\n");
#endif
    return true_literal;
  }

  if (poly_buffer_is_nzconstant(b)) {
#if TRACE
    printf("---> vareq is false\n");
#endif
    return false_literal;
  }

  is_int = all_integer_vars(solver);
  if (is_int) {
    poly_buffer_make_integral(b);
#if TRACE
    printf("---> int scaling: ");
    print_simplex_buffer(stdout, solver);
    printf("\n");
#endif
    if (! poly_buffer_gcd_test(b)) {
#if TRACE
      printf("---> vareq is false by GCD test\n");
#endif
      return false_literal;
    } 
  } else {
    poly_buffer_make_monic(b); // make lead coefficient = 1
#if TRACE
    printf("---> monic: ");
    print_simplex_buffer(stdout, solver);
    printf("\n");
#endif
  }

  return null_literal;
}





/**************************
 *  INTEGER FEASIBILITY   *
 *************************/

/*
 * Check whether all integer variables have an integer value
 */
static bool simplex_assignment_integer_valid(simplex_solver_t *solver) {
  arith_vartable_t *vtbl;
  uint32_t i, n;

  vtbl = &solver->vtbl;
  n = vtbl->nvars;
  for (i=0; i<n; i++) {
    if (arith_var_is_int(vtbl, i) && ! arith_var_value_is_int(vtbl, i)) {
      return false;
    }
  }

  return true;
}


#if TRACE_BB
/*
 * Number of integer variables with a non-integer value
 */
static uint32_t simplex_num_integer_invalid_vars(simplex_solver_t *solver) {
  arith_vartable_t *vtbl;
  uint32_t i, n, c;

  c = 0;
  vtbl = &solver->vtbl;
  n = vtbl->nvars;
  for (i=0; i<n; i++) {
    if (arith_var_is_int(vtbl, i) && ! arith_var_value_is_int(vtbl, i)) {
      c ++;
    }
  }

  return c;
}
#endif


/*
 * Check whether the system has integer variables other than the constant 
 * (const_idx ==0)
 */
static inline bool simplex_has_integer_vars(simplex_solver_t *solver) {
  return num_integer_vars(&solver->vtbl) > 1;
}

/*
 * Check whether the system mixes integer and non-integer variables
 */
static inline bool simplex_is_mixed_system(simplex_solver_t *solver) {
  uint32_t k;
  k = num_integer_vars(&solver->vtbl);
  return 1 < k && k < num_arith_vars(&solver->vtbl);
}



/*
 * Search for a variable in row that is non-integer and not fixed
 * - return its index k in the row (i.e., row->data[k].c_idx is a non-integer variable)
 *   or -1 if all variables are integer
 * Note: We can substitute any fixed variable by its value, since the value of 
 * a fixed variable is always a rational (never an extended rational).
 */
static int32_t find_real_var_in_row(simplex_solver_t *solver, row_t *row) {
  arith_vartable_t *vtbl;
  uint32_t i, n;
  thvar_t x;


  vtbl = &solver->vtbl;
  n = row->size;
  for (i=0; i<n; i++) {
    x = row->data[i].c_idx;
    if (x >= 0 && ! arith_var_is_int(vtbl, x) && ! simplex_fixed_variable(solver, x)) {
      return i;
    }
  }
  return -1;
}


/*
 * Make integer variables non-basic (as much as possible)
 * - this preserves feasibility
 * - after this, if x is a basic integer variable in a row i then all variables
 *   of row i are integer.
 */
static void make_integer_vars_nonbasic(simplex_solver_t *solver) {
  matrix_t *matrix;
  arith_vartable_t *vtbl;
  row_t *row;
  thvar_t x;
  uint32_t i, n;
  int32_t k;

  matrix = &solver->matrix;
  vtbl = &solver->vtbl;

  n = matrix->nrows;
  for (i=0; i<n; i++) {
    x = matrix_basic_var(matrix, i);
    assert(x >= 0);
    if (arith_var_is_int(vtbl, x)) {
      // check whether row i contains a non-integer variable y
      // if so make y basic
      row = matrix_row(matrix, i);
      k = find_real_var_in_row(solver, row);
      if (k >= 0) {
        matrix_pivot(matrix, i, k);
        solver->stats.num_pivots ++;

        // make sure the ub/lb flags for x are correct
        simplex_set_bound_flags(solver, x); 
      }
    }
  }
}


/*
 * Search for a feasible assignment where all non-basic integer variables
 * have an integer value. Return true if such an assignment is found,
 * false otherwise.
 *
 * We do this in two steps:
 * 1) assign an integer value to the non-basic, integer variables
 * 2) call make_feasible
 * 
 * Step 2 may change the set of non-basic variables, but it maintains
 * the property that all non-basic integer variables are assigned an 
 * integer value (because any variable that leaves the basis is assigned
 * a value equal to its lower or upper bound).
 *
 * If the tableau is feasible when this function is called, then step 1 
 * may construct an infeasible solution but step 2 restores feasibility.
 * So the function returns true in such a case.
 */
static bool assign_integers_to_nonbasic_vars(simplex_solver_t *solver) {
  arith_vartable_t *vtbl;
  xrational_t *aux;
  uint32_t i, n;

  // we can use solver->bound here
  aux = &solver->bound;

  vtbl = &solver->vtbl;
  n = vtbl->nvars;
  for (i=0; i<n; i++) {
    if (arith_var_is_int(vtbl, i) && matrix_is_nonbasic_var(&solver->matrix, i) && 
        ! arith_var_value_is_int(vtbl, i)) {
      /*
       * update value[i] to the ceil and set ub tag if needed
       * (since value[i] is not an integer and upper bound on i is an integer,
       * ceil[value[i]] is within bounds).
       */ 
      xq_set(aux, arith_var_value(vtbl, i));
      xq_ceil(aux);
      update_non_basic_var_value(solver, i, aux);
      if (variable_at_upper_bound(solver, i)) {
        set_arith_var_ub(vtbl, i);
      }
      assert(value_satisfies_bounds(solver, i));
    }
  }

  return simplex_make_feasible(solver);
}



#if 0

// NOT USED FOR NOW

/*
 * Search for a feasible assignment that maps all non-basic variables
 * to their upper or lower bound (except the variables that don't have bounds).
 * Return true if such an assignment is found, false otherwise.
 *
 * This is done in two steps, as in the previous function.
 */
static bool move_nonbasic_vars_to_bounds(simplex_solver_t *solver) {
  arith_vartable_t *vtbl;
  uint32_t i, n;

  vtbl = &solver->vtbl;
  n = vtbl->nvars;
  for (i=0; i<n; i++) {
    if (matrix_is_nonbasic_var(&solver->matrix, i) && ! arith_var_at_bound(vtbl, i)) {
      if (arith_var_lower_index(vtbl, i) >= 0) {
        update_to_lower_bound(solver, i);
      } else if (arith_var_upper_index(vtbl, i) >= 0) {
        update_to_upper_bound(solver, i);
      }
    }
  }

  return simplex_make_feasible(solver);
}

#endif







/*
 * BRANCH & BOUND
 */

#if TRACE_INTFEAS
static void print_branch_candidates(FILE *f, simplex_solver_t *solver, ivector_t *v) {
  uint32_t i, n;

  n = v->size;
  for (i=0; i<n; i++) {
    print_simplex_var_bounds(f, solver, v->data[i]);
  }
  fprintf(f, "\n");
  fflush(f);
}

#endif

/*
 * Collect all basic, integer variables that don't have an integer value
 * in the current assignment
 * - the result is stored in vector v (added to v)
 */
static void collect_non_integer_basic_vars(simplex_solver_t *solver, ivector_t *v) {
  arith_vartable_t *vtbl;
  uint32_t i, n;

  vtbl = &solver->vtbl;
  n = vtbl->nvars;
  for (i=0; i<n; i++) {
    if (arith_var_is_int(vtbl, i) && matrix_is_basic_var(&solver->matrix, i) &&
        ! arith_var_value_is_int(vtbl, i)) {
      ivector_push(v, i);
    }
  }
}


/*
 * Create branch & bound atom for a variable x.
 * - we use (x >= ceil(value[x])), which must be a new atom
 */
static void create_branch_atom(simplex_solver_t *solver, thvar_t x) {
  xrational_t *bound;
  int32_t new_idx;
  literal_t l;

  assert(arith_var_is_int(&solver->vtbl, x) & ! arith_var_value_is_int(&solver->vtbl, x));

  bound = &solver->bound;
  xq_set(bound, arith_var_value(&solver->vtbl, x));
  xq_ceil(bound);
  assert(xq_is_integer(bound));

#if 0
  printf("\n---> Branch & bound\n\n");
  print_simplex_matrix(stdout, solver);
  print_simplex_bounds(stdout, solver);
  printf("\n");
  print_simplex_assignment(stdout, solver);
#endif

  l = get_literal_for_ge_atom(&solver->atbl, x, true, &bound->main, &new_idx);
  solver->last_branch_atom = var_of(l);

  /*
   * If support periodic calls to make_integer_feasible is enabled,
   * then the branch atom may not be new.
   */
  // assert(new_idx >= 0);
  if (new_idx >= 0) {
    build_binary_lemmas_for_atom(solver, x, new_idx);
    attach_atom_to_arith_var(&solver->vtbl, x, new_idx);

#if TRACE_BB || TRACE_INTFEAS
    //    printf("---> Branch & bound: create ");
    print_simplex_atomdef(stdout, solver, var_of(l));
#endif

    solver->stats.num_branch_atoms ++;
  }
}



/*
 * Heuristic for selecting branching variable
 * - try to select the most constrained variable
 * - the score for x is (upper bound - lower bound) if that's small enough
 * - return MAX_BRANCH_SCORE if x has zero or one bounds
 */
#define MAX_BRANCH_SCORE UINT32_MAX
#define HALF_MAX_BRANCH_SCORE (UINT32_MAX/2)

static uint32_t simplex_branch_score(simplex_solver_t *solver, thvar_t x) {
  rational_t *diff;
  int32_t l, u;
  uint32_t s;

  diff = &solver->aux;
  l = arith_var_lower_index(&solver->vtbl, x);
  u = arith_var_upper_index(&solver->vtbl, x);
  if (l < 0 && u < 0) {
    return MAX_BRANCH_SCORE;
  } else if (l < 0 || u < 0) {
    return HALF_MAX_BRANCH_SCORE + 1;
  }
  q_set(diff, &solver->bstack.bound[u].main);
  q_sub(diff, &solver->bstack.bound[l].main);
  q_normalize(diff);
  // diff = upper bound - lower bound
  if (q_is_smallint(diff)) {
    s = q_get_smallint(diff);
    if (s < HALF_MAX_BRANCH_SCORE) {
      return s;
    }
  }

  return HALF_MAX_BRANCH_SCORE;
}


/*
 * Select a branch variable of v: pick the one with smallest score.
 * Break ties randomly.
 */
static thvar_t select_branch_variable(simplex_solver_t *solver, ivector_t *v) {
  uint32_t i, n, best_score, score, k;
  thvar_t x, best_var;

  best_score = MAX_BRANCH_SCORE;
  best_var = null_thvar;
  k = 0;

  n = v->size;
  for (i=0; i<n; i++) {
    x = v->data[i];
    score = simplex_branch_score(solver, x);
    if (score < best_score) {
      best_score = score;
      best_var = x;
      k = 1;
    } else if (score == best_score) {
      // break ties randomly
      k ++;
      if (best_var < 0 || random_uint(solver, k) == 0) {
        best_var = x;
      }
    }
  }

  return best_var;
}





/*
 * EXPLANATIONS FOR INTEGER UNSATISFIABILITY
 */

/*
 * Prepare to explain why variable x is fixed
 * - add the constraint indices for x's lower and upper bound to vector q
 */
static void explain_fixed_variable(simplex_solver_t *solver, thvar_t x, ivector_t *q) {
  int32_t k;

  assert(simplex_fixed_variable(solver, x));

  k = arith_var_lower_index(&solver->vtbl, x);
  assert(k >= 0);
  enqueue_cnstr_index(q, k, &solver->bstack);

  k = arith_var_upper_index(&solver->vtbl, x);
  assert(k >= 0);
  enqueue_cnstr_index(q, k, &solver->bstack);
}


/*
 * Explain all fixed variables of a row
 * - for each fixed var x, the lower index and upper index are pushed into q
 *   (unless they are in q already)
 */
static void explain_fixed_variables_of_row(simplex_solver_t *solver, row_t *row, ivector_t *q) {
  uint32_t i, n;
  thvar_t x;

  n = row->size;
  for (i=0; i<n; i++) {
    x = row->data[i].c_idx;
    if (x >= 0 && simplex_fixed_variable(solver, x)) {
      explain_fixed_variable(solver, x, q);
    }
  }  
}


/*
 * Collect all the fixed variables that occur in a row of v
 * - for each fixed variable x, its lower and upper index are pushed into q
 */
static void explain_fixed_variables_of_row_vector(simplex_solver_t *solver, ivector_t *v, ivector_t *q) {
  matrix_t *matrix;
  uint32_t i, n;
  int32_t r;

  assert(v != q);
  matrix = &solver->matrix;
  n = v->size;
  for (i=0; i<n; i++) {
    r = v->data[i];
    explain_fixed_variables_of_row(solver, matrix->row[r], q);
  }
}



/*
 * Generate a conflict when the GCD test fails for a row
 * - the explanation is stored in expl_vector
 * - it's a set of literals that explain the fixed variables in the row
 */
static void build_gcd_conflict(simplex_solver_t *solver, row_t *row) {
  ivector_t *v;

  // Collect bound indices in solver->expl_queue
  v = &solver->expl_queue;
  assert(v->size == 0);
  explain_fixed_variables_of_row(solver, row, v);

  // Build the explanation into solver->expl_vector
  v = &solver->expl_vector;
  ivector_reset(v);
  simplex_build_explanation(solver, v);
  
  // turn v into a clause and add null-literal as terminator
  convert_expl_to_clause(v);
  ivector_push(v, null_literal);

  // record v as a conflict
  record_theory_conflict(solver->core, v->data);

  solver->stats.num_gcd_conflicts ++;
}



/*
 * Build a conflict from an integer-infeasible set of rows
 * (returned by the diophantine solver)
 * - v = vector of row indices
 * - the conflict is a set of literals that explain the constant
 *   in each of v (i.e., the fixed variables).
 */
static void build_dsolver_conflict(simplex_solver_t *solver, ivector_t *v) {
  ivector_t *w;

  // Collect bound indices in solver->expl_queue
  w = &solver->expl_queue;
  assert(w->size == 0 && v != w);
  explain_fixed_variables_of_row_vector(solver, v, w);

  // Build the explanation into solver->expl_vector
  w = &solver->expl_vector;
  ivector_reset(w);
  simplex_build_explanation(solver, w);
  
  // turn expl into a clause then record the conflict
  convert_expl_to_clause(w);
  ivector_push(w, null_literal);

  record_theory_conflict(solver->core, w->data);

  solver->stats.num_dioph_conflicts ++;
}




/*
 * BOUND STRENGTHENING
 */

#ifndef NDEBUG

/*
 * Check whether k is an element of q
 */
static bool in_vector(ivector_t *q, int32_t k) {
  uint32_t i, n;

  n = q->size;
  for (i=0; i<n; i++) {
    if (q->data[i] == k) return true;
  }

  return false;
}

static inline bool not_in_vector(ivector_t *q, int32_t k) {
  return ! in_vector(q, k);
}

#endif

/*
 * Clear the mark on all elements of q
 */
static void clear_antecedent_marks(simplex_solver_t *solver, ivector_t *q) {
  arith_bstack_t *bstack;
  uint32_t i, n;
  int32_t k;

  bstack = &solver->bstack;
  n = q->size;
  for (i=0; i<n; i++) {
    k = q->data[i];
    arith_cnstr_clr_mark(bstack, k);
  }
}

/*
 * Collect a set of bound indices that explain the general solution for
 * variable x.
 * - the diophantine solver returns a set of row indices as explanation for x
 * - this function converts the set of rows to a set of bound indices (i.e.,
 *   the lower/upper bound constraints on all the fixed variables in the 
 *   set of rows
 * - the set of indices is added to vector q
 */
static void build_integer_solution_antecedent(simplex_solver_t *solver, thvar_t x, ivector_t *q) {
  dsolver_t *dioph;
  ivector_t *v;

  v = &solver->aux_vector;
  dioph = solver->dsolver;
  assert(v->size == 0 && v != q && dioph != NULL);

  // get the set of rows from the diophantine solver
  dsolver_explain_solution(dioph, x, v);

  // collect the fixed variables of v into q
  explain_fixed_variables_of_row_vector(solver, v, q);

  ivector_reset(v);

  /*
   * HACK: the bstack marks are used to avoid adding the same
   * bound index twice to q. They must be cleared here to avoid
   * interference with conflict explanation if a conflict occurs.
   */
  clear_antecedent_marks(solver, q);
}




/*
 * Attempt to strengthen the lower or upper bound on x 
 * using the general solution for x found by the diophantine solver
 * - p must be the solution found for x 
 * - dioph must be non-null
 * - return true if the strengthened bounds do not cause a conflict
 * - return false otherwise
 * Set the recheck flag if make_feasible is required after this
 */
static bool strengthen_bounds_on_integer_variable(simplex_solver_t *solver, dsolver_t *dioph, thvar_t x, polynomial_t *p) {
  ivector_t *q;
  rational_t *gcd, *aux, *constant;
  xrational_t *bound;
  int32_t k;
  bool ok;
  
  gcd = &solver->gcd;
  aux = &solver->aux;
  constant = &solver->constant;
  bound = &solver->bound;

  q = NULL;
  ok = true;

  /*
   * compute the gcd of all non-constant coefficients of p
   * if gcd == 0, then p is a constant polynomial, which can happen only
   * if x is a fixed variable in solver. 
   * if gcd == 1, we can't strengthen the bounds on x
   */
  monarray_gcd(p->mono, gcd);
  assert(q_is_nonneg(gcd));

  if (q_cmp_int32(gcd, 1, 1) > 0) {
    // get the constant of p
    monarray_constant(p->mono, constant);

    //try to strengthen the lower bound on x
    k = arith_var_lower_index(&solver->vtbl, x);
    if (k >= 0) {
      /*
       * Let b = constant of p and l = current lower bound on x
       * the strengthened bound is l' = b + d * ceil((l - b)/d)
       * Let r = remainder of (l-b) divided by d
       * if r = 0, then l' = l else l' = l + d - r (and l' > l)
       */
      assert(xq_is_integer(solver->bstack.bound + k));
      q_set(aux, &solver->bstack.bound[k].main);
      q_sub(aux, constant);

      q_integer_rem(aux, gcd);  // remainder of (l - b) divided by d
      if (q_is_pos(aux)) {

        // the bound can be strengthened
        xq_set(bound, solver->bstack.bound + k);
        q_add(&bound->main, gcd);
        q_sub(&bound->main, aux);
        assert(xq_is_integer(bound));


        // build the antecedent for x == p into aux_vector2
        q = &solver->aux_vector2; // WARNING: we can't use expl_queue here
        assert(q->size == 0);
        build_integer_solution_antecedent(solver, x, q);

        // add bound index k at the end of q
        assert(not_in_vector(q, k));
        ivector_push(q, k);

        // add the new bound as a derived bound with antecedent q
        ok = simplex_add_derived_lower_bound(solver, x, bound, q);

        ivector_pop(q); // remove k from q but keep the rest

        if (! ok) goto done;
      }
    }

    // try to strengthen the upper bound on x
    k = arith_var_upper_index(&solver->vtbl, x);
    if (k >= 0) {
      /*
       * The strengthened bound is u' = b + d * floor((u - b)/d)
       * Let r = remainder of (u - b) divided by d
       * If r = 0 then u' = u else u' = u - r
       */
      assert(xq_is_integer(solver->bstack.bound + k));
      q_set(aux, &solver->bstack.bound[k].main);
      q_sub(aux, constant);
      q_integer_rem(aux, gcd);   // remainder of (u - b) divided by d
      if (q_is_pos(aux)) {
        // the bound can be strengthened
        xq_set(bound, solver->bstack.bound + k);
        q_sub(&bound->main, aux);
        assert(xq_is_integer(bound));

        if (q == NULL) {
          // explain x == p: build antecedent in q
          q = &solver->aux_vector2; // can't use expl_queue or aux_vector
          assert(q->size == 0);
          build_integer_solution_antecedent(solver, x, q);
        }

        // add bound index k at the end of q
        assert(not_in_vector(q, k));
        ivector_push(q, k);

        // add the new bound with antecedent q
        ok = simplex_add_derived_upper_bound(solver, x, bound, q);

        ivector_pop(q); // remove k for cleanup
      }
    }
  }

 done:
  if (q != NULL) {
    ivector_reset(q);
  }
  return ok;
}



/*
 * Strengthen the bounds on all integer variables
 * - dsolver = diophantine solver where the general solution was computed
 * - return false if a conflict is detected (and record the conflict in the core)
 * - return true otherwise
 * - set solver->recheck to true if make_feasible is needed
 */
static bool strengthen_integer_bounds(simplex_solver_t *solver, dsolver_t *dioph) {
  polynomial_t *p;
  uint32_t i, n;

  assert(dioph->status == DSOLVER_SOLVED_SAT);

  n = dioph->nvars;
  for (i=1; i<n; i++) {  //skip 0 == const_idx
    p = dsolver_gen_sol(dioph, i);
    if (p != NULL) {
      if (! strengthen_bounds_on_integer_variable(solver, dioph, i, p)) {
        // conflict detected: exit
        solver->stats.num_bound_conflicts ++;
        return false;
      }
    }
  }

  return true;
}




/*
 * TEST INTEGER FEASIBILITY USING THE DIOPHANTINE SUBSOLVER
 */

/*
 * Check whether row contains only integer (or non-integer but fixed variables)
 */
static inline bool matrix_row_is_integral(simplex_solver_t *solver, row_t *row) {
  return find_real_var_in_row(solver, row) < 0;
}

/*
 * Add a row of the tableau to the subsolver
 * - r = the row index in tableau
 * - dioph = the subsolver
 * - all variables of row must be fixed or integer variables
 * - return true if the row is consistent, false otherwise
 */
static bool simplex_dsolver_add_row(simplex_solver_t *solver, dsolver_t *dioph, int32_t r, row_t *row) {
  uint32_t i, n;
  int32_t x;

  assert(matrix_row_is_integral(solver, row));

  (void) dsolver_row_open(dioph, r);

  n = row->size;
  for (i=0; i<n; i++) {
    x = row->data[i].c_idx;
    if (x >= 0) {
      if (simplex_fixed_variable(solver, x)) {
        dsolver_row_addmul_constant(dioph, &row->data[i].coeff, fixed_variable_value(solver, x));
      } else {
        dsolver_row_add_mono(dioph, &row->data[i].coeff, x);
      }
    }
  }
  return dsolver_row_close(dioph);
}




/*
 * Run the diophantine system solver on the current tableau
 * - return false if a conflict is found
 * - return true otherwise
 * - set solver->recheck to true if bound-stregthening requires a call to make_feasible
 */
static bool simplex_dsolver_check(simplex_solver_t *solver) {
  dsolver_t *dioph;
  matrix_t *matrix;
  row_t *row;
  ivector_t *v;
  uint32_t i, n;
  bool pure_integer;

  dioph = simplex_get_dsolver(solver);
  reset_dsolver(dioph);

  pure_integer = ! simplex_is_mixed_system(solver);

  matrix = &solver->matrix;
  n = matrix->nrows;
  for (i=0; i<n; i++) {
    row = matrix->row[i];
    if (pure_integer || matrix_row_is_integral(solver, row)) {
      if (! simplex_dsolver_add_row(solver, dioph, i, row)) {
        // row i is not integer feasible (GCD test failed)
        build_gcd_conflict(solver, row);
        return false;
      }
    }
  }

  solver->stats.num_dioph_checks ++;

  // run the diophantine solver
  dsolver_simplify(dioph);
  if (! dsolver_is_feasible(dioph)) {
    /*
     * get the set of unsat rows in aux_vector
     * then build a conflict for these rows
     */
    v = &solver->aux_vector;
    assert(v->size == 0);
    dsolver_unsat_rows(dioph, v);
    build_dsolver_conflict(solver, v);
    ivector_reset(v);

    return false;

  }

  // Try to strengthen the bounds
  dsolver_build_general_solution(dioph);
  return strengthen_integer_bounds(solver, dioph);
}



/*
 * FINAL CHECK
 */

/*
 * Check whether the current set of constraints is integer feasible
 * - return true if it is
 * - if it is not, do something about it and return false.
 * - the system must be feasible (in the reals)
 */
static bool simplex_make_integer_feasible(simplex_solver_t *solver) {
  ivector_t *v;
  thvar_t x;

#if TRACE_BB
  printf("\n---> make integer feasible [dlevel = %"PRIu32", decisions = %"PRIu64"]: %"PRId32
         " integer-invalid vars\n", solver->core->decision_level, solver->core->stats.decisions, 
         simplex_num_integer_invalid_vars(solver));
#endif

#if DEBUG
  check_assignment(solver);
  check_vartags(solver);
#endif

  if (simplex_assignment_integer_valid(solver)) {
    return true;
  }

  solver->stats.num_make_intfeasible ++;

#if TRACE_INTFEAS
  printf("--- make integer feasible %"PRIu32" [dlevel = %"PRIu32", decisions = %"PRIu64"] ---\n", 
	 solver->stats.num_make_intfeasible, solver->core->decision_level, solver->core->stats.decisions);
  //  print_simplex_bounds(stdout, solver);
  //  printf("\n\n");
  fflush(stdout);
#endif

  // move non-integer variables to the basis
  if (simplex_is_mixed_system(solver)) {
    make_integer_vars_nonbasic(solver);
  }
  // assign an integer value to all non-basic variables
  if (! assign_integers_to_nonbasic_vars(solver)) {
    abort();
  }

#if DEBUG
  check_assignment(solver);
  check_vartags(solver);
#endif

  /*
   * Check for unsatisfiability using dsolver
   * (and possibly strengthen the bounds)
   */
  solver->recheck = false;
  if (! simplex_dsolver_check(solver)) {
    // unsat detected by diophantine solver

#if TRACE_BB
    printf("---> unsat by diophantine solver\n");
    fflush(stdout);
#endif
    tprintf(solver->core->trace, 10, "(unsat by diophantine solver)\n");

    return false;
  } else if (solver->recheck) {
    /*
     * Strengthened bound requires rechecking feasibility 
     */
    simplex_fix_nonbasic_assignment(solver);
    if (! simplex_make_feasible(solver) ) {

#if TRACE_BB
      printf("---> unsat after recheck\n");
      fflush(stdout);
#endif
      tprintf(solver->core->trace, 10, "(unsat by bound strengthening)\n");
    
      solver->stats.num_recheck_conflicts ++;
      return false;

    } else {
      // Since pivoting may have occurred we need to prepare for b&b

      // move non-integer variables to the basis
      if (simplex_is_mixed_system(solver)) {
        make_integer_vars_nonbasic(solver);
      }
      // assign an integer value to all non-basic variables
      if (! assign_integers_to_nonbasic_vars(solver)) {
        abort();
      }
    }
  } else {
    /*
     * There may be strengthened bounds but everything is still feasible
     * - we force fix_ptr to bstack.top (otherwise, things may break
     *   because the invariant fix_ptr == top is expected to hold)
     */
    solver->bstack.fix_ptr = solver->bstack.top;    
  }

  /*
   * At this point: no unsat detected. But bounds may have been strengthened
   * All integer basic variables have an integer value.
   */

  // collect the integer basic variables that have a non-integer value
  v = &solver->aux_vector;
  assert(v->size == 0);
  collect_non_integer_basic_vars(solver, v);

#if TRACE_BB
  printf("---> %"PRIu32" branch candidates\n", v->size);
#endif

  if (v->size == 0) {
    return true;
  }

  x = select_branch_variable(solver, v);
  tprintf(solver->core->trace, 10, 
	  "(branch & bound: %"PRIu32" candidates, branch variable = i!%"PRIu32", score = %"PRIu32")\n", 
	  v->size, x, simplex_branch_score(solver, x));
#if TRACE_INTFEAS
  print_branch_candidates(stdout, solver, v);
#endif
  ivector_reset(v);

  assert(x != null_thvar);
  create_branch_atom(solver, x);

  return false;
}






/*********************************
 *   PROCESS EGRAPH ASSERTIONS   *
 ********************************/

/*
 * When assertions in egraph_queue are processed, we know that the egraph
 * has not found a conflict.
 */

/*
 * Construct a conflict when we have bound k ==> (x1 != x2)
 * after the egraph propagated that (x1 == x2)
 */
static void record_egraph_eq_conflict(simplex_solver_t *solver, int32_t k, thvar_t x1, thvar_t x2) {
  ivector_t *v;
  eterm_t t1, t2;

  v = &solver->expl_vector;
  ivector_reset(v);
  simplex_explain_bound(solver, k, v); // conjunction of literals that imply k

  t1 = arith_var_eterm(&solver->vtbl, x1);
  t2 = arith_var_eterm(&solver->vtbl, x2);
  egraph_explain_term_eq(solver->egraph, t1, t2, v); // add literals that imply (x1 == x2)

  // turn v into a conflict clause
  convert_expl_to_clause(v);
  ivector_push(v, null_literal); // end-marker

  record_theory_conflict(solver->core, v->data);

  solver->stats.num_conflicts ++;
}


/*
 * Process (x1 == x2)
 * - x1 and x2 are two variables attached to two egraph terms t1 and t2
 * - this function is called when t1 and t2 become equal in the egraph
 * - return false if there's a conflict, true otherwise
 */
static bool simplex_process_var_eq(simplex_solver_t *solver, thvar_t x1, thvar_t x2) {
  rational_t *c;
  literal_t l;
  thvar_t y;
  int32_t k, cmp_lb, cmp_ub;

  assert(arith_var_has_eterm(&solver->vtbl, x1) && arith_var_has_eterm(&solver->vtbl, x2) && x1 != x2);

#if TRACE
  printf("---> Simplex: process egraph equality: ");
  print_simplex_var(stdout, solver, x1);
  printf(" = ");
  print_simplex_var(stdout, solver, x2);
  printf(" [dlevel = %"PRIu32"]\n", solver->core->decision_level);
  if (!arith_var_is_free(&solver->vtbl, x1)) {
    printf("     ");
    print_simplex_vardef(stdout, solver, x1);
  }
  if (!arith_var_is_free(&solver->vtbl, x2)) {
    printf("     ");
    print_simplex_vardef(stdout, solver, x2);
  }
  fflush(stdout);
#endif
  
  /*
   * build p such that p = 0 is equivalent to x1 = x2
   * p is in solver->buffer
   * l is a simplification code:
   * can be false_literal if x1 = x2 is unsat
   * l should never be true_literal
   */
  l = simplify_dynamic_vareq(solver, x1, x2);
  if (l == false_literal) {
    // p = 0 is false, we force a conflict by turning this into 1 = 0
    y = const_idx;
    q_clear(&solver->constant);
    c = &solver->constant;
    reset_poly_buffer(&solver->buffer);
  } else {
    assert(l != true_literal);
    // get y and c such that y = c is equivalent to p = 0
    y = decompose_and_get_dynamic_var(solver); // store c in solver-constant and reset buffer
    c = &solver->constant;
  }

#if TRACE
  printf("     asserting ");
  print_simplex_var(stdout, solver, y);
  printf(" == ");
  q_print(stdout, c);
  printf("\n");
  if (! arith_var_is_free(&solver->vtbl, y)) {
    printf("     ");
    print_simplex_vardef(stdout, solver, y);
  }
#endif


  /*
   * assert (y >= c) and (y <= c) but check for conflicts first
   * we use cmp_lb and cmp_ub as indicators:
   *
   *   cmp_lb < 0  if lower bound on y < c (y >= c is asserted)
   *   cmp_lb = 0  if lower bound on y = c (y >= c is redundant)
   *   cmp_lb > 0  if lower bound on y > c (conflict)
   *
   *   cmp_ub < 0  if upper bound on y < c (conflict)
   *   cmp_ub = 0  if upper bound on y = c (y <= c is redundant)
   *   cmp_ub > 0  if upper bound on y > c (y <= c is asserted)
   */
  cmp_lb = -1;
  cmp_ub = +1;

  k = arith_var_lower_index(&solver->vtbl, y);
  if (k >= 0) {
    cmp_lb = xq_cmp_q(solver->bstack.bound + k, c);
    if (cmp_lb > 0) {
      record_egraph_eq_conflict(solver, k, x1, x2);

#if TRACE
      printf("     conflict with bound ");
      print_simplex_bound(stdout, solver, k);
      printf("\n");
#endif
      return false;
    }
  }

  k = arith_var_upper_index(&solver->vtbl, y);
  if (k >= 0) {
    cmp_ub = xq_cmp_q(solver->bstack.bound + k, c);
    if (cmp_ub < 0) {
      record_egraph_eq_conflict(solver, k, x1, x2);

#if TRACE
      printf("     conflict with bound ");
      print_simplex_bound(stdout, solver, k);
      printf("\n");
#endif
    
      return false;
    }
  }

  if (cmp_lb < 0) {
    push_lb_egraph(solver, y, c, x1, x2);
  }
  if (cmp_ub > 0) {
    push_ub_egraph(solver, y, c, x1, x2);
  }

  assert(simplex_fixed_variable(solver, y) && q_eq(fixed_variable_value(solver, y), c));
                          
  return true;
}



/*
 * Return a literal and atom equivalent to (y > c)
 */
static literal_t create_pos_atom(simplex_solver_t *solver, thvar_t y, rational_t *c) {
  int32_t new_idx;
  literal_t l;

  assert(y != const_idx);
  
  // get the atom (y <= c)
  l = get_literal_for_le_atom(&solver->atbl, y, arith_var_is_int(&solver->vtbl, y), c, &new_idx);
  if (new_idx >= 0) {
    build_binary_lemmas_for_atom(solver, y, new_idx);
    attach_atom_to_arith_var(&solver->vtbl, y, new_idx);
  }
  return not(l);
}

/*
 * Return literal/atom equivalent to (y < c)
 */
static literal_t create_neg_atom(simplex_solver_t *solver, thvar_t y, rational_t *c) {
  int32_t new_idx;
  literal_t l;

  assert(y != const_idx);

  // get atom (y >= c)
  l = get_literal_for_ge_atom(&solver->atbl, y, arith_var_is_int(&solver->vtbl, y), c, &new_idx);
  if (new_idx >= 0) {
    build_binary_lemmas_for_atom(solver, y, new_idx);
    attach_atom_to_arith_var(&solver->vtbl, y, new_idx);
  }
  return not(l);
}


/*
 * Create the lemma (eq t1 t2) or (x1 - x2 > 0) or (x1 - x2 < 0)
 * - x1 and x2 must be two distinct variables, attached to the eterms t1 and t2
 * - return the number of lemmas created (which is either 1 or 
 * - if the lemma already exist (i.e. no need to generate it again), return 0
 * - otherwise create the lemma and return 1
 */
static uint32_t simplex_trichotomy_lemma(simplex_solver_t *solver, thvar_t x1, thvar_t x2) {
  cache_t *cache;
  cache_elem_t *e;
  rational_t *c;
  thvar_t y;
  eterm_t t1, t2;
  literal_t l, l0, l1, l2;

  assert(x1 != x2);

  // normalize: we want x1 < x2
  if (x2 < x1) {
    y = x1; x1 = x2; x2 = y;
  }

#if TRACE
  t1 = arith_var_eterm(&solver->vtbl, x1);
  t2 = arith_var_eterm(&solver->vtbl, x2);
  printf("---> Simplex: trichotomy lemma:\n");
  printf("     x1 = ");  
  print_simplex_var(stdout, solver, x1);
  printf(", t1 = ");
  print_eterm_id(stdout, t1);
  printf("\n");
  printf("     x2 = ");
  print_simplex_var(stdout, solver, x2);
  printf(", t2 = ");
  print_eterm_id(stdout, t2);
  printf("\n");
  if (!arith_var_is_free(&solver->vtbl, x1)) {
    printf("     ");
    print_simplex_vardef(stdout, solver, x1);
  }
  if (!arith_var_is_free(&solver->vtbl, x2)) {
    printf("     ");
    print_simplex_vardef(stdout, solver, x2);
  }
#endif

  cache = simplex_get_cache(solver);
  e = cache_get(cache, TRICHOTOMY_LEMMA, x1, x2);
  if (e->flag != NEW_CACHE_ELEM) {
    // trichotomy instance already exists for x1 and x2
#if TRACE
    printf("     redundant\n");
#endif
    return 0;
  }

  e->flag = ACTIVE_ARITH_LEMMA;

  /*
   * create the egraph equality l := (eq t1 t2)
   */
  t1 = arith_var_eterm(&solver->vtbl, x1);
  t2 = arith_var_eterm(&solver->vtbl, x2);
  assert(t1 != null_eterm && t2 != null_eterm);
  l = egraph_make_simple_eq(solver->egraph, pos_occ(t1), pos_occ(t2));

#if TRACE
  printf("     trichotomy lemma: egraph atom: ");
  print_literal(stdout, l);
  printf(" := ");
  print_egraph_atom_of_literal(stdout, solver->egraph, l);
  printf("\n");
#endif

  /*
   * build p such that p=0 is equivalent to (x1 = x2)
   * p is stored in solver->buffer
   * l0 = simplification code
   */
  l0 = simplify_dynamic_vareq(solver, x1, x2);
  if (l0 == false_literal) {
    /*
     * x1 = x2 is false: add (not (eq t1 t2)))) as an axiom for the egraph
     */
#if TRACE
    printf("     reduced to 1 != 0\n");
    printf("     add unit clause: ");
    print_egraph_atom_of_literal(stdout, solver->egraph, not(l));
    printf("\n");
#endif
    add_unit_clause(solver->core, not(l));
    reset_poly_buffer(&solver->buffer);

#if 0
    printf("---> SIMPLEX: trichotomy lemma for ");
    print_simplex_var(stdout, solver, x1);
    printf(" ");
    print_simplex_var(stdout, solver, x2);
    printf(" (axiom)\n");
#endif    
    solver->stats.num_reduced_tricho ++;

  } else {
    assert(l0 != true_literal); // since x1 != x2

    /*
     * get y and c such that y = c is equivalent to x1 = x2
     */
    y = decompose_and_get_dynamic_var(solver); // store c in solver->constant and reset buffer
    c = &solver->constant;

    l1 = create_pos_atom(solver, y, c);   // l1 := y > c
    l2 = create_neg_atom(solver, y, c);   // l2 := y < c

#if TRACE
    printf("     reduced to: ");
    print_simplex_var(stdout, solver, y);
    printf(" != ");
    q_print(stdout, c);
    printf("\n");
    if (! arith_var_is_free(&solver->vtbl, y)) {
      printf("     ");
      print_simplex_vardef(stdout, solver, y);  
    }
    printf("     simplex atom:\n      ");
    print_literal(stdout, l1);
    printf(" := ");
    print_simplex_atom_of_literal(stdout, solver, l1);
    printf("\n      ");
    print_literal(stdout, l2);
    printf(" := ");
    print_simplex_atom_of_literal(stdout, solver, l2);
    printf("\n");

    printf("     trichotomy clauses:\n");
    printf("     (OR ");
    print_egraph_atom_of_literal(stdout, solver->egraph, l);
    printf(" ");
    print_simplex_atom_of_literal(stdout, solver, l1);
    printf(" ");
    print_simplex_atom_of_literal(stdout, solver, l2);
    printf(")\n");
    printf("     (OR ");
    print_simplex_atom_of_literal(stdout, solver, not(l1));
    printf(" ");
    print_egraph_atom_of_literal(stdout, solver->egraph, not(l));
    printf(")\n");
    printf("     (OR ");
    print_simplex_atom_of_literal(stdout, solver, not(l2));
    printf(" ");
    print_egraph_atom_of_literal(stdout, solver->egraph, not(l));
    printf(")\n");
#endif

    add_ternary_clause(solver->core, l, l1, l2);

    /*
     * The following two clauses encode
     *   (t1 = t2) => (x1 - x2) <= 0
     *   (t1 = t2) => (x1 - x2) >= 0
     * They are redundant but adding them improves performance.
     */
    add_binary_clause(solver->core, not(l), not(l1));
    add_binary_clause(solver->core, not(l), not(l2));

    solver->stats.num_tricho_lemmas ++;
#if 0
    printf("---> SIMPLEX: trichotomy lemma for ");
    print_simplex_var(stdout, solver, x1);
    printf(" ");
    print_simplex_var(stdout, solver, x2);
    printf(" (trichotomy)\n");
#endif
  }

  return 1;
}



/*
 * Process (x1 != x2)
 * - x1 and x2 are two variables attached to two egraph terms t1 and t2
 * - this does nothing: all disequalities are handled lazily in reconcile_model
 */
static void simplex_process_var_diseq(simplex_solver_t *solver, thvar_t x1, thvar_t x2) {
  assert(arith_var_has_eterm(&solver->vtbl, x1) && arith_var_has_eterm(&solver->vtbl, x2) && x1 != x2);

#if TRACE
  printf("---> Simplex: egraph disequality: ");
  print_simplex_var(stdout, solver, x1);
  printf(" != ");
  print_simplex_var(stdout, solver, x2);
  printf(" [dlevel = %"PRIu32", decisions = %"PRIu64"]\n", solver->core->decision_level, solver->core->stats.decisions);
  if (! arith_var_is_free(&solver->vtbl, x1)) {
    printf("     ");
    print_simplex_vardef(stdout, solver, x1);
  }
  print_simplex_var_bounds(stdout, solver, x1);
  if (! arith_var_is_free(&solver->vtbl, x2)) {
    printf("     ");
    print_simplex_vardef(stdout, solver, x2);
  }
  print_simplex_var_bounds(stdout, solver, x2);
#endif
}
  

/*
 * Assert that all variables a[0] ... a[n-1] are pairwise distinct
 * - they are attached to egraph terms t[0] ... t[n-1]
 * - the function is called when (distinct t[0] ... t[n-1]) is asserted in the egraph
 * - this does nothing: just print trace if TRACE is enabled
 */
static void simplex_process_var_distinct(simplex_solver_t *solver, uint32_t n, thvar_t *a, composite_t *hint) {
#if TRACE
  uint32_t i, j;

  for (i=0; i<n-1; i++) {
    for (j=i+1; j<n; j++) {
      simplex_process_var_diseq(solver, a[i], a[j]);
    }
  }
#endif
}


/*
 * Process all assertions in the egraph queue
 * - return true if no conflict is found
 * - return false and add a conflict clause to the core otherwise.
 */
static bool simplex_process_egraph_assertions(simplex_solver_t *solver) {
  eassertion_t *a, *end;
  thvar_t x, y, z;
  thvar_t pre_x, pre_y;

  a = eassertion_queue_start(&solver->egraph_queue);
  end = eassertion_queue_end(&solver->egraph_queue);

  pre_x = null_thvar;
  pre_y = null_thvar;

  while (a < end) {
    switch (eassertion_get_kind(a)) {
    case EGRAPH_VAR_EQ:
      if (! simplex_process_var_eq(solver, a->var[0], a->var[1])) {
        reset_eassertion_queue(&solver->egraph_queue);
        return false;
      }
      break;

    case EGRAPH_VAR_DISEQ:
      x = a->var[0];
      y = a->var[1];
      if (x > y) {
        z = x; x = y; y = z;
      }
      if (pre_x != x || pre_y != y) {
        /*
         * We use pre_x and pre_y as a cache to filter out duplicate
         * disequalities.  That's imperfect but that filters out a lot
         * of redundant disequalities, since the egraph tends to send
         * several times the same disequality in a sequence.
         */
        simplex_process_var_diseq(solver, x, y);
        pre_x = x;
        pre_y = y;
      }
      break;

    case EGRAPH_VAR_DISTINCT:
      simplex_process_var_distinct(solver, eassertion_get_arity(a), a->var, a->hint);
      break;

    default:
      assert(false);
      break;
    }
    a = eassertion_next(a);
  }

  reset_eassertion_queue(&solver->egraph_queue);

  return true;
}




/*
 * EGRAPH ASSERTIONS RECEIVED BEFORE START SEARCH
 */

/*
 * Process all assertions in the egraph queue within 'base_propagate'
 * - the tableau is not ready when this function is called
 * - we deal only with equalities here. The reconcile_model function
 *   will generate trichotomy axioms lazily if they're needed later on.
 * - return true if no conflict is found
 * - return false otherwise
 */
static bool simplex_process_egraph_base_assertions(simplex_solver_t *solver) {
  eassertion_t *a, *end;

  assert(! solver->tableau_ready && 
         ! solver->unsat_before_search && 
         solver->base_level == solver->decision_level);

  a = eassertion_queue_start(&solver->egraph_queue);
  end = eassertion_queue_end(&solver->egraph_queue);

  while (a < end) {
    switch (eassertion_get_kind(a)) {
    case EGRAPH_VAR_EQ:
      /*
       * Since we're at the base level, we can treat the equality
       * as an axiom.
       */
      simplex_assert_vareq_axiom(solver, a->var[0], a->var[1], true);
      if (solver->unsat_before_search) {
        // record the conflict in core
        record_empty_theory_conflict(solver->core);
        reset_eassertion_queue(&solver->egraph_queue);
        return false;
      }
      break;

    case EGRAPH_VAR_DISEQ:
      simplex_process_var_diseq(solver, a->var[0], a->var[1]);
      break;

    case EGRAPH_VAR_DISTINCT:
      simplex_process_var_distinct(solver, eassertion_get_arity(a), a->var, a->hint);
      break;

    default:
      assert(false);
      break;
    }
    a = eassertion_next(a);
  }

  reset_eassertion_queue(&solver->egraph_queue);

  return true;
}



/***************************
 *  INTERNALISATION START  *
 **************************/

/*
 * This is called before any new atom/variable is created
 * (before start_search).
 * - we reset the tableau and restore the matrix if needed
 */
void simplex_start_internalization(simplex_solver_t *solver) {
  simplex_reset_tableau(solver);
  simplex_restore_matrix(solver);

  assert(solver->matrix_ready && ! solver->tableau_ready);
}



/******************
 *  START SEARCH  *
 *****************/

/*
 * Start search:
 * - simplify the matrix
 * - initialize the tableau
 * - compute the initial assignment
 */
void simplex_start_search(simplex_solver_t *solver) {
  bool feasible;

#if TRACE
  uint32_t i, n;

  printf("---> SIMPLEX START SEARCH\n");
  printf("---> %"PRIu32" initial bounds\n", solver->bstack.top);
  n = solver->bstack.top;
  for (i=0; i<n; i++) {
    printf("     ");
    print_simplex_bound(stdout, solver, i);
    printf("\n");
  }
  printf("\n");
#endif

  // clear the interrupt flag
  solver->interrupted = false;

  /*
   * If start_search is called after pop and without an intervening
   * start_internalization, then matrix_ready and tableau_ready are both false.
   * We force restore matrix here. This does nothing if the matrix is ready.
   */
  simplex_restore_matrix(solver);

  assert(solver->matrix_ready && !solver->tableau_ready);

  // reset the search statistics
  simplex_set_initial_stats(solver);

  if (solver->unsat_before_search) {
    record_empty_theory_conflict(solver->core);
    solver->stats.num_conflicts ++;
    goto done;
  }

  // process all level 0 assertions: turn them into bounds
  feasible = simplex_process_assertions(solver);
  if (! feasible) goto done;
  
  // simplify
  simplex_simplify_matrix(solver);
  assert(good_matrix(&solver->matrix));

  // initialize the propagator here if propagation is enabled
  if (simplex_option_enabled(solver, SIMPLEX_PROPAGATION)) {
    simplex_init_propagator(solver);
  }

  // compute the tableau
  simplex_init_tableau(solver);
  assert(good_matrix(&solver->matrix));

  // set bounds for all fixed variables
  simplex_check_fixed_vars(solver);
  if (solver->unsat_before_search) {
    record_empty_theory_conflict(solver->core);
    solver->stats.num_conflicts ++;
    goto done;
  }

  // compute the initial variable assignment
  reset_int_heap(&solver->infeasible_vars);
  simplex_init_assignment(solver);
  feasible = simplex_make_feasible(solver);
  if (! feasible) goto done;

  solver->last_conflict_row = -1;

  // integer solving flags
  solver->integer_solving = false;
  if (simplex_has_integer_vars(solver) && simplex_option_enabled(solver, SIMPLEX_ICHECK)) {
#if TRACE
    printf("---> icheck active\n");
    fflush(stdout);
#endif
    solver->check_counter = 0;
  } else {
    solver->check_counter = INT32_MAX;
  }

  // check initial integer feasibility
  if (! simplex_assignment_integer_valid(solver)) {
#if TRACE
    printf("---> initial assignment not integer feasible\n");
    fflush(stdout);    
#endif
  }

  // literals implied by toplevel atoms
  simplex_literal_propagation(solver);

  // theory propagation based on all initial bounds
  if (simplex_option_enabled(solver, SIMPLEX_PROPAGATION)) {
    simplex_start_propagator(solver);
  }

 done:
#if DUMP
  dump_state(solver);
#endif

#if 0
  printf("\n\n*** SIMPLEX START ***\n");
  print_simplex_vars_summary(stdout, solver);
  //  printf("==== Simplex variables ====\n");
  //  print_simplex_vars(stdout, solver);
  //  printf("\n==== Tableau ====\n");
  //  print_simplex_matrix(stdout, solver);
  //  printf("\n==== Assignment ====\n");
  //  print_simplex_assignment(stdout, solver);
  //  printf("\n==== Bounds  ====\n");
  //  print_simplex_bounds(stdout, solver);
  printf("\n==== Atoms ====\n");
  print_simplex_atoms(stdout, solver);
  printf("\n");
#endif
  return;
}





/***************
 *  PROPAGATE  *
 **************/

/*
 * Process all assertions
 * - this function may be called before start_search
 * - if it's called before start_search, the tableau is not ready
 */
bool simplex_propagate(simplex_solver_t *solver) {
  bool feasible;

#if TRACE
  printf("---> SIMPLEX PROPAGATE\n");
#endif

  feasible = true;

  if (! solver->tableau_ready) {
    // start search has not been called yet
    assert(solver->decision_level == solver->base_level);
    if (solver->unsat_before_search) {
      record_empty_theory_conflict(solver->core);
      feasible = false;
      goto done;
    }

    feasible = simplex_process_assertions(solver);
    if (! feasible) goto done;

    feasible = simplex_process_egraph_base_assertions(solver);
    goto done;
  }
  
  assert(! solver->unsat_before_search);

  if (solver->assertion_queue.prop_ptr < solver->assertion_queue.top || 
      eassertion_queue_is_nonempty(&solver->egraph_queue)) {

    // process all assertions
    feasible = simplex_process_assertions(solver);
    if (! feasible) goto done;

    // assertions from the egraph
    feasible = simplex_process_egraph_assertions(solver);
    if (! feasible) goto done;

    // update the assignment for the non-basic variables
    simplex_fix_nonbasic_assignment(solver);
  
    // check for feasibility
    feasible = simplex_make_feasible(solver);
    if (! feasible) goto done;

    // propagate egraph equalities
    if (solver->eqprop != NULL) {
      simplex_propagate_equalities(solver);
    }

    /*
     * Theory propagation
     * - propagation may strengthen bounds on integer variables,
     *   which may detect a conflict or require a new call to
     *   make_feasible.
     */
    if (simplex_option_enabled(solver, SIMPLEX_PROPAGATION)) {
      solver->recheck = false;

      feasible = simplex_do_propagation(solver);
      if (! feasible) goto done;

      if (solver->recheck) {
        simplex_fix_nonbasic_assignment(solver);
        feasible = simplex_make_feasible(solver);
        if (! feasible) goto done;
      } else {
        // there may be implied bounds but they don't require fixing the assignment
        solver->bstack.fix_ptr = solver->bstack.top;
      }

#if DEBUG
      check_vartags(solver);
      check_assignment(solver);
      check_integer_bounds(solver);
#endif
    }

    // propagate literals
    simplex_literal_propagation(solver);

  } else if (solver->bstack.prop_ptr < solver->bstack.top) {
    /*
     * We may end up here on the first call to propagate after
     * simplex_final_check if the diophantine solver has strengthened
     * some bounds without causing a conflict.  In such a case, a new
     * branch &bound atom is created but there are no new assertion yet.
     *
     * We must call simplex_literal_propagation to at least force
     * solver->bstack.prop_ptr to be equal to solver->bstack.top.
     * This is required before the next call to increase decision level.
     */
    simplex_literal_propagation(solver);
  }

  /*
   * EXPERIMENTAL: periodically test for integer feasibility
   */
  if (false && solver->check_counter -- <= 0) {
    if (simplex_has_integer_vars(solver)) {
      solver->check_counter = solver->check_period;

      feasible = simplex_assignment_integer_valid(solver);
      if (feasible) goto done;

      solver->recheck = false;    
      feasible = simplex_dsolver_check(solver);
      if (! feasible) goto done;
      
#if TRACE_INTFEAS
      assert(solver->dsolver != NULL);
      printf("--- general solution from dsolver ---\n");
      dsolver_print_gen_solution(stdout, solver->dsolver);
      printf("\n\n");
      fflush(stdout);
#endif

      if (solver->recheck) {
        simplex_fix_nonbasic_assignment(solver);
        feasible = simplex_make_feasible(solver);
        if (! feasible) goto done;
      } else {
        // bounds may have been strengthened 
        // but don't require fixing the assignment
        solver->bstack.fix_ptr = solver->bstack.top;
      }

#if DEBUG
      check_vartags(solver);
      check_assignment(solver);
      check_integer_bounds(solver);
#endif

      // the dsolver may have added new bounds
      // check whether we can propagate literals
      simplex_literal_propagation(solver);

    } else {
      solver->check_counter = INT32_MAX; // i.e., infinity
    }
  }
 
 done:
#if DEBUG
  check_bound_marks(solver);
#endif

  return feasible;
}




/*******************
 *   FINAL CHECK   *
 ******************/

/*
 * Check for integer feasibility
 */
fcheck_code_t simplex_final_check(simplex_solver_t *solver) {
#if DEBUG
  check_assignment(solver);
  check_integer_bounds(solver);
  check_vartags(solver);
  check_bound_marks(solver);
#endif

#if TRACE
  printf("---> SIMPLEX FINAL CHECK [dlevel = %"PRIu32", decisions = %"PRIu64"]\n",
         solver->decision_level, solver->core->stats.decisions);
  fflush(stdout);
#endif

  if (simplex_has_integer_vars(solver)) {
    if (simplex_make_integer_feasible(solver)) {
      return FCHECK_SAT;
    } else {
      //      printf("---> not integer feasible\n");
      return FCHECK_CONTINUE;
    }
  } else {
    assert(simplex_assignment_integer_valid(solver));
    return FCHECK_SAT;
  }
}


/*****************************
 *  INCREASE DECISION LEVEL  *
 ***************************/

/*
 * Increase simplex level but don't do it in eqprop
 * - this is needed in simplex_push
 */
static void simplex_increase_dlevel(simplex_solver_t *solver) {
  uint32_t nb, na;

  nb = solver->bstack.top;
  na = solver->assertion_queue.top;
  arith_push_undo_record(&solver->stack, nb, na);
  solver->decision_level ++;

  // new scope in arena
  arena_push(&solver->arena);
}

/*
 * Increase dlevel in simplex and eqprop
 */
void simplex_increase_decision_level(simplex_solver_t *solver) {
  simplex_increase_dlevel(solver);
  if (solver->eqprop != NULL) {
#if 0
    printf("---> eq prop: increase decision level to %"PRIu32"\n", solver->decision_level);
#endif
    offset_manager_increase_decision_level(&solver->eqprop->mngr);
  }
#if TRACE
  printf("\n---> Simplex: increase decision level to %"PRIu32"\n", solver->decision_level);
#endif
}



/******************
 *  BACKTRACKING  *
 *****************/

/*
 * Backtrack to back_level:
 * - remove all bounds and assertions added at levels > back_level
 * - don't propagate the backtrack to eqprop (this is needed for simplex_pop)
 */
static void simplex_go_back(simplex_solver_t *solver, uint32_t back_level) {
  arith_bstack_t *bstack;
  arith_vartable_t *vtbl;
  arith_undo_record_t *undo;
  int32_t *a;
  uint32_t i, n;
  thvar_t x;
  int32_t k;

  assert(solver->base_level <= back_level && back_level < solver->decision_level);

  /*
   * stack->data[back_level + 1] = record created on entry to back_level + 1
   * so undo->n_bounds = number of bounds processed at back_level
   *    undo->n_assertions = number of assertions processed at back_level
   *
   * When back_level + 1 was entered, simplex_propagate had completed without conflict
   * so bstack->fix_ptr and bstack->prop_ptr were both equal to bstack->top,
   * and assertion_queue->prop_ptr was equal to assertion_queue->top.
   */
  assert(back_level + 1 < solver->stack.top);
  undo = solver->stack.data + back_level + 1;

  vtbl = &solver->vtbl;
  bstack = &solver->bstack;


  /*
   * Remove the bounds and fix the lb/ub tags
   */
  assert(undo->n_bounds <= bstack->prop_ptr && bstack->prop_ptr <= bstack->fix_ptr && 
         bstack->fix_ptr <= bstack->top);

  i = bstack->top;

  /*
   * Bounds in bstack[fix_ptr ... top-1] have not been visited by fix_nonbasic_assignment
   * - so variable assignment and tags are what they were before 
   *   all bounds i for bstack->fix_ptr <= i < bstack->top have 
   *   been processed
   * ==> we must not touch the lb or ub tags for these bounds
   */
  n = bstack->fix_ptr;
  while (i > n) {
    i --;
    x = bstack->var[i];
    k = bstack->pre[i]; // previous bound of the same kind
    if (constraint_is_lower_bound(bstack, i)) {
      // restore k as lower index
      set_arith_var_lower_index(vtbl, x, k);
    } else {
      // restore k as upper index
      assert(constraint_is_upper_bound(bstack, i));
      set_arith_var_upper_index(vtbl, x, k);
    }
  }


  /*
   * Rest of the bounds: restore previous bound and clear the tags
   */
  n = undo->n_bounds;
  while (i > n) {
    i --;
    x = bstack->var[i];
    k = bstack->pre[i]; // previous bound of the same kind
    if (constraint_is_lower_bound(bstack, i)) {
      clear_arith_var_lb(vtbl, x);
      set_arith_var_lower_index(vtbl, x, k);
    } else {
      assert(constraint_is_upper_bound(bstack, i));
      clear_arith_var_ub(vtbl, x);
      set_arith_var_upper_index(vtbl, x, k);
    }
  }

  bstack->top = n;
  bstack->prop_ptr = n;
  bstack->fix_ptr = n;

  /*
   * Remove the assertions
   */
  assert(undo->n_assertions <= solver->assertion_queue.prop_ptr &&
         solver->assertion_queue.prop_ptr <= solver->assertion_queue.top);

  n = undo->n_assertions;
  a = solver->assertion_queue.data;
  i = solver->assertion_queue.top;  
  while (i > n) {
    i --;
    k = atom_of_assertion(a[i]);
    unmark_arith_atom(&solver->atbl, k);
  }
  solver->assertion_queue.top = n;
  solver->assertion_queue.prop_ptr = n;

  /*
   * Backtrack arena
   */
  n = solver->decision_level;
  do {
    arena_pop(&solver->arena);
    n --;
  } while (n > back_level);


  /*
   * Empty the egraph queue
   */
  reset_eassertion_queue(&solver->egraph_queue);

  /*
   * Restore the undo stack and the decision level
   */
  solver->stack.top = back_level + 1;
  solver->decision_level = back_level;
}


/*
 * Full backtrack
 */
void simplex_backtrack(simplex_solver_t *solver, uint32_t back_level) {
#if TRACE
  printf("---> Simplex: backtracking to level %"PRIu32"\n", back_level);
#endif

  simplex_go_back(solver, back_level);
  if (solver->eqprop != NULL) {
#if 0
    printf("---> eq prop: backtrack to level %"PRIu32"\n", back_level);
#endif
    offset_manager_backtrack(&solver->eqprop->mngr, back_level);
  }


#if DEBUG
  if (solver->tableau_ready) {
    /*
     * NOTE: this may give false alarms if backtrack is called
     * within simplex_pop because the context may be known to
     * be UNSAT before make_feasible or init_assignment have
     * been called.
     * 
     *
     * TODO: Fix this.
     */
    check_vartags(solver);
    check_nonbasic_assignment(solver);
  }
#endif

#if TRACE
  printf("---> Simplex: end backtracking\n\n");
#endif

  
}



/********************
 *  PUSH/POP/RESET  *
 *******************/

/*
 * Start a new base level
 */
void simplex_push(simplex_solver_t *solver) {
  uint32_t nv, na, nr, pa, pb;

  assert(solver->decision_level == solver->base_level && 
         solver->bstack.prop_ptr == solver->bstack.fix_ptr &&
         solver->save_rows &&
         eassertion_queue_is_empty(&solver->egraph_queue));

  nv = solver->vtbl.nvars;
  na = solver->atbl.natoms;
  nr = solver->saved_rows.size;
  pa = solver->assertion_queue.prop_ptr;
  pb = solver->bstack.prop_ptr;
  arith_trail_save(&solver->trail_stack, nv, na, nr, pa, pb);

  if (solver->cache != NULL) {
    cache_push(solver->cache);
  }

  solver->base_level ++;

  /*
   * we don't want increase_decision_level here (otherwise, 
   * eqprop's decision level would be incremented twice).
   */
  simplex_increase_dlevel(solver);

  // propagate to eqprop if present
  if (solver->eqprop != NULL) {
    simplex_push_eqprop(solver);
  }
}


/*
 * Remove all atoms whose id is >= na from the variable indices
 * - this is called before the atoms are actually removed from
 *   the atom table
 */
static void simplex_detach_dead_atoms(simplex_solver_t *solver, uint32_t na) {
  arith_vartable_t *vtbl;
  arith_atomtable_t *atbl;
  arith_atom_t *atm;
  uint32_t i, n, nv;
  thvar_t x;

  assert(na <= solver->atbl.natoms);

  atbl = &solver->atbl;
  vtbl = &solver->vtbl;

  nv = vtbl->nvars;
  n = atbl->natoms;
  for (i=na; i<n; i++) {
    atm = arith_atom(atbl, i);
    x = var_of_atom(atm);
    if (x < nv) {
      // x is still a good variable
      detach_atom_from_arith_var(vtbl, x, i);
    }
  }
}


/*
 * Remove all eterms whose id is >= nt from the term table
 * - this is required to synchronize the egraph and simplex solver after pop.
 * - the egraph removes the dead eterms first then invoke the pop function
 *   of all satellite solvers.
 * - if arithmetic variable x is kept after pop but the egraph term
 *   eterm[x] is not kept, then we must clear eterm[x]
 *
 * NOTE: this work because the 'pop' function in the egraph removes
 * its own dead terms before calling the 'pop' function of all
 * satellite solvers.
 */
static void simplex_remove_dead_eterms(simplex_solver_t *solver) {
  uint32_t nterms;

  if (solver->egraph != NULL) {
    nterms = egraph_num_terms(solver->egraph);
    arith_vartable_remove_eterms(&solver->vtbl, nterms);
  }
}


/*
 * Number of active variables = all variables x whose
 * definition p is not a simple prolynomial.
 * For all these variables, the matrix containts a row of 
 * the form x - p = 0.  If x is alive, this row must be kept
 * when we backtrack.
 */
static uint32_t num_active_vars(arith_vartable_t *vtbl) {
  polynomial_t *p;
  uint32_t a, i, n;

  a = 0;
  n = vtbl->nvars;
  for (i=0; i<n; i++) {
    p = arith_var_def(vtbl, i);
    if (p != NULL && !simple_poly(p)) {
      a++;
    }
  }

  return a;
}


/*
 * Return to the previous base level
 */
void simplex_pop(simplex_solver_t *solver) {
  arith_trail_t *top;
  arith_undo_record_t *undo;
  uint32_t nrows, ncolumns;

  assert(solver->base_level > 0 && 
         solver->base_level == solver->decision_level && 
         solver->save_rows);

  solver->unsat_before_search = false;


  /*
   * HACKISH: Backtrack to the previous base_level
   *
   * undo = trail object saved on entry to the current base_level
   * undo->n_bounds = number of bounds in bstack on entry to base_level
   * undo->n_assertions = number of assertions in asssertion_queue on
   *                  entry to current base_level
   *
   * If simplex_pop is called without a simplex_check then the 
   * preconditions of simplex_backtrack may not hold. We may have 
   *     bstack->fix_ptr  < undo->n_bounds
   *     bstack->prop_ptr < unod->n_bounds
   *     assertion_queue->prop_ptr < assertion_queue->n_assertions.
   * 
   * In such a case, we fix the fix/prop_ptr before calling 
   * backtrack. This does not cause problems since we'll restore
   * fix_ptr/prop_ptr after simplex_backtrack anyway.
   */
  undo = solver->stack.data + solver->base_level;
  solver->base_level --;

  if (solver->bstack.fix_ptr < undo->n_bounds) {
    solver->bstack.fix_ptr = undo->n_bounds;
  }
  if (solver->bstack.prop_ptr < undo->n_bounds) {
    solver->bstack.prop_ptr = undo->n_bounds;
  }
  if (solver->assertion_queue.prop_ptr < undo->n_assertions) {
    solver->assertion_queue.prop_ptr = undo->n_assertions;
  }
  // can't use simplex_backtrack here
  simplex_go_back(solver, solver->base_level);


  /*
   * Remove variables in eqprop. This must be done before we delete
   * variables in solver->vtbl, because polynomials in vtbl->def[x]
   * may occur in the eqprop's data structures.
   */
  if (solver->eqprop != NULL) {
    simplex_pop_eqprop(solver);
  }

  /*
   * Remove saved_rows, variables, and atoms that were
   * created at the current base_level.
   */
  top = arith_trail_top(&solver->trail_stack);
  delete_saved_rows(&solver->saved_rows, top->nsaved_rows);
  arith_vartable_remove_vars(&solver->vtbl, top->nvars);
  simplex_detach_dead_atoms(solver, top->natoms);
  arith_atomtable_remove_atoms(&solver->atbl, top->natoms);  
  simplex_remove_dead_eterms(solver);

  if (solver->cache != NULL) {
    cache_pop(solver->cache);
  }

  // restore the propagation pointers
  solver->bstack.prop_ptr = top->bound_ptr;
  solver->bstack.fix_ptr = top->bound_ptr;
  solver->assertion_queue.prop_ptr = top->assertion_ptr;

  // remove trail object
  arith_trail_pop(&solver->trail_stack);

  if (solver->tableau_ready) {
    // delete the tableau
    simplex_reset_tableau(solver);
  } else if (solver->matrix_ready) {
    // push/pop called without check 
    // remove dead rows and columns
    nrows = solver->saved_rows.size + num_active_vars(&solver->vtbl);
    ncolumns = num_arith_vars(&solver->vtbl);
    matrix_shrink(&solver->matrix, nrows, ncolumns);
  }

  // cleanup the relevant marks of deleted variables 
  // reset propagation pointer in eqprop
  if (solver->eqprop != NULL) {
    simplex_eqprop_cleanup(solver);
  }
}


/*
 * Reset to the empty solver
 */
void simplex_reset(simplex_solver_t *solver) {
  uint32_t n;

  solver->base_level = 0;
  solver->decision_level = 0;
  solver->unsat_before_search = false;
  solver->interrupted = false;

  solver->prng = SPLX_PRNG_SEED;

  reset_simplex_statistics(&solver->stats);

  n = solver->vtbl.nvars;
  if (solver->value != NULL) {
    free_rational_array(solver->value, n);
    solver->value = NULL;
  }
  q_clear(&solver->epsilon);
  q_clear(&solver->factor);
  solver->dprng = DPRNG_DEFAULT_SEED;

  reset_arith_atomtable(&solver->atbl);  
  reset_arith_vartable(&solver->vtbl);

  reset_matrix(&solver->matrix);
  solver->tableau_ready = false;
  solver->matrix_ready = true;

  solver->last_conflict_row = -1;
  solver->recheck = false;
  solver->integer_solving = false;

  if (solver->dsolver != NULL) {
    reset_dsolver(solver->dsolver);
  }

  if (solver->cache != NULL) {
    reset_cache(solver->cache);
  }

  if (solver->eqprop != NULL) {
    simplex_reset_eqprop(solver);
  }

  if (solver->propagator != NULL) {
    simplex_reset_propagator(solver);
  }

  reset_int_heap(&solver->infeasible_vars);
  reset_arith_bstack(&solver->bstack);
  reset_arith_astack(&solver->assertion_queue);
  reset_eassertion_queue(&solver->egraph_queue);
  reset_arith_undo_stack(&solver->stack);

  reset_arith_trail(&solver->trail_stack);
  delete_saved_rows(&solver->saved_rows, 0);

  reset_elim_matrix(&solver->elim);
  reset_fvar_vector(&solver->fvars);

  reset_poly_buffer(&solver->buffer);  
  q_clear(&solver->constant);
  q_clear(&solver->aux);
  q_clear(&solver->gcd);
  xq_clear(&solver->bound);
  xq_clear(&solver->delta);

  ivector_reset(&solver->expl_vector);
  ivector_reset(&solver->expl_queue);
  ivector_reset(&solver->expl_aux);

  ivector_reset(&solver->aux_vector);
  ivector_reset(&solver->aux_vector2);
  ivector_reset(&solver->rows_to_process);

  // empty arena
  arena_reset(&solver->arena);

  // add the constant
  simplex_create_constant(solver);

  // push undo record for level 0
  arith_push_undo_record(&solver->stack, 0, 0);
}




/*****************
 *  ASSERT ATOM  *
 ****************/

/*
 * Assertion from the core:
 * - a = simplex atom index (packed into a void* pointer)
 * - l = literal pos(x) or neg(x) where x = boolean variable for x
 * - if l == pos(x) then a must be asserted true
 * - if l == neg(x) then a must be asserted false
 *
 * We skip a if the solver already knows that a is assigned. Otherwise,
 * we just add the corresponding assertion code to the assertion queue.
 */
bool simplex_assert_atom(simplex_solver_t *solver, void *a, literal_t l) {
  int32_t id;

  id = arithatom_tagged_ptr2idx(a);  
  assert(boolvar_of_atom(arith_atom(&solver->atbl, id)) == var_of(l));

  if (arith_atom_is_unmarked(&solver->atbl, id)) {
    push_assertion(&solver->assertion_queue, mk_assertion(id, sign_of(l)));
    mark_arith_atom(&solver->atbl, id);

#if TRACE
    printf("---> added atom[%"PRId32"]: ", id);
    print_simplex_atom(stdout, solver, id);
    if (is_pos(l)) {
      printf("  (p!%"PRId32" is true)\n", var_of(l));
    } else {
      printf("  (p!%"PRId32" is false)\n", var_of(l));
    }
  } else {
    printf("---> skipped atom[%"PRId32"]: ", id);
    print_simplex_atom(stdout, solver, id);
    if (is_pos(l)) {
      printf("  (true)\n");
    } else {
      printf("  (false)\n");
    }
#endif
  }
  
  return true;
}





/*************************
 *  THEORY EXPLANATIONS  *
 ************************/

/*
 * Expand a propagation object into a conjunction of literals
 * - expl is a pointer to a propagation object in solver->arena
 */
void simplex_expand_explanation(simplex_solver_t *solver, literal_t l, aprop_header_t *expl, ivector_t *v) {
  aprop_egraph_diseq_t *diseq;

  switch (expl->tag) {
  case APROP_BOUND:
    simplex_explain_bound(solver, ((aprop_t *) expl)->bound, v);
    break;

  case APROP_EGRAPH_DISEQ:
    diseq = (aprop_egraph_diseq_t *) expl;
    egraph_expand_diseq_pre_expl(solver->egraph, &diseq->d, v);
    break;

  default:
    abort();
    break;
  }
}




/*************************
 *  SPLITTING HEURISTIC  *
 ************************/

/*
 * Evaluate atom in the current assignment
 */
static bool simplex_eval_atom(simplex_solver_t *solver, arith_atom_t *atom) {
  thvar_t x;
  bool b;

  b = false;   // prevents a GCC warning
  x = var_of_atom(atom);
  switch (tag_of_atom(atom)) {
  case GE_ATM:
    b = xq_ge_q(arith_var_value(&solver->vtbl, x), bound_of_atom(atom));
    break;
  case LE_ATM:
    b = xq_le_q(arith_var_value(&solver->vtbl, x), bound_of_atom(atom));
    break;
  case EQ_ATM:
    b = xq_eq_q(arith_var_value(&solver->vtbl, x), bound_of_atom(atom));
    break;
  }

#if TRACE && ! DEBUG
  printf("---> atom: ");
  print_simplex_atom(stdout, solver, arith_atom_id(&solver->atbl, atom));
  if (b) {
    printf(" is true\n");
  } else {
    printf(" is false\n");
  }
#endif

  return b;
}


/*
 * Return l or (not l) 
 * - a = atom attached to l = simplex atom index packed in a void* pointer
 */
literal_t simplex_select_polarity(simplex_solver_t *solver, void *a, literal_t l) {
  arith_atom_t *atom;
  int32_t id;
  bvar_t v;

  id = arithatom_tagged_ptr2idx(a);
  atom = arith_atom(&solver->atbl, id);
  v = var_of(l);

  if (v == solver->last_branch_atom && drand(&solver->dprng) > 0.1) {
    // for a branch & bound atom
    // we branch the opposite of the model
    solver->last_branch_atom = null_bvar;
    if (simplex_eval_atom(solver, atom)) {
      return neg_lit(v);
    } else {
      return pos_lit(v);
    }
  }

  if (simplex_eval_atom(solver, atom)) {
    return pos_lit(v);
  } else {
    return neg_lit(v);
  }
}



/*
 * Select polarity when branching on an egraph equality
 * - l is attached to an egraph atom (eq u1 u2)
 * - x1 and x2 are the theory variables for u1 and u2, respectively
 * - return l if (x1 == x2) in the current assignment
 *   return (not l) otherwise
 */
literal_t simplex_select_eq_polarity(simplex_solver_t *solver, thvar_t x1, thvar_t x2, literal_t l) {
  if (xq_eq(arith_var_value(&solver->vtbl, x1), arith_var_value(&solver->vtbl, x2))) {
    return l;
  } else {
    return not(l);
  }
}




/**********************
 * DELETE THE SOLVER  *
 *********************/

void delete_simplex_solver(simplex_solver_t *solver) {
  uint32_t n;

  n = solver->vtbl.nvars;
  if (solver->value != NULL) {
    free_rational_array(solver->value, n);
    solver->value = NULL;
  }
  q_clear(&solver->epsilon);
  q_clear(&solver->factor);

  delete_arith_atomtable(&solver->atbl);
  delete_arith_vartable(&solver->vtbl);

  if (solver->eqprop != NULL) {
    simplex_delete_eqprop(solver);
  }

  if (solver->propagator != NULL) {
    simplex_delete_propagator(solver);
  }

  if (solver->dsolver != NULL) {
    delete_dsolver(solver->dsolver);
    safe_free(solver->dsolver);
    solver->dsolver = NULL;
  }

  if (solver->cache != NULL) {
    delete_cache(solver->cache);
    safe_free(solver->cache);
    solver->cache = NULL;
  }

  delete_matrix(&solver->matrix);
  delete_int_heap(&solver->infeasible_vars);
  delete_arith_bstack(&solver->bstack);
  delete_arith_astack(&solver->assertion_queue);
  delete_eassertion_queue(&solver->egraph_queue);
  delete_arith_undo_stack(&solver->stack);

  delete_arith_trail(&solver->trail_stack);
  delete_saved_rows(&solver->saved_rows, 0);
  delete_pvector(&solver->saved_rows);

  delete_elim_matrix(&solver->elim);
  delete_fvar_vector(&solver->fvars);

  delete_poly_buffer(&solver->buffer);
  q_clear(&solver->constant);
  q_clear(&solver->aux);
  q_clear(&solver->gcd);
  xq_clear(&solver->bound);
  xq_clear(&solver->delta);

  delete_ivector(&solver->expl_vector);
  delete_ivector(&solver->expl_queue);
  delete_ivector(&solver->expl_aux);
  delete_ivector(&solver->aux_vector);
  delete_ivector(&solver->aux_vector2);
  delete_ivector(&solver->rows_to_process);

  delete_arena(&solver->arena);
}






/*********************************
 *   INTERFACE WITH THE EGRAPH   *
 ********************************/

/*
 * Save egraph assertions in the assertion queue
 */
void simplex_assert_var_eq(simplex_solver_t *solver, thvar_t x1, thvar_t x2) {
  assert(arith_var_has_eterm(&solver->vtbl, x1) && arith_var_has_eterm(&solver->vtbl, x2));
  eassertion_push_eq(&solver->egraph_queue, x1, x2);

#if TRACE
  printf("\n---> Simplex: received egraph equality: ");
  print_simplex_var(stdout, solver, x1);
  printf(" = ");
  print_simplex_var(stdout, solver, x2);
  printf("\n---> ");
  print_simplex_vardef(stdout, solver, x1);
  printf("---> ");
  print_simplex_vardef(stdout, solver, x2);
  printf("---> eterm[");
  print_simplex_var(stdout, solver, x1);
  printf("] = g!%"PRId32"\n", arith_var_get_eterm(&solver->vtbl, x1));
  printf("---> eterm[");
  print_simplex_var(stdout, solver, x2);
  printf("] = g!%"PRId32"\n", arith_var_get_eterm(&solver->vtbl, x2));
#endif
}

void simplex_assert_var_diseq(simplex_solver_t *solver, thvar_t x1, thvar_t x2, composite_t *hint) {
  assert(arith_var_has_eterm(&solver->vtbl, x1) && arith_var_has_eterm(&solver->vtbl, x2));
  eassertion_push_diseq(&solver->egraph_queue, x1, x2, hint);

#if TRACE
  printf("---> Simplex: received egraph disequality: ");
  print_simplex_var(stdout, solver, x1);
  printf(" != ");
  print_simplex_var(stdout, solver, x2);
  printf("\n---> ");
  print_simplex_vardef(stdout, solver, x1);
  printf("---> ");
  print_simplex_vardef(stdout, solver, x2);
#endif
}

void simplex_assert_var_distinct(simplex_solver_t *solver, uint32_t n, thvar_t *a, composite_t *hint) {
#ifndef NDEBUG
  uint32_t i;
  for (i=0; i<n; i++) {
    assert(arith_var_has_eterm(&solver->vtbl, a[i]));
  }
#endif

  eassertion_push_distinct(&solver->egraph_queue, n, a, hint);
}


/*
 * Check whether x1 and x2 are distinct at the base level
 */
bool simplex_check_disequality(simplex_solver_t *solver, thvar_t x1, thvar_t x2) {
  poly_buffer_t *b;
  bool diseq;

  assert(valid_arith_var(&solver->vtbl, x1) && valid_arith_var(&solver->vtbl, x2));

  b = &solver->buffer;
  assert(poly_buffer_nterms(b) == 0);
  add_var_or_subst(solver, b, x1);
  sub_var_or_subst(solver, b, x2);
  normalize_poly_buffer(b);
  
  diseq = poly_buffer_is_nzconstant(b);
  reset_poly_buffer(b);

  return diseq;
}


/*
 * Check whether x is a constant
 */
bool simplex_var_is_constant(simplex_solver_t *solver, thvar_t x) {
  polynomial_t *q;

  if (x == const_idx) {
    return true;
  }
  q = arith_var_def(&solver->vtbl, x);
  return q != NULL && polynomial_is_constant(q);
}




/*
 * MODEL PREPARATION FOR RECONCILE MODEL
 */

/*
 * Support for build model: evaluate polynomial p in the current assignment.
 * - store the result in q
 */
static void simplex_eval_poly(simplex_solver_t *solver, polynomial_t *p, xrational_t *q) {
  uint32_t i, n;
  thvar_t x;

  xq_clear(q);
  n = p->nterms;
  for (i=0; i<n; i++) {
    x = p->mono[i].var;
    if (x == const_idx) {
      xq_add_q(q, &p->mono[i].coeff);
    } else {
      assert(! trivial_variable(&solver->vtbl, x));
      xq_addmul(q, arith_var_value(&solver->vtbl, x), &p->mono[i].coeff);
    }
  }
}


/*
 * Build model: compute the value of trivial variables
 * - for a trivial variable x, we have x := p where p is a simple polynomial
 * - p is either a constant k or (a.y) or (k + a.y) where y is not a trivial
 *   variable so the value of y is known.
 * - if x is a trivial variable and has an eterm attached, then its value is 
 *   important
 */
static void simplex_prepare_model(simplex_solver_t *solver) {
  arith_vartable_t *vtbl;
  polynomial_t *p;
  uint32_t i, n;
  
  assert(simplex_assignment_integer_valid(solver));
#if DEBUG
  check_assignment(solver);
  check_integer_bounds(solver);
  check_vartags(solver);
  check_bound_marks(solver);
#endif

  vtbl = &solver->vtbl;
  n = vtbl->nvars;
  for (i=1; i<n; i++) { // skip const_idx
    p = arith_var_def(vtbl, i);
    if (p != NULL && simple_poly(p)) {
      assert(trivial_variable(vtbl, i));
      // i is a trivial variable: compute its value = evaluate p
      simplex_eval_poly(solver, p, arith_var_value(vtbl, i));
    }
  }
}



/*
 * Check whether x1 and x2 are equal in the model
 */
static bool simplex_var_equal_in_model(simplex_solver_t *solver, thvar_t x1, thvar_t x2) {
  xrational_t *v1, *v2;

  v1 = arith_var_value(&solver->vtbl, x1);
  v2 = arith_var_value(&solver->vtbl, x2);
  return xq_eq(v1, v2);
}



/*
 * Hash function used in the integer partition used below
 * - x and y match if they have the same value in the model
 */
static uint32_t simplex_model_hash(simplex_solver_t *solver, thvar_t x) {
  xrational_t *vx;
  uint32_t a, b, c, d;

  vx = arith_var_value(&solver->vtbl, x);
  q_hash_decompose(&vx->main, &a, &b);
  q_hash_decompose(&vx->delta, &c, &d);
  return jenkins_hash_quad(a, b, c, d, 0xab2eaf25);
}


/*
 * Check whether x is a root variable:
 * - x is root if it has an egraph term t and x is the theory
 *   variable in the class of t.
 */
static inline bool is_root_var(simplex_solver_t *solver, thvar_t x) {
  egraph_t *egraph;
  eterm_t t;

  t = arith_var_get_eterm(&solver->vtbl, x);
  egraph = solver->egraph;
  return (t != null_eterm) && 
    (egraph_class_thvar(egraph, egraph_term_class(egraph, t)) == x);
}



/*
 * MODEL ADJUSTMENT
 */

/*
 * Check wether x is a non-constant, trivial variable
 * - i.e. x's definition is either x := b y or x := a + b y
 */
static bool simple_dependent_var(arith_vartable_t *tbl, thvar_t x) {
  polynomial_t *q;
  uint32_t n;

  assert(arith_var_kind(tbl, x) == AVAR_FREE ||
         arith_var_kind(tbl, x) == AVAR_POLY);

  q = arith_var_def(tbl, x);
  if (q != NULL) {
    n = q->nterms;
    return (n == 1 && q->mono[0].var != const_idx) // q is b.y 
        || (n == 2 && q->mono[0].var == const_idx);  // q is a + b.y
  }
  return false;
}


/*
 * Get the monomial b.y in x's definition
 * - x must be a simple dependent variable
 */
static monomial_t *simple_depvar_mono(arith_vartable_t *tbl, thvar_t x) {
  polynomial_t *q;

  assert(simple_dependent_var(tbl, x));

  q = arith_var_poly_def(tbl, x);
  return q->mono + (q->nterms - 1); // b.y is the last monomial of q
}


/*
 * Get the variable y in the definition of x
 * - x must be a simple dependent variable
 */
static inline thvar_t simple_depvar_source(arith_vartable_t *tbl, thvar_t x) {
  return simple_depvar_mono(tbl, x)->var;
}


/*
 * Get the coefficient b in x's definition
 * - x must be a simple dependent variable
 */
static rational_t *simple_depvar_coeff(arith_vartable_t *tbl, thvar_t x) {
  return &simple_depvar_mono(tbl, x)->coeff;
}


/*
 * Given a trivial variable x := a + b y.
 * record the dependency y --> x into dtbl
 */
static void record_simple_var_dep(arith_vartable_t *tbl, dep_table_t *dep, thvar_t x) {
  thvar_t y;

  y = simple_depvar_source(tbl, x);
  add_dependent(dep, y, x); // add x as a dependent of y
}


/*
 * Update the value of x: add delta to it
 * - x must be a root variable
 * - record the effect in hmap
 */
static inline void model_adjust_var(xq_hmap_t *hmap, arith_vartable_t *tbl, thvar_t x, rational_t *delta) {
  xq_hmap_shift_entry(hmap, arith_var_value(tbl, x), delta);
}


/*
 * Update the value of x's dependents when x's value is shifted by delta
 * - record the effect in hmap
 */
static void model_adjust_var_dependents(xq_hmap_t *hmap, arith_vartable_t *tbl, dep_table_t *deps, 
                                        thvar_t x, rational_t *delta) {
  int32_t *v;
  uint32_t i, n;
  thvar_t y;

  v = get_dependents(deps, x);
  if (v != NULL) {
    n = iv_size(v);
    for (i=0; i<n; i++) {
      y = v[i]; // y depends on x
      assert(simple_depvar_source(tbl, y) == x);
      xq_hmap_addmul_entry(hmap, arith_var_value(tbl, y), simple_depvar_coeff(tbl, y), delta);
    }
  }
}


/*
 * Update the value of all basic variables that depend on x when x's value is
 * shifted by delta. This is done only for basic variables that are roots (e.g,.
 * they have an attache egraph term and that term is root of its equivalence 
 * class in the egraph).
 * - x must be a non-basic variable
 * - record the effect in hmap
 */
static void model_adjust_var_base_dependents(simplex_solver_t *solver, xq_hmap_t *hmap, dep_table_t *deps,
                                             thvar_t x, rational_t *delta) {
  matrix_t *matrix;
  arith_vartable_t *vtbl;
  column_t *col;
  rational_t a;
  uint32_t i, n;
  int32_t r, j;
  thvar_t y;

  vtbl = &solver->vtbl;
  matrix = &solver->matrix;

  assert(matrix_is_nonbasic_var(matrix, x));

  col = matrix_column(matrix, x);

  if (col != NULL) {
    q_init(&a);

    n = col->size;
    for (i=0; i<n; i++) {
      r = col->data[i].r_idx;
      if (r >= 0) {
        // x occurs in row r
        y = matrix_basic_var(matrix, r); // y = basic variable for row r
        assert(y != null_thvar);
        if (is_root_var(solver, y)) {
          /*
           * Adjust y: 
           * - let c be the coefficient of x in row r
           * - the row is (y + .... + c.x + ... = 0)
           * - so new_val[y] must be val[y] - c * delta
           */
          j = col->data[i].r_ptr;
          q_set_neg(&a, matrix_coeff(matrix, r, j)); // - c
          q_mul(&a, delta);  // -c * delta
          
          model_adjust_var(hmap, vtbl, y, &a); // Update y
          model_adjust_var_dependents(hmap, vtbl, deps, y, &a); // Update y's dependents
        }
      }
    }
    
    q_clear(&a);;
  }
}


/*
 * Full adjustment for variable x:
 * - adjust x itself if it's a root variable
 * - adjust x's dependents
 * - adjust all the basic variables that depend on x
 * 
 * x must not be a basic variable
 */
static void simplex_full_adjust_var(simplex_solver_t *solver, xq_hmap_t *hmap, dep_table_t *deps,
                                    thvar_t x, rational_t *delta) {
  if (is_root_var(solver, x)) {
    model_adjust_var(hmap, &solver->vtbl, x, delta);
  }
  model_adjust_var_dependents(hmap, &solver->vtbl, deps, x, delta);
  model_adjust_var_base_dependents(solver, hmap, deps, x, delta);
}


/*
 * Check whether adjusting x can make a difference:
 * - i.e., x or one of its dependent variables is a root variable
 */
static bool simplex_useful_adjust_var(simplex_solver_t *solver, dep_table_t *deps, thvar_t x) {
  matrix_t *matrix;
  column_t *col;
  uint32_t i, n;
  int32_t r;

  if (is_root_var(solver, x) || get_dependents(deps, x) != NULL) {
    return true;
  }

  matrix = &solver->matrix;
  col = matrix_column(matrix, x);
  if (col != NULL) {
    n = col->size;
    for (i=0; i<n; i++) {
      r  = col->data[i].r_idx;
      if (r >= 0 && is_root_var(solver, matrix_basic_var(matrix, r))) {
        // the basic variable in row r is root
        return true;
      }
    }
  }

  return false;
}


/*
 * Compute the safe delta interval for x
 * - x must be a non-basic variable
 * - store the result in s
 */
static void simplex_safe_adjust_interval(simplex_solver_t *solver, interval_t *s, thvar_t x) {
  xrational_t aux;
  rational_t inv_a;
  matrix_t *matrix;
  arith_vartable_t *vtbl;
  column_t *col;
  uint32_t i, n;
  int32_t r, j;
  thvar_t y;

  vtbl = &solver->vtbl;
  matrix = &solver->matrix;
  
  assert(matrix_is_nonbasic_var(matrix, x));

  xq_init(&aux);


  /*
   * Initialize s using the bounds on x
   */
  reset_interval(s);
  j = arith_var_lower_index(vtbl, x);
  if (j >= 0) {
    /* 
     * x has a lower bound L:
     * to ensure x + delta >= L, we want delta >= L - val[x]
     */
    xq_set(&aux, &solver->bstack.bound[j]);
    xq_sub(&aux, arith_var_value(vtbl, x));
    interval_update_lb(s, &aux);
  }

  j = arith_var_upper_index(vtbl, x);
  if (j >= 0) {
    /*
     * we want delta <= U - val[x]
     */
    xq_set(&aux, &solver->bstack.bound[j]);
    xq_sub(&aux, arith_var_value(vtbl, x));
    interval_update_ub(s, &aux);
  }

  if (arith_var_is_int(vtbl, x)) {
    // delta must be an integer
    q_set_one(&s->period);
  }


  /*
   * Check the bounds on all variables that depend on x
   */
  col = matrix_column(matrix, x);
  if (col != NULL) {
    q_init(&inv_a);

    n = col->size;
    for (i=0; i<n; i++) {
      r = col->data[i].r_idx;
      if (r >= 0) {
        /* 
         * x occurs in row r with coefficient a (a != 0)
         * store 1/a in inv_a
         */
        j = col->data[i].r_ptr;
        q_set(&inv_a, matrix_coeff(matrix, r, j)); // coefficient of x in row r
        assert(q_is_nonzero(&inv_a));
        q_inv(&inv_a);

        y = matrix_basic_var(matrix, r); // basic variable in row r
        assert(y != x);

        /*
         * Update the interval using the bounds on y + the type of y:
         * when val[x] is moved to val[x] + delta
         *      val[y] shifts to val[y] - a * delta
         */
        j = arith_var_lower_index(vtbl, y);
        if (j >= 0) {
          /*
           * y has a lower bound L:
           * if a > 0, we want delta <= (val[y] - L)/a
           * if a < 0, we want delta >= (val[y] - L)/a
           */
          xq_set(&aux, arith_var_value(vtbl, y));
          xq_sub(&aux, &solver->bstack.bound[j]); 
          xq_mul(&aux, &inv_a);   // aux := (val[y] - L)/a
          if (q_is_pos(&inv_a)) {
            interval_update_ub(s, &aux);
          } else {
            interval_update_lb(s, &aux);
          }
        }

        j = arith_var_upper_index(vtbl, y);
        if (j >= 0) {
          /*
           * y has an upper bound U:
           * if a > 0, we want delta >= (val[y] - U)/a
           * if a < 0, we want delta <= (val[y] - U)/a
           */
          xq_set(&aux, arith_var_value(vtbl, y));
          xq_sub(&aux, &solver->bstack.bound[j]);
          xq_mul(&aux, &inv_a);   // aux := (val[y] - U)/a
          if (q_is_pos(&inv_a)) {
            interval_update_lb(s, &aux);
          } else {
            interval_update_ub(s, &aux);
          }
        }

        if (arith_var_is_int(vtbl, y)) {
          /*
           * We want a * delta to be an integer so 
           * delta must be a multiple of 1/a
           */
          interval_update_period(s, &inv_a);
        }       
      }
    }

    q_clear(&inv_a);
  }

  xq_clear(&aux);
}



/*
 * Update the value of all trivial variables in deps[x]
 * - delta = shift on x
 */
static void simplex_shift_var_dependents(arith_vartable_t *tbl, dep_table_t *deps, thvar_t x, rational_t *delta) {
  int32_t *v;
  uint32_t i, n;
  thvar_t y;

  v = get_dependents(deps, x);
  if (v != NULL) {
    n = iv_size(v);
    for (i=0; i<n; i++) {
      y = v[i];
      assert(simple_depvar_source(tbl, y) == x);
      xq_addmul_q(arith_var_value(tbl, y), simple_depvar_coeff(tbl, y), delta);
    }
  }
}


/*
 * Shift the value of x by delta and propagate to all dependent variables
 * - this modifies the variable assignments in vartable
 *
 * NOTE: this does not update the values of trivial variables that
 * depend on x but are not in x's dependent vectors.
 */
static void simplex_shift_var_value(simplex_solver_t *solver, dep_table_t *deps, thvar_t x, rational_t *delta) {
  arith_vartable_t *vtbl;
  matrix_t *matrix;
  column_t *col;
  rational_t a;
  uint32_t i, n;
  int32_t r, j;
  thvar_t y;

  vtbl = &solver->vtbl;

  xq_add_q(arith_var_value(vtbl, x), delta); // value[x] := value[x] + delta
  simplex_set_bound_flags(solver, x);

  assert(value_satisfies_bounds(solver, x));

  simplex_shift_var_dependents(vtbl, deps, x, delta); // simple dependents

  matrix = &solver->matrix;
  col = matrix_column(matrix, x);
  if (col != NULL) {
    q_init(&a);

    n = col->size;
    for (i=0; i<n; i++) {
      r = col->data[i].r_idx;
      if (r >= 0) {
        y = matrix_basic_var(matrix, r);   // y = basic var in row r
        assert(y != null_thvar);

        // delta on y = - delta * coeff of x in row r
        j = col->data[i].r_ptr;
        q_set_neg(&a, matrix_coeff(matrix, r, j));
        q_mul(&a, delta);

        // value[y] := value[y] + delta on y
        xq_add_q(arith_var_value(vtbl, y), &a);
        assert(value_satisfies_bounds(solver, y));

#if DEBUG
        check_equation_satisfied(solver, r);
#endif
        simplex_shift_var_dependents(vtbl, deps, y, &a); // shift y's dependents
      }
    }
  }
}



/*
 * Parameter used by the candidate selection heuristics below:
 * - max number of candidates to try
 */
#define MAX_SHIFT_CANDIDATES 5


/*
 * Select a possible delta in the specified interval
 * - i = selection index (i.e., the function must return a sequence
 *   of distinct delta_i with indices i=0, 1, 2, ...)
 * - prng = state of a pseudo random number generator (cf. dprng.h)
 * - return value = true if delta_i exists (then its value is stored in delta)
 * - return false otherwise.
 */
static bool simplex_get_shift_candidate(rational_t *delta, double *prng, interval_t *interval, uint32_t i) {
  int64_t w;
  int32_t k;

  w = (int64_t) interval->k_max - (int64_t) interval->k_min;
  if (w <= MAX_SHIFT_CANDIDATES + 1) {
    k = i;
    k += interval->k_min;
    if (k > interval->k_max) return false;
  } else if (w < 1000 * MAX_SHIFT_CANDIDATES) {
    k = irand(prng, w);
    k += interval->k_min;
  } else {
    k = irand(prng, 1000 * MAX_SHIFT_CANDIDATES);
    if (interval->k_min > -500 * MAX_SHIFT_CANDIDATES) {
      k += interval->k_min;
    } else if (interval->k_max < 500 * MAX_SHIFT_CANDIDATES) {
      k = interval->k_max - k;
    } else {
      k -= 500 * MAX_SHIFT_CANDIDATES;
    }
  }

  assert(interval->k_min <= k && k <= interval->k_max);
  q_set32(delta, k);
  q_mul(delta, &interval->period);

  return !interval->has_ub || xq_ge_q(&interval->ub, delta);
}



/*
 * Compute the best adjustment for variable x:
 * - deps = dependency table
 * - hmap = partition for the current variable assignment
 * - aux = auxiliary hmap for computations
 * - interval = adjustment interval for x
 */
static void simplex_adjust_var(simplex_solver_t *solver, dep_table_t *deps, xq_hmap_t *hmap, xq_hmap_t *aux,
                               interval_t *interval, thvar_t x) {
  rational_t delta;
  rational_t best_delta;
  uint32_t best_num_classes;
  uint32_t i, n;

  q_init(&best_delta);
  q_init(&delta);
  best_num_classes = xq_hmap_num_classes(hmap);

  interval_prepare_for_sampling(interval, MAX_SHIFT_CANDIDATES);
  
  /*
   * Search for delta := shift of x's value that maximizes
   * the number of classes in xq_hmap
   */
  for (i=0; i<MAX_SHIFT_CANDIDATES; i++) { // try at most 20 candidates
    if (! simplex_get_shift_candidate(&delta, &solver->dprng, interval, i)) break;

    assert(sample_in_interval(interval, &delta));

    if (! q_is_zero(&delta)) {
      // aux := the new partition for this delta
      copy_xq_hmap(aux, hmap);
      simplex_full_adjust_var(solver, aux, deps, x, &delta);
      n = xq_hmap_num_classes(aux);

#if TRACE
      printf("    delta = ");
      q_print(stdout, &delta);
      printf(": %"PRIu32" classes\n", n);
#endif
      
      assert(xq_hmap_num_entries(aux) == xq_hmap_num_entries(hmap));

      if (n > best_num_classes) {
        q_set(&best_delta, &delta);
        best_num_classes = n;
        if (n == xq_hmap_num_entries(aux)) {
          // n is optimal
          break;
        }
      }
    }
  }

  /*
   * Apply the best shift to the current model and 
   * to hmap.
   */
  if (! q_is_zero(&best_delta)) {
#if TRACE
    printf("    adjustment: delta = ");
    q_print(stdout, &best_delta);
    printf(": %"PRIu32" classes\n", best_num_classes);
#endif
    // We must adjust hmap first
    simplex_full_adjust_var(solver, hmap, deps, x, &best_delta);
    assert(xq_hmap_num_classes(hmap) == best_num_classes);

    // shift x and update its dependents
    simplex_shift_var_value(solver, deps, x, &best_delta);    
  }

  q_clear(&delta);
  q_clear(&best_delta);
}



/*
 * Attempt to modify the current assignment 
 * - deps = dependency table
 * - hmap = current partition table
 */
static void simplex_adjust_assignment(simplex_solver_t *solver, dep_table_t *deps, xq_hmap_t *hmap) {
  interval_t interval;
  xq_hmap_t aux;
  uint32_t i, n;

#if DEBUG
  check_assignment(solver);
  check_integer_bounds(solver);
  check_vartags(solver);
  check_bound_marks(solver);
#endif

  init_xq_hmap(&aux, 0);
  init_interval(&interval);

  n = solver->vtbl.nvars;
  for (i=1; i<n; i++) {
    /*
     * Skip all the dependent variables (i.e.. basic variable
     * and trivial variables) and all variables that have
     * equal lower and upper bounds.
     */
    if (matrix_is_nonbasic_var(&solver->matrix, i) &&
        !trivial_variable(&solver->vtbl, i) && 
        !simplex_fixed_variable(solver, i) && 
        simplex_useful_adjust_var(solver, deps, i)) {

      // compute the safe interval for i
      simplex_safe_adjust_interval(solver, &interval, i);
      if (! singleton_interval(&interval)) {
        /*
         * Modify the value of x to maximize the number of classes in hmap
         */
#if TRACE
        printf("interval for ");
        print_simplex_var(stdout, solver, i);
        if (interval.has_lb) {
          printf(": lower bound = ");
          xq_print(stdout, &interval.lb);
        } else {
          printf(": no lower bound");
        }
        
        if (interval.has_ub) {
          printf(", upper bound = ");
          xq_print(stdout, &interval.ub);
        } else {
          printf(", no upper bound");
        }

        printf(", period = ");
        q_print(stdout, &interval.period);
        printf("\n");
#endif

        simplex_adjust_var(solver, deps, hmap, &aux, &interval, i);

#if DEBUG
        check_assignment(solver);
        check_integer_bounds(solver);
        check_vartags(solver);
        check_bound_marks(solver);
#endif

        if (xq_hmap_num_classes(hmap) == xq_hmap_num_entries(hmap)) {
          // no improvement possible
          break;
        }
      }      
    }
  }

  delete_interval(&interval);
  delete_xq_hmap(&aux);
}


/*
 * Attempt to modify the current model to minimize the number of
 * conflicts with the egraph classes.
 */
static void simplex_adjust_model(simplex_solver_t *solver) {
  xq_hmap_t hmap;
  dep_table_t deps;
  arith_vartable_t *vtbl;
  uint32_t i, n;
  
  init_xq_hmap(&hmap, 0);
  init_dep_table(&deps, 0);

  vtbl = &solver->vtbl;
  n = vtbl->nvars;
  for (i=0; i<n; i++) {
    if (is_root_var(solver, i)) {
      xq_hmap_add_entry(&hmap, arith_var_value(vtbl, i));
      if (simple_dependent_var(vtbl, i)) {
        record_simple_var_dep(vtbl, &deps, i);
      }
    }
  }

  if (xq_hmap_num_classes(&hmap) < xq_hmap_num_entries(&hmap)) {
#if TRACE
    printf("---> before adjustment: %"PRIu32" entries, %"PRIu32" classes\n",
           xq_hmap_num_entries(&hmap), xq_hmap_num_classes(&hmap));
#endif
    simplex_adjust_assignment(solver, &deps, &hmap);
#if TRACE
    printf("---> after adjustment: %"PRIu32" entries, %"PRIu32" classes\n",
           xq_hmap_num_entries(&hmap), xq_hmap_num_classes(&hmap));
#endif
  }


  delete_dep_table(&deps);
  delete_xq_hmap(&hmap);
}



/*
 * RECONCILE MODEL
 */

/*
 * Replacement for build_model, var_equal_in_model, and release_model
 * - attempt to build a model that's consistent with the egraph
 * - construct at most max_eq interface equalities if that's not possible
 * - return the number of interface equalities generated
 */
uint32_t simplex_reconcile_model(simplex_solver_t *solver, uint32_t max_eq) {
  int_hclass_t hclass;
  int32_t i, x, n;
  uint32_t neq;

  assert(max_eq > 0);
  
  simplex_prepare_model(solver);

  if (simplex_option_enabled(solver, SIMPLEX_ADJUST_MODEL)) {
    simplex_adjust_model(solver);
  }

  init_int_hclass(&hclass, 0, solver, (iclass_hash_fun_t) simplex_model_hash,
                  (iclass_match_fun_t) simplex_var_equal_in_model);

  neq = 0;
  n = solver->vtbl.nvars;
  for (i=0; i<n; i++) {
    if (is_root_var(solver, i)) {
      x = int_hclass_get_rep(&hclass, i);
      if (x != i) {
        // x and i have the same value in the model
        // but are in different classes in the egraph
        neq += simplex_trichotomy_lemma(solver, x, i);
        if (neq == max_eq) break;
      }
    }
  }
  
  delete_int_hclass(&hclass);

#if TRACE
  printf("---> reconcile model: %"PRIu32" trichotomy lemmas\n\n", neq);
#endif

  return neq;
}



/*
 * EXPERIMENTAL: MODEL RECONCILIATION INTERFACE
 */

static void simplex_prep_model(simplex_solver_t *solver) {
  simplex_prepare_model(solver);
  if (simplex_option_enabled(solver, SIMPLEX_ADJUST_MODEL)) {
    simplex_adjust_model(solver);
  }
}

static void simplex_release_model(simplex_solver_t *solver) {
  // nothing to do
}

// var equal in model is already defined

/*
 * Add the lemma l => x1 != x2
 * - if equiv is true, also generate the reverse implication
 */
static void simplex_gen_interface_lemma(simplex_solver_t *solver, literal_t l, thvar_t x1, thvar_t x2, bool equiv) {
  rational_t *c;
  thvar_t y;
  literal_t l0, l1, l2;

  assert(x1 != x2);

  /*
   * build p such that p=0 is equivalent to (x1 = x2)
   * p is stored in solver->buffer
   * l0 = simplification code
   */
  l0 = simplify_dynamic_vareq(solver, x1, x2);
  if (l0 == false_literal) {
    /*
     * x1 = x2 is false: add (not l) as an axiom for the egraph
     */
    add_unit_clause(solver->core, not(l));
    solver->stats.num_reduced_inter_lemmas ++;

#if 0
    printf("---> SIMPLEX: interface lemma for ");
    print_simplex_var(stdout, solver, x1);
    printf(" ");
    print_simplex_var(stdout, solver, x2);
    printf(" (axiom)\n");
#endif    

#if TRACE
    printf("---> Simplex: reconciliation lemma for ");
    print_simplex_var(stdout, solver, x1);
    printf(" /= ");
    print_simplex_var(stdout, solver, x2);
    printf(" ----\n");
    if (!arith_var_is_free(&solver->vtbl, x1)) {
      printf("     ");
      print_simplex_vardef(stdout, solver, x1);
    }
    if (!arith_var_is_free(&solver->vtbl, x2)) {
      printf("     ");
      print_simplex_vardef(stdout, solver, x2);
    }
    printf("     Antecedent:\n");
    printf("      ");
    print_literal(stdout, l);
    printf(" := ");
    print_egraph_atom_of_literal(stdout, solver->egraph, l);
    printf("\n");
    printf("     equality is false\n");
    printf("     add unit clause: ");
    print_egraph_atom_of_literal(stdout, solver->egraph, not(l));
    printf("\n");
#endif

  } else {
    assert(l0 != true_literal); // because x1 != x2

    /*
     * get y and c such that (y = c) is equivalent to (x1 = x2)
     */
    y = decompose_and_get_dynamic_var(solver);
    c = &solver->constant;

    l1 = create_pos_atom(solver, y, c); // l1 is (y > c)
    l2 = create_neg_atom(solver, y, c); // l2 is (y < c)

    add_ternary_clause(solver->core, not(l), l1, l2); // clause: (not l) or (y > c) or (y < c))    
    if (equiv) {
      add_binary_clause(solver->core, l, not(l1)); // y > c => t1 /= t2
      add_binary_clause(solver->core, l, not(l2)); // y < c => t1 /= t2
    }

    solver->stats.num_interface_lemmas ++;

#if 0
    printf("---> SIMPLEX: interface lemma for ");
    print_simplex_var(stdout, solver, x1);
    printf(" ");
    print_simplex_var(stdout, solver, x2);
    printf(" (trichotomy)\n");
#endif    


#if TRACE
    printf("---> Simplex: reconciliation lemma for ");
    print_simplex_var(stdout, solver, x1);
    printf(" /= ");
    print_simplex_var(stdout, solver, x2);
    printf(" ----\n");
    if (!arith_var_is_free(&solver->vtbl, x1)) {
      printf("     ");
      print_simplex_vardef(stdout, solver, x1);
    }
    if (!arith_var_is_free(&solver->vtbl, x2)) {
      printf("     ");
      print_simplex_vardef(stdout, solver, x2);
    }
    printf("     Antecedent:\n");
    printf("      ");
    print_literal(stdout, l);
    printf(" := ");
    print_egraph_atom_of_literal(stdout, solver->egraph, l);
    printf("\n");
    printf("     Equality is reduced to\n");
    printf("       ");
    print_simplex_var(stdout, solver, y);
    printf(" != ");
    q_print(stdout, c);
    printf("\n");
    if (! arith_var_is_free(&solver->vtbl, y)) {
      printf("     ");
      print_simplex_vardef(stdout, solver, y);  
    }
    printf("     simplex atom:\n      ");
    print_literal(stdout, l1);
    printf(" := ");
    print_simplex_atom_of_literal(stdout, solver, l1);
    printf("\n      ");
    print_literal(stdout, l2);
    printf(" := ");
    print_simplex_atom_of_literal(stdout, solver, l2);
    printf("\n");
    printf("     add clause: (OR ");
    print_egraph_atom_of_literal(stdout, solver->egraph, not(l));
    printf(" ");
    print_simplex_atom_of_literal(stdout, solver, l1);
    printf(" ");
    print_simplex_atom_of_literal(stdout, solver, l2);
    printf(")\n\n");
#endif

  }

}


/*
 * Build the variable partition for the current model
 */
static ipart_t *simplex_build_model_partition(simplex_solver_t *solver) {
  ipart_t *partition;
  uint32_t i, n;

  partition = (ipart_t *) safe_malloc(sizeof(ipart_t));
  init_int_partition(partition, 0, solver, (ipart_hash_fun_t) simplex_model_hash, 
                     (ipart_match_fun_t) simplex_var_equal_in_model);

  n = solver->vtbl.nvars;
  for (i=1; i<n; i++) {
    if (is_root_var(solver, i)) {
      int_partition_add(partition, i);
    }
  }
  
  return partition;
}


/*
 * Free the partition
 */
static void simplex_release_model_partition(simplex_solver_t *solver, ipart_t *p) {
  delete_int_partition(p);
  safe_free(p);
}





/************************
 *  MODEL CONSTRUCTION  *
 ***********************/

/*
 * If the egraph is present, then reconcile model ensures that
 * for all variables x_i and x_j, if x_i is attached to egraph term t1,
 * and x_j is attached to egraph term t2, and t1 != t2, then
 * value[x_i] != value[x_j] where the values are extended rationals.
 *
 * We want to preserve this property after value[x_i] and value[x_j] 
 * are concretized to rational numbers.
 * 
 * If value[x_i] = a_i + b_i \delta  and value[x_j] = a_j + b_j \delta
 * and x_i and x_j are attached to distinct eterms, then we want 
 *  (a_i + b_i epsilon) != (a_j + b_j epsilon).
 *
 * It is enough to ensure epsilon < (a_j - a_i)/(b_i - b_j) whenever
 * (a_j > a_i) and (b_i > b_j) and x_i and x_j are attached to egraph terms.
 */

/*
 * Adjust epsilon to ensure concretization of (a1 + b1 \delta) != concretization of (a2 + b2 \delta)
 * - q1 = a1 + b1 \delta
 * - q2 = a2 + b2 \delta
 */
static void epsilon_for_diseq(simplex_solver_t *solver, xrational_t *q1, xrational_t *q2) {
  rational_t *aux, *factor;
  int main_cmp, delta_cmp;

  main_cmp = q_cmp(&q1->main, &q2->main);
  delta_cmp = q_cmp(&q1->delta, &q2->delta);

  if ((main_cmp < 0 && delta_cmp > 0) || (main_cmp > 0 && delta_cmp < 0)) {
    // (a1 < a2) and (b1 > b2)  or  (a1 > a2) and (b1 < b2)
    factor = &solver->factor;
    q_set(factor, &q1->delta);
    q_sub(factor, &q2->delta); // factor = b1 - b2
    aux = &solver->aux;
    q_set(aux, &q2->main);
    q_sub(aux, &q1->main);     // aux = a2 - a1
    q_div(aux, factor);        // aux = (a2 - a1)/(b1 - b2)
    assert(q_is_pos(aux));
    if (q_le(aux, &solver->epsilon)) {
      // force 0 < epsilon < (a2 - a1)/(b1 - b2)
      q_set_int32(factor, 1, 2);
      q_set(&solver->epsilon, aux);
      q_mul(&solver->epsilon, factor);
      assert(q_is_pos(&solver->epsilon) && q_lt(&solver->epsilon, aux));
    }
  }
}

  
/*
 * Force epsilon < (a_j - a_i)/(b_i - b_j) for all pairs of variables
 * x_i, x_j attached to egraph terms.
 */
static void epsilon_for_egraph(simplex_solver_t *solver) {
  arith_vartable_t *vtbl;
  xrational_t *q1, *q2;
  uint32_t i, j, n;

  vtbl = &solver->vtbl;
  n = vtbl->nvars;
  for (i=1; i<n; i++) {
    if (arith_var_has_eterm(vtbl, i)) {
      q1 = arith_var_value(vtbl, i);
      for (j=i+1; j<n; j++) {
        if (arith_var_has_eterm(vtbl, j)) {
          q2 = arith_var_value(vtbl, j);
          epsilon_for_diseq(solver, q1, q2);
        }
      }
    }
  }
}


/*
 * Adjust epsilon to ensure concretization of q1 <= concretization of q2 
 * - q1 is a + b \delta  --> concrete rational value = a + b * epsilon
 * - q2 is c + d \delta  --> concrete rational value = c + d * epsilon
 * - epsilon must be positive
 *
 * We assume a + b \delta <= c + d \delta in the extended rationals,
 * that is we have either (a < c) or (a = c and b <= d).
 *
 * To ensure a + b * epsilon <= c + d * epsilon, we need
 *     epsilon <= (c - a)/(b - d) when  b > d.
 * If b <= d, any positive epsilon works (since a <= c).
 */
static void epsilon_for_le(simplex_solver_t *solver, xrational_t *q1, xrational_t *q2) {
  rational_t *aux, *factor;

  assert(xq_le(q1, q2));

  if (q_gt(&q1->delta, &q2->delta)) {
    factor = &solver->factor;
    q_set(factor, &q1->delta);
    q_sub(factor, &q2->delta);  // factor = b - d
    aux = &solver->aux;
    q_set(aux, &q2->main);
    q_sub(aux, &q1->main);      // aux = c - a
    q_div(aux, factor);         // aux = (c - a)/(b - d)
    assert(q_is_pos(aux));
    if (q_lt(aux, &solver->epsilon)) {
      q_set(&solver->epsilon, aux);
    }
  }  
}


/*
 * Adjust solver->epsilon to ensure that the rational value of x 
 * is between the lower and upper bounds on x
 */
static void simplex_adjust_epsilon(simplex_solver_t *solver, thvar_t x) {
  xrational_t *vx;
  int32_t k;

  vx = arith_var_value(&solver->vtbl, x);
  k = arith_var_lower_index(&solver->vtbl, x);
  if (k >= 0) {
    // ensure lower bound on x <= value of x
    epsilon_for_le(solver, solver->bstack.bound + k, vx);
  }
  k = arith_var_upper_index(&solver->vtbl, x);
  if (k >= 0) {
    // ensure value of x <= upper bound on x
    epsilon_for_le(solver, vx, solver->bstack.bound + k);
  }
}



/*
 * Mark the eliminated variables (i.e., base variables in the elimination matrix)
 */
static void simplex_mark_eliminated_vars(simplex_solver_t *solver, byte_t *mark) {
  elim_matrix_t *elim;
  uint32_t i, n;
  int32_t x;

  elim = &solver->elim;
  n = elim->nrows;
  for (i=0; i<n; i++) {
    x = elim->base_var[i];
    assert(! tst_bit(mark, x) && 0 <= x && x < solver->vtbl.nvars);
    set_bit(mark, x);
  }
}


/*
 * Mark the trivial variables (whose definition in arith table is a simple polynomial).
 */
static void simplex_mark_trivial_vars(simplex_solver_t *solver, byte_t *mark) {
  arith_vartable_t *vtbl;
  uint32_t i, n;

  vtbl = &solver->vtbl;
  n = vtbl->nvars;
  for (i=1; i<n; i++) {
    if (trivial_variable(vtbl, i)) {
      assert(! tst_bit(mark, i));
      set_bit(mark, i);
    }
  }
}


/*
 * Mark and set the value of all variables in the fvar vector
 * also set the value of the constant (const_idx = 0 has value 1)
 */
static void simplex_model_for_fvars(simplex_solver_t *solver, byte_t *mark) {
  fvar_vector_t *v;
  uint32_t i, n;
  int32_t x;

  assert(solver->value != NULL);

  v = &solver->fvars;
  n = v->nvars;
  for (i=0; i<n; i++) {
    x = v->fvar[i].var;
    assert(! tst_bit(mark, x) && 0 <= x && x < solver->vtbl.nvars);
    set_bit(mark, x);
    q_set(solver->value + x, &v->fvar[i].value);
  }

  // deal with the constant
  if (! tst_bit(mark, 0)) {
    set_bit(mark, 0);
    q_set_one(solver->value); // i.e., value[0]
  }
  assert(q_is_one(solver->value));
}


/*
 * Compute a rational value for all unmarked variables.
 * - the value for x is a + b * epsilon where (a + b \delta) is 
 *   the current simplex assignment for x
 */
static void simplex_model_for_unmarked_vars(simplex_solver_t *solver, byte_t *mark) {
  arith_vartable_t *vtbl;
  rational_t *epsilon, *v;
  xrational_t *vx;
  uint32_t i, n;

  epsilon = &solver->epsilon;
  assert(q_is_pos(epsilon) && solver->value != NULL);

  vtbl = &solver->vtbl;
  n = vtbl->nvars; 
  for (i=1; i<n; i++) { // skip the constant
    if (! tst_bit(mark, i)) {
      vx = arith_var_value(vtbl, i); // vx = a + b\delta
      v = solver->value + i;
      q_set(v, &vx->main);
      q_addmul(v, &vx->delta, epsilon); // v = a  + b * epsilon
    }
  }
}


/*
 * Auxiliary function: compute value of polynomial p
 * - value is an array of rational (value[x] = value of variable x)
 * - the value is stored in v
 */
static void simplex_eval_rational_poly(rational_t *value, polynomial_t *p, rational_t *v) {
  uint32_t i, n;
  thvar_t x;

  assert(value != NULL && p != NULL && q_is_one(&value[0]));

  q_clear(v);
  n = p->nterms;
  for (i=0; i<n; i++) {
    x = p->mono[i].var;
    q_addmul(v, &p->mono[i].coeff, value + x); // v := coeff * value[x]
  }
}


/*
 * Assign a rational value to all eliminated variables
 * - process the elimination matrix in reverse order
 */
static void simplex_model_for_eliminated_vars(simplex_solver_t *solver) {
  elim_matrix_t *elim;
  rational_t *aux;
  uint32_t n;
  int32_t x;

  aux = &solver->aux;
  elim = &solver->elim;
  n = elim->nrows;  
  while (n > 0) {
    n --;
    x = elim->base_var[n];
    assert(0 <= x && x < solver->vtbl.nvars);
    /*
     * row[n] is a polynomial p that contains x.
     * x has coefficient 1 in p and we want val[x] to ensure p == 0 
     */
    assert(q_is_zero(solver->value + x)); // x should not have been touched
    simplex_eval_rational_poly(solver->value, elim->row[n], aux);
    q_set_neg(solver->value + x, aux);

#ifndef NDEBUG
    simplex_eval_rational_poly(solver->value, elim->row[n], aux);
    assert(q_is_zero(aux));
#endif    
  }
}


/*
 * Assign a rational value to all trivial variables.
 */
static void simplex_model_for_trivial_vars(simplex_solver_t *solver) {
  arith_vartable_t *vtbl;
  polynomial_t *p;
  rational_t *aux;
  uint32_t i, n;

  aux = &solver->aux;
  vtbl = &solver->vtbl;
  n = vtbl->nvars;
  for (i=1; i<n; i++) {
    p = arith_var_def(vtbl, i);
    if (p != NULL && simple_poly(p)) {
      assert(trivial_variable(vtbl, i));
      simplex_eval_rational_poly(solver->value, p, aux);
      q_set(solver->value + i, aux);
    }
  }
}



#ifndef NDEBUG

/*
 * DEBUGGING OF MODEL CONSTRUCTION
 */

/*
 * Evaluate a row: store result in *v
 */
static void simplex_eval_rational_row(rational_t *value, row_t *row, rational_t *v) {
  uint32_t i, n;
  thvar_t x;

  q_clear(v);
  n = row->size;
  for (i=0; i<n; i++) {
    x = row->data[i].c_idx;
    if (x >= 0) {
      q_addmul(v, value + x, &row->data[i].coeff);
    }
  }
}


/*
 * Evaluate an atom: return true or false
 */
static bool simplex_eval_atom_in_model(rational_t *value, arith_atom_t *atom) {
  thvar_t x;
  bool b;

  b = false;   // prevents GCC warning
  x = var_of_atom(atom);  
  switch (tag_of_atom(atom)) {
  case GE_ATM:
    b = q_ge(value + x, bound_of_atom(atom));
    break;
  case LE_ATM:
    b = q_le(value + x, bound_of_atom(atom));
    break;
  case EQ_ATM:
    b = q_eq(value + x, bound_of_atom(atom));
    break;
  }
  return b;
}


/*
 * Check whether the model satisfies all equations in the tableau
 */
static bool equations_hold_in_model(simplex_solver_t *solver) {
  row_t *row;
  rational_t check;
  uint32_t i, n;

  q_init(&check);
  n = solver->matrix.nrows;
  for (i=0; i<n; i++) {
    row = matrix_row(&solver->matrix, i);
    simplex_eval_rational_row(solver->value, row, &check);
    if (q_is_nonzero(&check)) {
      printf("---> BUG: invalid Simplex model: equation not satisfied\n");
      printf("   row[%"PRIu32"]: ", i);
      print_simplex_row(stdout, solver, row);
      printf("\n");
      fflush(stdout);
      return false;
    }
  }

  q_clear(&check);

  return true;
}


/*
 * Check whether the model satisfies all the assertions
 */
static bool assertions_hold_in_model(simplex_solver_t *solver) {
  arith_atomtable_t *atbl;
  arith_atom_t *atom;
  thvar_t x;
  bvar_t v;
  bool truth;
  uint32_t i, n;  

  atbl = &solver->atbl;
  n = atbl->natoms;
  for (i=0; i<n; i++) {
    atom = arith_atom(atbl, i);
    v = boolvar_of_atom(atom);
    x = var_of_atom(atom);
    truth = simplex_eval_atom_in_model(solver->value, atom);

    switch (bvar_value(solver->core, v)) {
    case VAL_FALSE:
      if (truth) {
        printf("---> BUG: invalid Simplex model\n");
        print_simplex_atomdef(stdout, solver, v);
        printf("  value[");
        print_bvar(stdout, v);
        printf("] = false\n");
        printf("  value[");
        print_simplex_var(stdout, solver, x);
        printf("] = ");
        q_print(stdout, solver->value + x);
        printf("\n");
        fflush(stdout);

        return false;
      }
      break;
    case VAL_UNDEF_FALSE:
    case VAL_UNDEF_TRUE:
      // should not happen??
      break;
    case VAL_TRUE:
      if (! truth) {
        printf("---> BUG: invalid Simplex model\n");
        print_simplex_atomdef(stdout, solver, v);
        printf("  value[");
        print_bvar(stdout, v);
        printf("] = true\n");
        printf("  value[");
        print_simplex_var(stdout, solver, x);
        printf("] = ");
        q_print(stdout, solver->value + x);
        printf("\n");
        fflush(stdout);
      }
      break;
    }
  }
  
  return true;
}


/*
 * Check that all integer variables have an integer value
 */
static bool model_is_integer_feasible(simplex_solver_t *solver) {
  arith_vartable_t *vtbl;
  uint32_t i, n;

  vtbl = &solver->vtbl;
  n = vtbl->nvars;
  for (i=0; i<n; i++) {
    if (arith_var_is_int(vtbl, i) && ! q_is_integer(solver->value + i)) {
      printf("---> BUG: invalid Simplex model\n");
      printf("  integer variable ");
      print_simplex_var(stdout, solver, i);
      printf(" does not have an integer value\n");
      printf("  value[");
      print_simplex_var(stdout, solver, i);
      printf("] = ");
      q_print(stdout, solver->value + i);
      printf("\n");      
      return false;
    }
  }

  return true;
}


/*
 * Check that the model is consistent with the egraph
 */
static bool model_is_consistent_with_egraph(simplex_solver_t *solver) {
  egraph_t *egraph;
  arith_vartable_t *vtbl;
  uint32_t i, j, n;
  eterm_t t, u;

  egraph = solver->egraph;
  if (egraph != NULL) {
    vtbl = &solver->vtbl;
    n = vtbl->nvars;
    for (i=0; i<n; i++) {
      t = arith_var_get_eterm(vtbl, i);
      if (t != null_eterm) {
        for (j=i+1; j<n; j++) {
          u = arith_var_get_eterm(vtbl, j);
          if (u != null_eterm && !egraph_equal_terms(egraph, t, u)) {
            // t != u in the egraph so we want value[i] != value[j]
            if (q_eq(solver->value + i, solver->value + j)) {
              printf("---> BUG: invalid Simplex model\n");
              printf("The model is not consistent with the egraph\n");
              printf(" ");
              print_simplex_var(stdout, solver, i);
              printf(" is attached to egraph term: ");
              print_eterm_id(stdout, t);
              printf("\n ");
              print_simplex_var(stdout, solver, j);
              printf(" is attached to egraph term: ");
              print_eterm_id(stdout, u);
              printf("\n");

              printf(" value[");
              print_simplex_var(stdout, solver, i);
              printf("] = ");
              q_print(stdout, solver->value + i);
              printf("\n");
              printf(" value[");
              print_simplex_var(stdout, solver, j);
              printf("] = ");
              q_print(stdout, solver->value + j);
              printf("\n");

              printf(" but ");
              print_eterm_id(stdout, t);
              printf(" != ");
              print_eterm_id(stdout, u);
              printf(" in the egraph\n");

              return false;
            }
          }
        }
      }
    }
  }

  return true;
}

/*
 * Check that the model is valid
 */
static bool good_simplex_model(simplex_solver_t *solver) {
  return equations_hold_in_model(solver) && assertions_hold_in_model(solver) && 
    model_is_integer_feasible(solver) && model_is_consistent_with_egraph(solver);
}


#endif



/*
 * Model construction 
 */
void simplex_build_model(simplex_solver_t *solver) {
  byte_t *mark;
  uint32_t i, n;

#if DEBUG
  check_assignment(solver);
#endif

  n = solver->vtbl.nvars;
  solver->value = new_rational_array(n);  

  /*
   * Deal with fixed, eliminated, trivial variables.
   */
  mark = allocate_bitvector0(n);         // all variables initially unmarked
  simplex_model_for_fvars(solver, mark); // fixed vars have a value and are marked
  simplex_mark_eliminated_vars(solver, mark);
  simplex_mark_trivial_vars(solver, mark);

  /*
   * Compute a safe value for epsilon
   */
  q_set_one(&solver->epsilon); // default positive value
  if (solver->egraph != NULL) {
    // remove epsilon values that would cause a conflict with the egraph model.
    epsilon_for_egraph(solver);
  }
  for (i=1; i<n; i++) {
    if (! tst_bit(mark, i)) {
      simplex_adjust_epsilon(solver, i);
    }
  }

  /*
   * Compute values: for unmarked, eliminated, then trivial variables
   */
  simplex_model_for_unmarked_vars(solver, mark);
  simplex_model_for_eliminated_vars(solver);
  simplex_model_for_trivial_vars(solver);
  
  delete_bitvector(mark);  

  assert(good_simplex_model(solver));
}


/*
 * Free the model
 */
void simplex_free_model(simplex_solver_t *solver) {
  uint32_t n;

  assert(solver->value != NULL);
  n = solver->vtbl.nvars;
  free_rational_array(solver->value, n);
  solver->value = NULL;
  q_clear(&solver->epsilon);
  q_clear(&solver->factor);
}


/*
 * Value of variable x in the model
 */
bool simplex_value_in_model(simplex_solver_t *solver, int32_t x, rational_t *v) {
  assert(solver->value != NULL && 0 <= x && x < solver->vtbl.nvars);
  q_set(v, solver->value + x);
  return true;
}





/****************
 *  STATISTICS  *
 ***************/

/*
 * To get end-of-search statistics: set end_rows, end_atoms
 */
void simplex_collect_statistics(simplex_solver_t *solver) {
  solver->stats.num_end_rows = solver->matrix.nrows;
  solver->stats.num_end_atoms = solver->atbl.natoms;
}






/******************************
 *  INTERFACE TO THE CONTEXT  *
 *****************************/

static arith_interface_t simplex_context = {
  (create_arith_var_fun_t) simplex_create_var,
  (create_arith_const_fun_t) simplex_create_const,
  (create_arith_poly_fun_t) simplex_create_poly,
  (create_arith_pprod_fun_t) simplex_create_pprod,

  (create_arith_atom_fun_t) simplex_create_eq_atom,
  (create_arith_atom_fun_t) simplex_create_ge_atom,
  (create_arith_patom_fun_t) simplex_create_poly_eq_atom,
  (create_arith_patom_fun_t) simplex_create_poly_ge_atom,
  (create_arith_vareq_atom_fun_t) simplex_create_vareq_atom,

  (assert_arith_axiom_fun_t) simplex_assert_eq_axiom,
  (assert_arith_axiom_fun_t) simplex_assert_ge_axiom,
  (assert_arith_paxiom_fun_t) simplex_assert_poly_eq_axiom,
  (assert_arith_paxiom_fun_t) simplex_assert_poly_ge_axiom,
  (assert_arith_vareq_axiom_fun_t) simplex_assert_vareq_axiom,
  (assert_arith_cond_vareq_axiom_fun_t) simplex_assert_cond_vareq_axiom,

  (attach_eterm_fun_t) simplex_attach_eterm,
  (eterm_of_var_fun_t) simplex_eterm_of_var,

  (build_model_fun_t) simplex_build_model,
  (free_model_fun_t) simplex_free_model,
  (arith_val_in_model_fun_t) simplex_value_in_model,
};


/*
 * Return the interface descriptor
 */
arith_interface_t *simplex_arith_interface(simplex_solver_t *solver) {
  return &simplex_context;
}




/********************************
 *  SMT AND CONTROL INTERFACES  *
 *******************************/

static th_ctrl_interface_t simplex_control = {
  (start_intern_fun_t) simplex_start_internalization,
  (start_fun_t) simplex_start_search,
  (propagate_fun_t) simplex_propagate,
  (final_check_fun_t) simplex_final_check,
  (increase_level_fun_t) simplex_increase_decision_level,
  (backtrack_fun_t) simplex_backtrack,
  (push_fun_t) simplex_push,
  (pop_fun_t) simplex_pop,
  (reset_fun_t) simplex_reset,
};

static th_smt_interface_t simplex_smt = {
  (assert_fun_t) simplex_assert_atom,
  (expand_expl_fun_t) simplex_expand_explanation,
  (select_pol_fun_t) simplex_select_polarity,
  NULL,
  NULL,
};


/*
 * Get the control and smt interfaces
 */
th_ctrl_interface_t *simplex_ctrl_interface(simplex_solver_t *solver) {
  return &simplex_control;
}

th_smt_interface_t *simplex_smt_interface(simplex_solver_t *solver) {
  return &simplex_smt;
}





/*********************************************
 *  SATELLITE SOLVER INTERFACE (FOR EGRAPH)  *
 ********************************************/

static th_egraph_interface_t simplex_egraph = {
  (assert_eq_fun_t) simplex_assert_var_eq,
  (assert_diseq_fun_t) simplex_assert_var_diseq,
  (assert_distinct_fun_t) simplex_assert_var_distinct,
  (check_diseq_fun_t) simplex_check_disequality,
  (is_constant_fun_t) simplex_var_is_constant,
  (expand_eq_exp_fun_t) simplex_expand_th_explanation,
  (reconcile_model_fun_t) simplex_reconcile_model,
  (prepare_model_fun_t) simplex_prep_model,
  (equal_in_model_fun_t) simplex_var_equal_in_model,
  (gen_inter_lemma_fun_t) simplex_gen_interface_lemma,
  (release_model_fun_t) simplex_release_model,
  (build_partition_fun_t) simplex_build_model_partition,
  (free_partition_fun_t) simplex_release_model_partition,
  (attach_to_var_fun_t) simplex_attach_eterm,
  (get_eterm_fun_t) simplex_eterm_of_var,
  (select_eq_polarity_fun_t) simplex_select_eq_polarity,
};


static arith_egraph_interface_t simplex_arith_egraph = {
  (make_arith_var_fun_t) simplex_create_var,
  (arith_val_fun_t) simplex_value_in_model,
};


/*
 * Get the egraph interfaces
 */
th_egraph_interface_t *simplex_egraph_interface(simplex_solver_t *solver) {
  return &simplex_egraph;
}

arith_egraph_interface_t *simplex_arith_egraph_interface(simplex_solver_t *solver) {
  return &simplex_arith_egraph;
}





/***************************
 *   DEBUGGING FUNCTIONS   *
 **************************/

#if DUMP

static void print_simplex(FILE *f, simplex_solver_t *solver) {
  fprintf(f, "\n==== Variables ====\n");
  print_simplex_vars(f, solver);
  fprintf(f, "\n==== Tableau ====\n");
  print_simplex_matrix(f, solver);
  fprintf(f, "\n==== Fixed vars ====\n");
  print_fixed_var_vector(f, &solver->vtbl, &solver->fvars);  
  fprintf(f, "\n==== Eliminated rows ====\n");
  print_elim_matrix(f, &solver->vtbl, &solver->elim);
  fprintf(f, "\n==== Bounds  ====\n");
  print_simplex_bounds(f, solver);
  fprintf(f, "\n==== Assignment ====\n");
  print_simplex_assignment(f, solver);
  fprintf(f, "\n==== Atoms ====\n");
  print_simplex_atoms(f, solver);
  fprintf(f, "\n==== Boolean gates ====\n");
  print_gate_table(f, &solver->gate_manager->htbl);
}

static void print_core(FILE *f, smt_core_t *core) {
  fprintf(f, "\n==== Clauses ====\n");
  print_clauses(f, core);
  fprintf(f, "\n==== Boolean assignment ====\n");
  print_boolean_assignment(f, core);
}

static void dump_state(simplex_solver_t *solver) {
  FILE *dump;

  dump = fopen("simplex.dmp", "w");
  if (dump == NULL) return;
  print_simplex(dump, solver);
  print_core(dump, solver->core);
  fclose(dump);
}

#endif



#if DEBUG

/*
 * Error messages about variable x
 */
static void print_var_value(simplex_solver_t *solver, thvar_t x) {
  printf("     val[");
  print_simplex_var(stdout, solver, x);
  printf("] = ");
  xq_print(stdout, arith_var_value(&solver->vtbl, x));
  printf("\n");  
}

static void print_var_lower_bound(simplex_solver_t *solver, thvar_t x) {
  int32_t j;

  printf("     lb[");
  print_simplex_var(stdout, solver, x);
  printf("] = ");
  j = arith_var_lower_index(&solver->vtbl, x);
  if (j < 0) {
    printf(" - infinity\n");
  } else {
    xq_print(stdout, &solver->bstack.bound[j]);
    printf("\n");
  }
}

static void print_var_upper_bound(simplex_solver_t *solver, thvar_t x) {
  int32_t j;

  printf("     ub[");
  print_simplex_var(stdout, solver, x);
  printf("] = ");
  j = arith_var_upper_index(&solver->vtbl, x);
  if (j < 0) {
    printf(" + infinity\n");
  } else {
    xq_print(stdout, &solver->bstack.bound[j]);
    printf("\n");
  }        
}

static void print_var_lower_tag(simplex_solver_t *solver, thvar_t x) {
  printf("     lb_flag[");
  print_simplex_var(stdout, solver, x);
  if (arith_var_at_lower_bound(&solver->vtbl, x)) {
    printf("] = true\n");
  } else {
    printf("] = false\n");
  }
}

static void print_var_upper_tag(simplex_solver_t *solver, thvar_t x) {
  printf("     ub_flag[");
  print_simplex_var(stdout, solver, x);
  if (arith_var_at_upper_bound(&solver->vtbl, x)) {
    printf("] = true\n");
  } else {
    printf("] = false\n");
  }
}

/*
 * Check whether assertion a is satisfied
 */
static void check_assertion(simplex_solver_t *solver, int32_t a) {
  arith_atom_t *atom;
  uint32_t i;
  bool b;

  i = atom_of_assertion(a);
  atom = arith_atom(&solver->atbl, i);
  b = simplex_eval_atom(solver, atom);
  if (b != assertion_is_true(a)) {
    printf("---> ERROR: assertion not satisfied\n");
    printf("     Atom ");
    print_simplex_atom(stdout, solver, i);
    if (assertion_is_true(a)) {
      printf(" asserted true\n");
    } else {
      printf(" asserted false\n");
    }
    print_var_value(solver, var_of_atom(atom));
  }

  switch (bvar_value(solver->core, boolvar_of_atom(atom))) {
  case VAL_FALSE:
    if (assertion_is_true(a)) {
      printf("---> ERROR: truth assignment mismatch\n");
      printf("     atom %"PRId32" asserted true\n", i);
      printf("     var ");
      print_bvar(stdout, boolvar_of_atom(atom));
      printf(" is false\n");
    }
    break;
  case VAL_UNDEF:
    printf("---> ERROR: truth assignment mismatch\n");
    printf("     atom %"PRId32" asserted\n", i);
    printf("     atom %"PRId32" is ", i);
    print_simplex_atom(stdout, solver, i);
    printf("\n");
    printf("     var ");
    print_bvar(stdout, boolvar_of_atom(atom));
    printf(" not assigned\n");
    break;
  case VAL_TRUE:
    if (assertion_is_false(a)) {
      printf("---> ERROR: truth assignment mismatch\n");
      printf("     atom %"PRId32" asserted false\n", i);
      printf("     var ");
      print_bvar(stdout, boolvar_of_atom(atom));
      printf(" is true\n");
    }
    break;
  }
}


/*
 * Check whether all assertions are satisfied by the current assignment
 */
static void check_all_assertions_satisfied(simplex_solver_t *solver) {
  arith_astack_t *stack;
  uint32_t i, n;

  stack = &solver->assertion_queue;
  n = stack->top;
  for (i=0; i<n; i++) {
    check_assertion(solver, stack->data[i]);
  }
}



/*
 * Check whether the current assignment satisfies all the bounds
 */
static void check_all_bounds_satisfied(simplex_solver_t *solver) {
  uint32_t i, n;

  n = solver->vtbl.nvars;
  for (i=0; i<n; i++) {
    if (! value_satisfies_bounds(solver, i)) {
      printf("---> ERROR: val[");
      print_simplex_var(stdout, solver, i);
      printf("] not within bounds\n");
      print_var_value(solver, i);
      print_var_lower_bound(solver, i);
      print_var_upper_bound(solver, i);
      fflush(stdout);
    }
  }
}


/*
 * Check whether the current assignment satisfies all bounds on non-basic
 * variables.
 */
static void check_all_nonbasic_bounds_satisfied(simplex_solver_t *solver) {
  uint32_t i, n;

  n = solver->vtbl.nvars;
  for (i=0; i<n; i++) {
    if (matrix_is_nonbasic_var(&solver->matrix, i) && 
        ! value_satisfies_bounds(solver, i)) {
      printf("---> ERROR: non-basic val[");
      print_simplex_var(stdout, solver, i);
      printf("] not within bounds\n");
      print_var_value(solver, i);
      print_var_lower_bound(solver, i);
      print_var_upper_bound(solver, i);
      fflush(stdout);
    }
  }
}

/*
 * Check whether equation in row r is satisfied
 */
static void check_equation_satisfied(simplex_solver_t *solver, uint32_t r) {
  row_t *row;
  xrational_t check;
  uint32_t i, n;
  thvar_t x;

  xq_init(&check);
  row = matrix_row(&solver->matrix, r);
  n = row->size;
  for (i=0; i<n; i++) {
    x = row->data[i].c_idx;
    if (x >= 0) {
      xq_addmul(&check, arith_var_value(&solver->vtbl, x), &row->data[i].coeff);
    }
  }

  if (! xq_is_zero(&check)) {
    printf("---> ERROR: row[%"PRIu32"] not satified\n", r);
    fflush(stdout);
  }  
  xq_clear(&check);  
}


/*
 * Check whether all equations in matrix are satisfied
 */
static void check_all_equations_satisfied(simplex_solver_t *solver) {
  uint32_t i, n;

  n = solver->matrix.nrows;
  for (i=0; i<n; i++) {
    check_equation_satisfied(solver, i);
  }
}


/*
 * Check whether the current assignment satisfies all the constraints
 */
static void check_assignment(simplex_solver_t *solver) {
  check_all_bounds_satisfied(solver);
  check_all_equations_satisfied(solver);
  check_all_assertions_satisfied(solver);
 }


/*
 * Check whether the current assignment satisfies all equality constraints
 * and all bounds on non-basic variables.
 */
static void check_nonbasic_assignment(simplex_solver_t *solver) {
  check_all_nonbasic_bounds_satisfied(solver);
  check_all_equations_satisfied(solver);
}


/*
 * Check whether the ub/lb tags on non-basic variables are correct
 */
static void check_vartags(simplex_solver_t *solver) {
  uint32_t i, n;
  bool at_bound, tag;

  n = solver->vtbl.nvars;
  for (i=0; i<n; i++) {
    if (matrix_is_nonbasic_var(&solver->matrix, i)) {
      at_bound = variable_at_lower_bound(solver, i);
      tag = arith_var_at_lower_bound(&solver->vtbl, i);
      if (at_bound != tag) {
        printf("---> ERROR: wrong tag for variable ");
        print_simplex_var(stdout, solver, i);
        printf("\n");
        print_var_value(solver, i);
        print_var_lower_bound(solver, i);
        print_var_lower_tag(solver, i);
        fflush(stdout);
      }

      at_bound = variable_at_upper_bound(solver, i);
      tag = arith_var_at_upper_bound(&solver->vtbl, i);
      if (at_bound != tag) {
        printf("---> ERROR: wrong tag for variable ");
        print_simplex_var(stdout, solver, i);
        printf("\n");
        print_var_value(solver, i);
        print_var_upper_bound(solver, i);
        print_var_upper_tag(solver, i);
        fflush(stdout);
      }
    }
  }  
}


/*
 * Check that all infeasible basic variables are in the heap
 */
static void check_infeasible_vars(simplex_solver_t *solver) {
  uint32_t i, n;
  thvar_t x;

  n = solver->matrix.nrows;
  for (i=0; i<n; i++) {
    x = matrix_basic_var(&solver->matrix, i);
    if (! (value_satisfies_bounds(solver, x) || int_heap_member(&solver->infeasible_vars, x))) {
      printf("---> ERROR: infeasible variable ");
      print_simplex_var(stdout, solver, x);
      printf(" not in the heap\n");
      fflush(stdout);
    }
  }
}



/*
 * Check that all bounds on integer variables are integer constants
 */
static void check_integer_bounds(simplex_solver_t *solver) {
  uint32_t i, n;
  int32_t k;

  n = solver->vtbl.nvars;
  for (i=0; i<n; i++) {
    if (arith_var_is_int(&solver->vtbl, i)) {
      k = arith_var_upper_index(&solver->vtbl, i);
      if (k >= 0 && ! xq_is_integer(solver->bstack.bound + k)) {
        printf("---> ERROR: non-integer bound on an integer variable ");
        print_simplex_var(stdout, solver, i);
        printf("\n");
        print_var_upper_bound(solver, i);
        fflush(stdout);
      }

      k = arith_var_lower_index(&solver->vtbl, i);
      if (k >= 0 && ! xq_is_integer(solver->bstack.bound + k)) {
        printf("---> ERROR: non-integer bound on an integer variable ");
        print_simplex_var(stdout, solver, i);
        printf("\n");
        print_var_lower_bound(solver, i);
        fflush(stdout);
      }
    }
  }
}


/*
 * All indices should be unmarked, except within theory/conflict explanation
 */
static void check_bound_marks(simplex_solver_t *solver) {
  arith_bstack_t *bstack;
  uint32_t i, n;

  bstack = &solver->bstack;
  n = bstack->top;
  for (i=0; i<n; i++) {
    if (arith_cnstr_is_marked(bstack, i)) {
      printf("---> ERROR: mark on bound %"PRIu32" is not cleared\n", i);
      fflush(stdout);
    }
  }
}


#endif



#if TRACE

/*
 * Show the list of infeasible variables (bounds not satisfied)
 * - these variables are stored in the heap after a call to 
 *   simplex_fix_nonbasic_assingment
 */
static void show_heap(FILE *f, simplex_solver_t *solver) {
  uint32_t i, n;

  n = solver->matrix.nrows;
  fprintf(f, "Infeasible vars:");
  for (i=0; i<n; i++) {
    if (int_heap_member(&solver->infeasible_vars, i)) {
      fprintf(f, " x_%"PRIu32, i);
    }
  }
  fprintf(f, "\n");
}
 
#endif<|MERGE_RESOLUTION|>--- conflicted
+++ resolved
@@ -36,10 +36,6 @@
 #define TRACE_PROPAGATION 0
 #define TRACE_BB 0
 #define TRACE_INTFEAS 0
-<<<<<<< HEAD
-=======
-
->>>>>>> 37eda460
 
 #if TRACE || DEBUG || DUMP || TRACE_INIT || TRACE_PROPAGATION || TRACE_BB || TRACE_INTFEAS || !defined(NDEBUG)
 
