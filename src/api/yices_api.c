--- conflicted
+++ resolved
@@ -1110,6 +1110,18 @@
 }
 
 
+/*
+ * Enable more rewrite rules in the term manager
+ */
+static void _o_enable_bvite_offset(void) {
+  __yices_globals.manager->simplify_bvite_offset = true;
+}
+
+void yices_enable_bvite_offset(void) {
+  MT_PROTECT_VOID(__yices_globals.lock, _o_enable_bvite_offset());
+}
+
+
 /**********************************
  *  ERRORS AND FILE IO UTILITIES  *
  *********************************/
@@ -1131,38 +1143,6 @@
 
 
 /*
- * Enable more rewrite rules in the term manager
- */
-static void _o_enable_bvite_offset(void) {
-  __yices_globals.manager->simplify_bvite_offset = true;
-}
-
-void yices_enable_bvite_offset(void) {
-  MT_PROTECT_VOID(__yices_globals.lock, _o_enable_bvite_offset());
-}
-
-
-/**********************************
- *  ERRORS AND FILE IO UTILITIES  *
- *********************************/
-
-/*
- * Open a stream for output file fd
- * - fd = file descriptor
- * - return NULL if something goes wrong
- */
-static FILE *fd_2_tmp_fp(int fd) {
-  int tmp_fd;
-
-  tmp_fd = dup(fd);
-  if (tmp_fd < 0) {
-    return NULL;
-  }
-  return fdopen(tmp_fd, "a");
-}
-
-
-/*
  * Get the last error report
  */
 EXPORTED error_report_t *yices_error_report(void) {
@@ -1202,17 +1182,6 @@
 static inline void file_output_error(void) {
   set_error_code(OUTPUT_ERROR);
 }
-
-
-/*
- * Record that a file io operation failed
- * set the error_code to OUTPUT_ERROR
- */
-static void file_output_error(void) {
-  error_report_t * error = get_yices_error();
-  error->code = OUTPUT_ERROR;
-}
-
 
 
 /*
@@ -9575,8 +9544,6 @@
 
 
 
-<<<<<<< HEAD
-=======
 /******************************
  *  CHECK FORMULAS/DELEGATES  *
  *****************************/
@@ -9951,7 +9918,6 @@
 
 
 
->>>>>>> bcd51959
 /************************
  *  VALUES IN A MODEL   *
  ***********************/
@@ -10283,17 +10249,9 @@
   return -1;
 
 #else
-<<<<<<< HEAD
-  error_report_t *error = get_yices_error();
-  // NO SUPPORT FOT MCSAT
-  error->code = EVAL_NOT_SUPPORTED;
-  return -1;
-
-=======
   // NO SUPPORT FOT MCSAT
   set_error_code(EVAL_NOT_SUPPORTED);
   return -1;
->>>>>>> bcd51959
 #endif
 }
 
