/*
 * The Yices SMT Solver. Copyright 2015 SRI International.
 *
 * This program may only be used subject to the noncommercial end user
 * license agreement which is downloadable along with this program.
 */

/*
 * STAND-ALONE SAT SOLVER
 */

#include <stdlib.h>
#include <stdio.h>
#include <inttypes.h>
#include <float.h>

#include "solvers/cdcl/new_sat_solver.h"
#include "utils/cputime.h"
#include "utils/memalloc.h"
#include "utils/uint_array_sort.h"
#include "utils/uint_array_sort2.h"


/*
 * Set these flags to 1 for debugging, trace, data collection
 */
#define DEBUG 0
#define TRACE 0
#define DATA  0




#if DEBUG

/*
 * The following functions check internal consistency. They are defined
 * at the end of this file. They print an error on stderr if the checks fail.
 */
static void check_clause_pool_counters(const clause_pool_t *pool);
static void check_clause_pool_learned_index(const clause_pool_t *pool);
static void check_heap(const var_heap_t *heap);
static void check_candidate_clauses_to_delete(const sat_solver_t *solver, const cidx_t *a, uint32_t n);
static void check_watch_vectors(const sat_solver_t *solver);
static void check_propagation(const sat_solver_t *solver);
static void check_marks(const sat_solver_t *solver);
static void check_all_unmarked(const sat_solver_t *solver);
static void check_elim_heap(const sat_solver_t *solver);

#else

/*
 * Placeholders: do nothing
 */
static inline void check_clause_pool_counters(const clause_pool_t *pool) { }
static inline void check_clause_pool_learned_index(const clause_pool_t *pool) { }
static inline void check_heap(const var_heap_t *heap) { }
static inline void check_candidate_clauses_to_delete(const sat_solver_t *solver, const cidx_t *a, uint32_t n) { }
static inline void check_watch_vectors(const sat_solver_t *solver) { }
static inline void check_propagation(const sat_solver_t *solver) { }
static inline void check_marks(const sat_solver_t *solver) { }
static inline void check_all_unmarked(const sat_solver_t *solver) {}
static inline void check_elim_heap(const sat_solver_t *solver) {}

#endif



#if DATA

/*
 * DATA COLLECTION/STATISTICS
 */

/*
 * Open the internal data file
 * - if this fails, solver->data stays NULL and no data is collected
 */
void nsat_open_datafile(sat_solver_t *solver, const char *name) {
  solver->data = fopen(name, "w");
}

static void close_datafile(sat_solver_t *solver) {
  if (solver->data != NULL) {
    fclose(solver->data);
  }
}

static void reset_datafile(sat_solver_t *solver) {
  close_datafile(solver);
  solver->data = NULL;
}


/*
 * Write data after a conflict
 * - lbd = ldb of the learned clause
 *
 * When this is called:
 * - solver->conflict_tag = either CTAG_CLAUSE or CTAG_BINARY
 * - solver->conflict_index = index of the conflict clause (if CTAG_CLAUSE)
 * - solver->buffer = conflict clause (if CTAG_BINARY)
 * - solver->buffer contains the learned clause
 * - solver->decision_level = the conflict level
 * - solver->backtrack_level = where to backtrack
 * - solver->stats.conflicts = number of conflicts (including this one)
 * - solver->blocking_ema, slow_ema, high_ema have been updated
 *
 * Data exported:
 * - stats.conflicts
 * - stats.decisions
 * - stats.propagations
 * - slow_ema
 * - fast_ema
 * - blocking_ema
 * - lbd
 * - conflict level
 * - backtrack level
 * - size of the learned clause
 * - then the learned clause (as an array of literals)
 *
 * The data is stored as raw binary data (little endian for x86)
 */
typedef struct conflict_data {
  uint64_t conflicts;
  uint64_t decisions;
  uint64_t propagations;
  uint64_t slow_ema;
  uint64_t fast_ema;
  uint64_t blocking_ema;
  uint32_t lbd;
  uint32_t conflict_level;
  uint32_t backtrack_level;
  uint32_t learned_clause_size;
} conflict_data_t;

static void export_conflict_data(sat_solver_t *solver, uint32_t lbd) {
  conflict_data_t buffer;
  size_t w, n;

  if (solver->data != NULL) {
    buffer.conflicts = solver->stats.conflicts;
    buffer.decisions = solver->stats.decisions;
    buffer.propagations = solver->stats.propagations;
    buffer.slow_ema = solver->slow_ema;
    buffer.fast_ema = solver->fast_ema;
    buffer.blocking_ema = solver->blocking_ema;
    buffer.lbd = lbd;
    buffer.conflict_level = solver->decision_level;
    buffer.backtrack_level = solver->backtrack_level;
    buffer.learned_clause_size = solver->buffer.size;;
    w = fwrite(&buffer, sizeof(buffer), 1, solver->data);
    if (w < 1) goto write_error;
    n = solver->buffer.size;
    w = fwrite(solver->buffer.data, sizeof(literal_t), n, solver->data);
    if (w < n) goto write_error;
  }

  return;

 write_error:
  // close and reset solver->data to zero
  perror("export_conflict_data");
  fprintf(stderr, "export_conflict_data: write failed at conflict %"PRIu64"\n", solver->stats.conflicts);
  fclose(solver->data);
  solver->data = NULL;
}

/*
 * Last conflict: at level 0, the learned clause is empty.
 */
static void export_last_conflict(sat_solver_t *solver) {
  conflict_data_t buffer;
  size_t w;

  if (solver->data != NULL) {
    buffer.conflicts = solver->stats.conflicts;
    buffer.decisions = solver->stats.decisions;
    buffer.propagations = solver->stats.propagations;
    buffer.slow_ema = solver->slow_ema;
    buffer.fast_ema = solver->fast_ema;
    buffer.blocking_ema = solver->blocking_ema;
    buffer.lbd = 0;
    buffer.conflict_level = 0;
    buffer.backtrack_level = 0;
    buffer.learned_clause_size = 0;;
    w = fwrite(&buffer, sizeof(buffer), 1, solver->data);
    if (w < 1) goto write_error;
  }
  return;

 write_error:
  // close and reset solver->data to zero
  perror("export_last_conflict");
  fprintf(stderr, "export_last_conflict: write failed at conflict %"PRIu64"\n", solver->stats.conflicts);
  fclose(solver->data);
  solver->data = NULL;
}

#else

/*
 * Placeholders: they do nothing
 */
void nsat_open_datafile(sat_solver_t *solver, const char *name) { }

static inline void close_datafile(sat_solver_t *solver) { }
static inline void reset_datafile(sat_solver_t *solver) { }
static inline void export_conflict_data(sat_solver_t *solver, uint32_t lbd) { }
static inline void export_last_conflict(sat_solver_t *solver) { }

#endif




/************************
 *  DEFAULT PARAMETERS  *
 ***********************/

/*
 * Variable activities
 */
#define VAR_DECAY_FACTOR              0.95
#define VAR_ACTIVITY_THRESHOLD        (1e100)
#define INV_VAR_ACTIVITY_THRESHOLD    (1e-100)
#define INIT_VAR_ACTIVITY_INCREMENT   1.0

/*
 * Clause activities
 */
#define CLAUSE_DECAY_FACTOR            0.999F
#define CLAUSE_ACTIVITY_THRESHOLD      (1e20f)
#define INV_CLAUSE_ACTIVITY_THRESHOLD  (1e-20f)
#define INIT_CLAUSE_ACTIVITY_INCREMENT 1.0

/*
 * Default random_factor = 2% of decisions are random (more or less)
 * - the heuristic generates a random 24 bit integer
 * - if that number is <= random_factor * 2^24, then a random variable
 *   is chosen
 * - so we store random_factor * 2^24 = random_factor * 0x1000000 in
 *   the randomness field of a sat solver.
 */
#define VAR_RANDOM_FACTOR 0.02F

// mask to extract 24 bits out of an unsigned 32bit integer
#define VAR_RANDOM_MASK  ((uint32_t)0xFFFFFF)
#define VAR_RANDOM_SCALE (VAR_RANDOM_MASK+1)

/*
 * Clause deletion parameters
 * - we don't delete clauses of lbd <= keep_lbd
 * - we trigger the deletion when the number of learned clauses becomes
 *   larger than solver->reduce_threshold.
 * - the initial value of reduce_threshold is initially set to 
 *     min(MIN_REDUCE_THRESHOLD, number of problem clauses/4)
 * - after every reduction, the reduce_threhsold is updated to
 *    reduce_threshold * REDUCE_FACTOR
 */
#define KEEP_LBD 4
#define MIN_REDUCE_THRESHOLD 1000
#define REDUCE_FACTOR 1.05


/*
 * Parameters to control preprocessing
 *
 * - subsumption checks can be expensive. To reduce the cost,
 *   we don't check whether a clause C subsumes anything if that would
 *   require visiting more than subsume_skip clauses. 
 *
 * - for variable elimination, we only consider variables that have
 *   few positive or few negative occcurrences. If x has too many
 *   positive and negative occurrence, it's not likely that we'll be
 *   able to eliminate x anyway.
 *
 * - we also don't want to create large clauses when eliminating 
 *   variables, so we don't eliminate x if that would create a
 *   clause of size > res_clause_limit
 */
#define SUBSUME_SKIP 3000
#define VAR_ELIM_SKIP 10
#define RES_CLAUSE_LIMIT 20


/**********
 *  PRNG  *
 *********/

/*
 * PARAMETERS FOR THE PSEUDO RANDOM NUMBER GENERATOR
 *
 * We  use the same linear congruence as in prng.h,
 * but we use a local implementation so that different
 * solvers can use different seeds.
 */

#define PRNG_MULTIPLIER 1664525
#define PRNG_CONSTANT   1013904223
#define PRNG_SEED       0xabcdef98


/*
 * Return a 32bit unsigned int
 */
static inline uint32_t random_uint32(sat_solver_t *s) {
  uint32_t x;

  x = s->prng;
  s->prng = x * ((uint32_t) PRNG_MULTIPLIER) + ((uint32_t) PRNG_CONSTANT);
  return x;
}


/*
 * Return a 32bit integer between 0 and n-1
 */
static inline uint32_t random_uint(sat_solver_t *s, uint32_t n) {
  return (random_uint32(s) >> 8) % n;
}


/*********************
 *  INTEGER VECTOR   *
 ********************/

/*
 * Capacity increase for vectors:
 * - about 50% increase rounded up to a multiple of four
 */
static inline uint32_t vector_cap_increase(uint32_t cap) {
  return ((cap >> 1) + 8) & ~3;
}

/*
 * Initialize
 */
static void init_vector(vector_t *v) {
  uint32_t n;

  n = DEF_VECTOR_SIZE;
  assert(n <= MAX_VECTOR_SIZE);
  v->data = (uint32_t *) safe_malloc(n * sizeof(uint32_t));
  v->capacity = n;
  v->size = 0;
}

/*
 * Make it larger.
 */
static void extend_vector(vector_t *v) {
  uint32_t n;

  n = v->capacity + vector_cap_increase(v->capacity);
  assert(n > v->capacity);
  if (n > MAX_VECTOR_SIZE) {
    out_of_memory();
  }
  v->data = (uint32_t *) safe_realloc(v->data, n * sizeof(uint32_t));
  v->capacity = n;
}

/*
 * Add integer x at the end of v
 */
static void vector_push(vector_t *v, uint32_t x) {
  uint32_t i;

  i = v->size;
  if (i == v->capacity) {
    extend_vector(v);
  }
  assert(i < v->capacity);
  v->data[i] = x;
  v->size = i+1;
}

/*
 * Reset: empty the buffer
 */
static inline void reset_vector(vector_t *v) {
  v->size = 0;
}

/*
 * Reset and make room for one element (literal)
 */
static inline void vector_reset_and_reserve(vector_t *v) {
  assert(v->capacity >= 1);
  v->size = 1;
}

/*
 * Free memory
 */
static void delete_vector(vector_t *v) {
  safe_free(v->data);
  v->data = NULL;
}



/*******************
 *  INTEGER QUEUE  *
 ******************/

/*
 * Capacity increase: same as for vector
 */
static inline uint32_t queue_cap_increase(uint32_t cap) {
  return ((cap >> 1) + 8) & ~3;
}

/*
 * Initialize
 */
static void init_queue(queue_t *q) {
  uint32_t n;

  n = DEF_QUEUE_SIZE;
  assert(n <= MAX_QUEUE_SIZE);
  q->data = (uint32_t *) safe_malloc(n * sizeof(uint32_t));
  q->capacity = n;
  q->head = 0;
  q->tail = 0;
}

/*
 * Make the queue bigger
 */
static void extend_queue(queue_t *q) {
  uint32_t n;

  n = q->capacity + queue_cap_increase(q->capacity);
  assert(n > q->capacity);
  if (n > MAX_QUEUE_SIZE) {
    out_of_memory();
  }
  q->data = (uint32_t *) safe_realloc(q->data, n * sizeof(uint32_t));
  q->capacity = n;
}

/*
 * Add x at the end of the queue
 */
static void queue_push(queue_t *q, uint32_t x) {
  uint32_t i, n, j;

  i = q->tail;
  q->data[i] = x;
  i++;
  if (i == q->capacity) {
    i = 0;
  }
  q->tail = i;

  if (i == q->head) {
    /*
     * full queue in q->data[0 ... i-1] + q->data[head .. cap-1].
     * make the array bigger 
     * if i>0, shift data[head ... cap - 1] to the end of the new array.
     */
    n = q->capacity;    // cap before increase
    extend_queue(q);
    if (i == 0) {
      q->tail = n;
    } else {
      j = q->capacity;
      do {
	n --;
	j --;
	q->data[j] = q->data[n];
      } while (n > i);
      q->head = j;
    }
  }
}


/*
 * Check emptiness
 */
static inline bool queue_is_empty(const queue_t *q) {
  return q->head == q->tail;
}


/*
 * Remove the first element and return it.
 * - the queue must not be empty
 */
static uint32_t queue_pop(queue_t *q) {
  uint32_t x;
  uint32_t i;

  assert(! queue_is_empty(q));

  i = q->head;
  x = q->data[i];
  i ++;
  q->head = (i < q->capacity) ? i : 0;

  return x;
}


/*
 * Empty the queue
 */
static inline void reset_queue(queue_t *q) {
  q->head = 0;
  q->tail = 0;
}


/*
 * Delete
 */
static void delete_queue(queue_t *q) {
  safe_free(q->data);
  q->data = NULL;
}



/*********************************
 *  STACK FOR IMPLICATION GRAPH  *
 ********************************/

/*
 * Initialize the stack. Nothing allocated yet.
 */
static void init_gstack(gstack_t *gstack) {
  gstack->data = NULL;
  gstack->top = 0;
  gstack->size = 0;
}

/*
 * Increment in size: 50% of the current size, rounded up to a multiple of 2.
 */
static inline uint32_t gstack_size_increase(uint32_t n) {
  return ((n>>1) + 3) & ~1;
}

/*
 * Make the stack larger
 */
static void extend_gstack(gstack_t *gstack) {
  uint32_t n;

  n = gstack->size;
  if (n == 0) {
    // first allocation
    n = DEF_GSTACK_SIZE;
    assert(n <= MAX_GSTACK_SIZE);
    gstack->data = (gstack_elem_t *) safe_malloc(n * sizeof(gstack_elem_t));
    gstack->size = n;
  } else {
    // increase size by 50%, rounded to a multiple of 2
    n += gstack_size_increase(n);
    if (n > MAX_GSTACK_SIZE) {
      out_of_memory();
    }
    gstack->data = (gstack_elem_t *) safe_realloc(gstack->data, n * sizeof(gstack_elem_t));
    gstack->size = n;
  }
}

/*
 * Delete the stack
 */
static void delete_gstack(gstack_t *gstack) {
  safe_free(gstack->data);
  gstack->data = NULL;
}

/*
 * Push pair (x, n) on the stack
 */
static void gstack_push_var(gstack_t *gstack, bvar_t x, uint32_t n) {
  uint32_t i;

  i = gstack->top;
  if (i == gstack->size) {
    extend_gstack(gstack);
  }
  assert(i < gstack->size);
  gstack->data[i].var = x;
  gstack->data[i].index = n;
  gstack->top = i+1;
}

/*
 * Check emptiness
 */
static inline bool gstack_is_empty(gstack_t *gstack) {
  return gstack->top == 0;
}

/*
 * Get top element
 */
static inline gstack_elem_t *gstack_top(gstack_t *gstack) {
  assert(gstack->top > 0);
  return gstack->data + (gstack->top - 1);
}

/*
 * Remove the top element
 */
static inline void gstack_pop(gstack_t *gstack) {
  assert(gstack->top > 0);
  gstack->top --;
}

/*
 * Empty the stack
 */
static inline void reset_gstack(gstack_t *gstack) {
  gstack->top = 0;
}






/******************
 *  CLAUSE POOL   *
 *****************/

/*
 * Capacity increase:
 * cap += ((cap >> 1) + (cap >> 6) + (cap >> 7) + 2048) & ~3
 *
 * Since the initial capacity is 262144, we get an increasing
 * sequence: 262144, 401408, 613568,  ..., 4265187980,
 * which gets us close to 2^32.  The next increase after that
 * causes an arithmetic overflow.
 */
static inline uint32_t pool_cap_increase(uint32_t cap) {
  return ((cap >> 1) + (cap >> 6) + (cap >> 7) + 2048) & ~3;
}

/*
 * Maximal capacity after reset.
 * On a call to reset, we try to save memory by reducing
 * the pool capacity to this. This size is what we'd get
 * after 14 rounds on pool_cal_increase (about 126 MB).
 */
#define RESET_CLAUSE_POOL_CAPACITY 33155608

static bool is_multiple_of_four(uint32_t x) {
  return (x & 3) == 0;
}


/*
 * Some consistency checks
 */
#ifndef NDEBUG
static bool clause_pool_invariant(const clause_pool_t *pool) {
  return 
    pool->learned <= pool->size &&
    pool->size <= pool->capacity &&
    pool->available == pool->capacity - pool->size &&
    is_multiple_of_four(pool->learned) &&
    is_multiple_of_four(pool->size) &&
    is_multiple_of_four(pool->capacity);
}
#endif

/*
 * Global operations
 */
static void init_clause_pool(clause_pool_t *pool) {
  pool->data = (uint32_t *) safe_malloc(DEF_CLAUSE_POOL_CAPACITY * sizeof(uint32_t));
  pool->learned = 0;
  pool->size = 0;
  pool->capacity = DEF_CLAUSE_POOL_CAPACITY;
  pool->available = DEF_CLAUSE_POOL_CAPACITY;
  pool->padding = 0;

  pool->num_prob_clauses = 0;
  pool->num_prob_literals = 0;
  pool->num_learned_clauses = 0;
  pool->num_learned_literals = 0;

  assert(clause_pool_invariant(pool));
}

static void delete_clause_pool(clause_pool_t *pool) {
  assert(clause_pool_invariant(pool));
  safe_free(pool->data);
  pool->data = NULL;
}

static void reset_clause_pool(clause_pool_t *pool) {
  assert(clause_pool_invariant(pool));

  if (pool->capacity > RESET_CLAUSE_POOL_CAPACITY) {
    safe_free(pool->data);
    pool->data = (uint32_t *) safe_malloc(RESET_CLAUSE_POOL_CAPACITY * sizeof(uint32_t));
    pool->capacity = RESET_CLAUSE_POOL_CAPACITY;
  }

  pool->learned = 0;
  pool->size = 0;
  pool->available = pool->capacity;
  pool->padding = 0;

  pool->num_prob_clauses = 0;
  pool->num_prob_literals = 0;
  pool->num_learned_clauses = 0;
  pool->num_learned_literals = 0;

  assert(clause_pool_invariant(pool));
}


/*
 * Make sure there's enough room for allocating n elements
 * - this should be called only when resize is required
 */
static void resize_clause_pool(clause_pool_t *pool, uint32_t n) {
  uint32_t min_cap, cap, increase;

  assert(clause_pool_invariant(pool));

  min_cap = pool->size + n;
  if (min_cap < n || min_cap > MAX_CLAUSE_POOL_CAPACITY) {
    // can't make the pool large enough
    out_of_memory();
  }

  cap = pool->capacity;
  do {
    increase = pool_cap_increase(cap);
    cap += increase;
    if (cap < increase) { // arithmetic overfow
      cap = MAX_CLAUSE_POOL_CAPACITY;
    }
  } while (cap < min_cap);

  pool->data = (uint32_t *) safe_realloc(pool->data, cap * sizeof(uint32_t));;
  pool->capacity = cap;
  pool->available = cap - pool->size;

  assert(clause_pool_invariant(pool));
}


/*
 * Allocate an array of n integers in the pool and return its idx
 */
static cidx_t clause_pool_alloc_array(clause_pool_t *pool, uint32_t n) {
  cidx_t i;

  assert(clause_pool_invariant(pool));

  n = (n + 3) & ~3; // round up to the next multiple of 4
  if (n > pool->available) {
    resize_clause_pool(pool, n);
  }
  assert(n <= pool->available);

  i = pool->size;
  pool->size += n;
  pool->available -= n;

  assert(clause_pool_invariant(pool));

  return i;
}


/*
 * CLAUSE ADDITION
 */

/*
 * Initialize the clause that starts at index cidx:
 * - set the header: length = n, aux = 0
 * - copy the literals 
 */
static void clause_pool_init_clause(clause_pool_t *pool, cidx_t cidx, uint32_t n, const literal_t *a) {
  uint32_t i;
  uint32_t *p;

  pool->data[cidx] = n;
  pool->data[cidx + 1] = 0;
  p = pool->data + cidx + 2;
  for (i=0; i<n; i++) {
    p[i] = a[i];
  }
}

/*
 * Add a problem clause
 */
static cidx_t clause_pool_add_problem_clause(clause_pool_t *pool, uint32_t n, const literal_t *a) {
  uint32_t cidx;

  assert(pool->learned == pool->size);

  cidx = clause_pool_alloc_array(pool, n+2);
  clause_pool_init_clause(pool, cidx, n, a);

  pool->num_prob_clauses ++;
  pool->num_prob_literals += n;
  pool->learned = pool->size;

  return cidx;
}

/*
 * Add a learned clause
 */
static cidx_t clause_pool_add_learned_clause(clause_pool_t *pool, uint32_t n, const literal_t *a) {
  uint32_t cidx;

  cidx = clause_pool_alloc_array(pool, n+2);
  clause_pool_init_clause(pool, cidx, n, a);

  pool->num_learned_clauses ++;
  pool->num_learned_literals += n;

  return cidx;
}


/*
 * ACCESS CLAUSES
 */
#ifndef NDEBUG
static inline bool good_clause_idx(const clause_pool_t *pool, cidx_t idx) {
  return ((idx & 3) == 0) && idx < pool->size;
}
#endif

static inline bool is_learned_clause_idx(const clause_pool_t *pool, cidx_t idx) {
  assert(good_clause_idx(pool, idx));
  return  idx >= pool->learned;
}

static inline bool is_problem_clause_idx(const clause_pool_t *pool, cidx_t idx) {
  assert(good_clause_idx(pool, idx));
  return  idx < pool->learned;  
}

static inline clause_t *clause_of_idx(const clause_pool_t *pool, cidx_t idx) {
  assert(good_clause_idx(pool, idx));
  return (clause_t *) ((char *) (pool->data + idx));
}



/*
 * MARKS ON CLAUSES
 */

/*
 * In preprocessing and during garbage collection, we mark clauses
 * by setting the high-order bit of the clause's length.
 * This is safe since a clause can't have more than MAX_VARIABLES literals
 * and MAX_VARIABLES < 2^31.
 */
#define CLAUSE_MARK (((uint32_t) 1) << 31)

static inline void mark_clause(clause_pool_t *pool, cidx_t idx) {
  assert(good_clause_idx(pool, idx));
  pool->data[idx] |= CLAUSE_MARK;
}

static inline void unmark_clause(clause_pool_t *pool, cidx_t idx) {
  assert(good_clause_idx(pool, idx));
  pool->data[idx] &= ~CLAUSE_MARK;
}

static inline bool clause_is_unmarked(const clause_pool_t *pool, cidx_t idx) {
  assert(good_clause_idx(pool, idx));
  return (pool->data[idx] & CLAUSE_MARK) == 0;
}

#ifndef NDEBUG
static inline bool clause_is_marked(const clause_pool_t *pool, cidx_t idx) {
  return !clause_is_unmarked(pool, idx);
}
#endif


/*
 * Length of a clause
 */
static inline uint32_t clause_length(const clause_pool_t *pool, cidx_t idx) {
  assert(good_clause_idx(pool, idx));
  return pool->data[idx] & ~CLAUSE_MARK;
}

/*
 * Start of the literal array for clause idx
 */
static inline literal_t *clause_literals(const clause_pool_t *pool, cidx_t idx) {
  assert(good_clause_idx(pool, idx));
  return pool->data + idx + 2;
}

/*
 * Full size of a clause of n literals:
 * - 2 + n, rounded up to the next multiple of four
 */
static inline uint32_t full_length(uint32_t n) {
  return (n + 5) & ~3;
}

static inline uint32_t clause_full_length(const clause_pool_t *pool, uint32_t idx) {
  return full_length(clause_length(pool, idx));
}


/*
 * Get watch literals of clause cidx
 * - the first literal is the implied literal if any
 */
static inline literal_t first_literal_of_clause(const clause_pool_t *pool, cidx_t cidx) {
  assert(good_clause_idx(pool, cidx));
  return pool->data[cidx + 2];
}

static inline literal_t second_literal_of_clause(const clause_pool_t *pool, cidx_t cidx) {
  assert(good_clause_idx(pool, cidx));
  return pool->data[cidx + 3];
}


/*
 * CLAUSE ACTIVITY
 */
static inline void set_learned_clause_activity(clause_pool_t *pool, cidx_t cidx, float act) {
  clause_t *c;

  assert(is_learned_clause_idx(pool, cidx) && sizeof(float) == sizeof(uint32_t));

  c = clause_of_idx(pool, cidx);
  c->aux.f = act;
}

static inline float get_learned_clause_activity(const clause_pool_t *pool, cidx_t cidx) {
  clause_t *c;

  assert(is_learned_clause_idx(pool, cidx) && sizeof(float) == sizeof(uint32_t));

  c = clause_of_idx(pool, cidx);
  return c->aux.f;
}

static inline void increase_learned_clause_activity(clause_pool_t *pool, cidx_t cidx, float incr) {
  clause_t *c;

  assert(is_learned_clause_idx(pool, cidx) && sizeof(float) == sizeof(uint32_t));

  c = clause_of_idx(pool, cidx);
  c->aux.f += incr;
}

static inline void multiply_learned_clause_activity(clause_pool_t *pool, cidx_t cidx, float scale) {
  clause_t *c;

  assert(is_learned_clause_idx(pool, cidx) && sizeof(float) == sizeof(uint32_t));

  c = clause_of_idx(pool, cidx);
  c->aux.f *= scale;
}


/*
 * SIGNATURE/ABSTRACTION OF A CLAUSE
 */

/*
 * To accelerate subsumption checking, we keep track of the variables occurring in clause cidx
 * as a 32-bit vector in the clause's auxiliary data.
 */
static inline uint32_t var_signature(bvar_t x) {
  return 1u << (x & 31u);
}

static void set_clause_signature(clause_pool_t *pool, cidx_t cidx) {
  clause_t *c;
  uint32_t i, n, w;

  assert(is_problem_clause_idx(pool, cidx));

  w = 0;
  c = clause_of_idx(pool, cidx);
  n = c->len & ~CLAUSE_MARK;
  for (i=0; i<n; i++) {
    w |= var_signature(var_of(c->c[i]));
  }
  c->aux.d = w;
}

static inline uint32_t clause_signature(clause_pool_t *pool, cidx_t cidx) {
  clause_t *c;

  assert(is_problem_clause_idx(pool, cidx));

  c = clause_of_idx(pool, cidx);
  return c->aux.d;
}




/*
 * PADDING BLOCKS
 */

/*
 * Check whether i is the start of a padding block
 */
static inline bool is_padding_start(const clause_pool_t *pool, uint32_t i) {
  assert(i < pool->size && is_multiple_of_four(i));
  return pool->data[i] == 0;
}

/*
 * Check whehter is is the start of a clause
 */
static inline bool is_clause_start(const clause_pool_t *pool, uint32_t i) {
  return !is_padding_start(pool, i);
}

/*
 * Length of the padding block that starts at index i
 */
static inline uint32_t padding_length(const clause_pool_t *pool, uint32_t i) {
  assert(is_padding_start(pool, i));
  return pool->data[i+1];
}


/*
 * Store a padding block of size n at index i
 * - we want to keep i in the interval [0 ... pool->size - 1]
 */
static void clause_pool_padding(clause_pool_t *pool, uint32_t i, uint32_t n) {
  uint32_t j;

  assert(i < pool->size && is_multiple_of_four(i) 
	 && is_multiple_of_four(n) && n > 0);

  pool->padding += n;

  j = i+n;
  if (j < pool->size && is_padding_start(pool, j)) {
    // merge the two padding blocks
    n += padding_length(pool, j);
  }
  pool->data[i] = 0;
  pool->data[i+1] = n;

  assert(clause_pool_invariant(pool));
}


/*
 * DELETE CLAUSES
 */

/*
 * Delete the clause that start at index idx
 */
static void clause_pool_delete_clause(clause_pool_t *pool, cidx_t idx) {
  uint32_t n;

  assert(good_clause_idx(pool, idx));

  n = clause_length(pool, idx);

  // update the statistics: we must do this first because
  // padding may reduce pool->size.
  if (is_problem_clause_idx(pool, idx)) {
    assert(pool->num_prob_clauses > 0);
    assert(pool->num_prob_literals >= n);
    pool->num_prob_clauses --;
    pool->num_prob_literals -= n;
  } else {
    assert(pool->num_learned_clauses > 0);
    assert(pool->num_learned_literals >= n);
    pool->num_learned_clauses --;
    pool->num_learned_literals -= n;
  }

  clause_pool_padding(pool, idx, full_length(n));
}


/*
 * Shrink clause idx: n = new size
 */
static void clause_pool_shrink_clause(clause_pool_t *pool, cidx_t idx, uint32_t n) {
  uint32_t old_n, old_len, new_len, mark;

  assert(good_clause_idx(pool, idx) && n >= 2 && n <= clause_length(pool, idx));

  old_n = pool->data[idx];    // length + mark
  mark = old_n & CLAUSE_MARK; // mark only
  old_n &= ~CLAUSE_MARK;      // length

  assert(old_n == clause_length(pool, idx));

  old_len = full_length(old_n);
  new_len = full_length(n);

  if (is_problem_clause_idx(pool, idx)) {
    assert(pool->num_prob_clauses > 0);
    assert(pool->num_prob_literals >= old_n);
    pool->num_prob_literals -= (old_n - n);
  } else {
    assert(pool->num_learned_clauses > 0);
    assert(pool->num_learned_literals >= old_n);
    pool->num_learned_literals -= (old_n - n);
  }

  assert(new_len <= old_len);
  if (new_len < old_len) {
    clause_pool_padding(pool, idx + new_len, old_len - new_len);
  }

  pool->data[idx] = mark | n;
}


/*
 * SCAN THE SET OF CLAUSES
 */

/*
 * Find the next clause, scanning from index i
 * - i may be the start of a clause or a padding block
 * - if there's no more clause after i then we return pool->size
 */
static cidx_t next_clause_index(const clause_pool_t *pool, cidx_t i) {
  while (i < pool->size && is_padding_start(pool, i)) {
    i += padding_length(pool, i);
  }
  return i;
}

static inline cidx_t clause_pool_first_clause(const clause_pool_t *pool) {
  return next_clause_index(pool, 0);
}

static inline cidx_t clause_pool_first_learned_clause(const clause_pool_t *pool) {
  return next_clause_index(pool, pool->learned);
}

/*
 * Clause that follows idx:
 * - idx may be either the start of a padding block, or the start of a clause,
 *   or the end mark (pool->size)
 */
static cidx_t clause_pool_next_clause(const clause_pool_t *pool, cidx_t idx) {
  uint32_t n;

  assert(idx <= pool->size);

  if (idx == pool->size) {
    return idx;
  } 
  
  n = 0;
  if (is_clause_start(pool, idx)) {
    n = clause_full_length(pool, idx);
  }
  return next_clause_index(pool, idx + n);
}



/*****************
 *  WATCH LISTS  *
 ****************/

/*
 * Initial capacity: smallish.
 *
 * We set MAX_WATCH_CAPACITY to ensure two properties:
 * 1) (MAX + watch_cap_increase(MAX)) doesn't overflow for uint32_t.
 * 2) (sizeof(watch_t) + MAX * sizeof(unit32_t)) doesn't overflow for size_t.
 *
 * For condition 1, we need MAX <= 0xAAAAAAA7 = 2863311527.
 * For condition 2, we need MAX <= (SIZE_MAX/4) - 2.
 */
#define DEF_WATCH_CAPACITY 6

#if ((SIZE_MAX/4) - 2) < 2863311527
#define MAX_WATCH_CAPACITY ((uint32_t) ((SIZE_MAX/4) - 2))
#else
#define MAX_WATCH_CAPACITY ((uint32_t) 2863311527)
#endif


/*
 * Capacity increase for watch vectors:
 * - about 50% increase, rounded up to force the increment to be a multiple of four
 */
static inline uint32_t watch_cap_increase(uint32_t cap) {
  return ((cap >> 1) + 8) & ~3;
}

/*
 * Allocate or extend vector v
 * - this makes sure there's room for k more element
 * - k should be 1 or 2
 * Returns v unchanged if v's capacity is large enough.
 * Returns the newly allocated/extended v otherwise.
 */
static watch_t *resize_watch(watch_t *v, uint32_t k) {
  uint32_t i, n;

  assert(k <= 2);
  
  if (v == NULL) {
    n = DEF_WATCH_CAPACITY;
    v = (watch_t *) safe_malloc(sizeof(watch_t) + n * sizeof(uint32_t));
    v->capacity = n;
    v->size = 0;
    assert(n >= k);
  } else {
    i = v->size;
    n = v->capacity;
    if (i + k > n) {
      n += watch_cap_increase(n);
      if (n > MAX_WATCH_CAPACITY) {
	out_of_memory();
      }
      v = (watch_t *) safe_realloc(v, sizeof(watch_t) + n * sizeof(uint32_t));
      v->capacity = n;
      assert(i + k <= n);
    }
  }

  return v;
}


/*
 * Make v smaller if possible.
 * - v must not be NULL
 */
static watch_t *shrink_watch(watch_t *v) {
  uint32_t n, cap;

  assert(v != NULL && v->size <= v->capacity && v->capacity <= MAX_WATCH_CAPACITY);

  n = v->size;

  // search for the minimal capacity >= v->size
  // since n <= MAX_WATCH_CAPACITY, there's no risk of numerical overflow
  cap = DEF_WATCH_CAPACITY;
  while (cap < n) {
    cap += watch_cap_increase(cap);
  }

  if (cap < v->capacity) {
    v = (watch_t *) safe_realloc(v, sizeof(watch_t) + cap * sizeof(uint32_t));
    v->capacity = cap;
    assert(v->size <= v->capacity);   
  }

  return v;
}


/*
 * Reset: empty w. It must not be null
 */
static inline void reset_watch(watch_t *w) {
  w->size = 0;
}


/*
 * Add k at the end of vector *w.
 * - if *w is NULL, allocate a vector of default size
 * - if *w if full, make it 50% larger.
 */
static void add_watch(watch_t **w, uint32_t k) {
  watch_t *v;
  uint32_t i;

  v = resize_watch(*w, 1);
  *w = v;
  i = v->size;
  assert(i < v->capacity);
  v->data[i] = k;
  v->size = i+1;
}

/*
 * Add two elements k1 and k2 at the end of vector *w
 */
static void add_watch2(watch_t **w, uint32_t k1, uint32_t k2) {
  watch_t *v;
  uint32_t i;

  v = resize_watch(*w, 2);
  *w = v;
  i = v->size;
  assert(i + 1 < v->capacity);
  v->data[i] = k1;
  v->data[i+1] = k2;
  v->size = i+2;
}

/*
 * Delete all watch vectors in w[0 ... n-1]
 */
static void delete_watch_vectors(watch_t **w, uint32_t n) {
  uint32_t i;

  for (i=0; i<n; i++) {
    safe_free(w[i]);
    w[i] = NULL;
  }
}



/*************************
 *  SAVED-CLAUSE VECTOR  *
 ************************/

/*
 * Initialization: don't allocate anything yet.
 */
static void init_clause_vector(clause_vector_t *v) {
  v->data = NULL;
  v->top = 0;
  v->capacity = 0;
}

/*
 * Free memory
 */
static void delete_clause_vector(clause_vector_t *v) {
  safe_free(v->data);
  v->data = NULL;
}

/*
 * Empty the vector
 */
static void reset_clause_vector(clause_vector_t *v) {
  v->top = 0;
}


/*
 * Capacity increase: add about 50%
 */
static uint32_t clause_vector_new_cap(uint32_t cap) {
  uint32_t ncap;

  if (cap == 0) {
    ncap = DEF_CLAUSE_VECTOR_CAPACITY;
  } else {
    ncap = cap + (((cap >> 1) + 8) & ~3);
    if (ncap < cap) { // arithmetic overflow
      ncap = MAX_CLAUSE_VECTOR_CAPACITY;
    }
  }
  return ncap;
}


/*
 * Make room for at least (n + 1) elements at the end of v->data.
 */
static void resize_clause_vector(clause_vector_t *v, uint32_t n) {
  uint32_t new_top, cap;

  new_top = v->top + n + 1;
  if (new_top <= v->top || new_top > MAX_CLAUSE_VECTOR_CAPACITY) {
    // arithmetic overflow or request too large
    out_of_memory();
  }

  if (v->capacity < new_top) {
    cap = clause_vector_new_cap(v->capacity);
    while (cap < new_top) {
      cap = clause_vector_new_cap(cap);
    }
    v->data = (uint32_t *) safe_realloc(v->data, cap * sizeof(uint32_t));
    v->capacity = cap;
  }
}


/*
 * Store clause a[0 ... n-1] at the end of v
 * - l = distinguished literal in the clause (stored last).
 * - l must occur in a[0 ... n-1]
 * - the vector must have room for n literals
 */
static void clause_vector_save_clause(clause_vector_t *v, uint32_t n, const literal_t *a, literal_t l) {
  uint32_t i, j;
  literal_t z;

  assert(v->top + n <= v->capacity);

  j = v->top;
  for (i=0; i<n; i++) {
    z = a[i];
    if (z != l) {
      v->data[j] = z;
      j ++;
    }
  }
  assert(j - v->top == n - 1);
  v->data[j] = l;
  v->top = j+1;
}


/*
 * Store s (block size) at the end of v
 */
static void clause_vector_add_block_length(clause_vector_t *v, uint32_t s) {
  uint32_t j;

  j = v->top;
  assert(j < v->capacity);
  v->data[j] = s;
  v->top = j+1;
}


/**********************
 *  ELIMINATION HEAP  *
 *********************/

/*
 * Initialize: don't allocate anything yet
 */
static void init_elim_heap(elim_heap_t *heap) {
  heap->data = NULL;
  heap->elim_idx = NULL;
  heap->size = 0;
  heap->capacity = 0;
}

/*
 * Prepare: n = number of variables
 * - this allocates the data array and the elim_idx array
 */
static void prepare_elim_heap(elim_heap_t *heap, uint32_t n) {
  uint32_t k;

  assert(heap->data == NULL && heap->elim_idx == NULL && n > 0);

  k = DEF_ELIM_HEAP_SIZE;
  assert(0 < k && k <= MAX_ELIM_HEAP_SIZE);
  heap->data = (bvar_t *) safe_malloc(k * sizeof(bvar_t));
  heap->elim_idx = (int32_t *) safe_malloc(n * sizeof(int32_t));
  heap->size = 1;
  heap->capacity = k;

  heap->data[0] = 0;
  heap->elim_idx[0] = 0;
  for (k=1; k<n; k++) {
    heap->elim_idx[k] = -1;
  }
}

/*
 * Capacity increase for the data array
 */
static inline uint32_t elim_heap_cap_increase(uint32_t cap) {
  return ((cap >> 1) + 8) & ~3;
}

/*
 * Make the data array larger
 */
static void extend_elim_heap(elim_heap_t *heap) {
  uint32_t n;

  n = heap->capacity + elim_heap_cap_increase(heap->capacity);
  assert(n > heap->capacity);
  if (n > MAX_ELIM_HEAP_SIZE) {
    out_of_memory();
  }
  heap->data = (bvar_t *) safe_realloc(heap->data, n * sizeof(bvar_t));
  heap->capacity = n;
}

static void delete_elim_heap(elim_heap_t *heap) {
  safe_free(heap->data);
  safe_free(heap->elim_idx);
  heap->data = NULL;
  heap->elim_idx = NULL;
}

static void reset_elim_heap(elim_heap_t *heap) {
  delete_elim_heap(heap);
  heap->size = 0;
  heap->capacity = 0;
}



/**********************
 *  ASSIGNMENT STACK  *
 *********************/

/*
 * Initialize stack s for nvar
 */
static void init_stack(sol_stack_t *s, uint32_t nvar) {
  s->lit = (literal_t *) safe_malloc(nvar * sizeof(literal_t));
  s->level_index = (uint32_t *) safe_malloc(DEFAULT_NLEVELS * sizeof(uint32_t));
  s->level_index[0] = 0;
  s->top = 0;
  s->prop_ptr = 0;
  s->nlevels = DEFAULT_NLEVELS;
}

/*
 * Extend the stack: nvar = new size
 */
static void extend_stack(sol_stack_t *s, uint32_t nvar) {
  s->lit = (literal_t *) safe_realloc(s->lit, nvar * sizeof(literal_t));
}

/*
 * Extend the level_index array by 50%
 *
 * (since nlevels <= number of variables <= UINT32/4, we know
 *  that nlevels + (nlevels>>1) can't overflow).
 */
static void increase_stack_levels(sol_stack_t *s) {
  uint32_t n;

  n = s->nlevels;
  n += n>>1;
  s->level_index = (uint32_t *) safe_realloc(s->level_index, n * sizeof(uint32_t));
  s->nlevels = n;
}

/*
 * Free memory used by stack s
 */
static void delete_stack(sol_stack_t *s) {
  safe_free(s->lit);
  safe_free(s->level_index);
  s->lit = NULL;
  s->level_index = NULL;
}

/*
 * Empty the stack
 */
static void reset_stack(sol_stack_t *s) {
  s->top = 0;
  s->prop_ptr = 0;
  assert(s->level_index[0] == 0);
}

/*
 * Push literal l on top of stack s
 */
static void push_literal(sol_stack_t *s, literal_t l) {
  uint32_t i;

  i = s->top;
  s->lit[i] = l;
  s->top = i + 1;
}



/*******************
 *  CLAUSE STACK   *
 ******************/

/*
 * Initialize the stack
 */
static void init_clause_stack(clause_stack_t *s) {
  s->data = (uint32_t *) safe_malloc(DEF_CLAUSE_STACK_CAPACITY * sizeof(uint32_t));
  s->top = 0;
  s->capacity = DEF_CLAUSE_STACK_CAPACITY;
  s->level = (uint32_t *) safe_malloc(DEFAULT_NLEVELS * sizeof(uint32_t));
  s->level[0] = 0;
  s->nlevels = DEFAULT_NLEVELS;
}


/*
 * Extend the level array by 50%
 */
static void increase_clause_stack_levels(clause_stack_t *s) {
  uint32_t n;

  n = s->nlevels;
  n += n>>1;
  s->level = (uint32_t *) safe_realloc(s->level, n * sizeof(uint32_t));
  s->nlevels = n;
}

/*
 * Free memory
 */
static void delete_clause_stack(clause_stack_t *s) {
  safe_free(s->data);
  safe_free(s->level);
  s->data = NULL;
  s->level = NULL;
}

/*
 * Empty the stack
 */
static void reset_clause_stack(clause_stack_t *s) {
  s->top = 0;
  assert(s->level[0] == 0);
}


/*
 * Capacity increase:
 * - about 50% larger than the current cap
 * - rounded up to the next multiple of four
 */
static inline uint32_t clause_stack_cap_increase(uint32_t cap) {
  return ((cap >> 1) + 8) & ~3;
}

/*
 * Increase the stack size until we have enough room for n elements
 */
static void resize_clause_stack(clause_stack_t *s, uint32_t n) {
  uint32_t min_cap, cap, increase;

  min_cap = s->top + n;
  if (min_cap < n || min_cap >= MAX_CLAUSE_STACK_CAPACITY) {
    // can't make the stack that large
    out_of_memory();
  }

  cap = s->capacity;
  do {
    increase = clause_stack_cap_increase(cap);
    cap += increase;
    if (cap < increase) {
      // arithmetic overflow
      cap = MAX_CLAUSE_STACK_CAPACITY;
    }
  } while (cap < min_cap);

  s->data = (uint32_t *) safe_realloc(s->data, cap * sizeof(uint32_t));
  s->capacity = cap;
}

/*
 * Make room to push n integers on top of the stack
 */
static cidx_t clause_stack_alloc(clause_stack_t *s, uint32_t n) {
  cidx_t i;

  i = s->top;
  n = (n + 3) & ~3; // round up to a multiple of four
  if (i + n >= s->capacity) {
    resize_clause_stack(s, n);
  }
  s->top = i+n;

  return i;
}


/*
 * Add a clause to the stack and return the clause idx.
 * - n = size of the clause
 * - a = literal array
 */
static cidx_t push_clause(clause_stack_t *s, uint32_t n, const literal_t *a) {
  uint32_t i, cidx;
  uint32_t *p;

  cidx = clause_stack_alloc(s, n+2);
  s->data[cidx] = n;
  s->data[cidx + 1] = 0;
  p = s->data + cidx + 2;
  for (i=0; i<n; i++) {
    p[i] = a[i];
  }
  return cidx;
}


/*
 * READ STACKED CLAUSES
 */
#ifndef NDEBUG
static inline bool good_stacked_clause_idx(const clause_stack_t *s, cidx_t idx) {
  return ((idx & 3) == 0) && idx < s->top;
}
#endif

static inline uint32_t stacked_clause_length(const clause_stack_t *s, cidx_t idx) {
  assert(good_stacked_clause_idx(s, idx));
  return s->data[idx];
}

static inline literal_t *stacked_clause_literals(const clause_stack_t *s, cidx_t idx) {
  assert(good_stacked_clause_idx(s, idx));
  return s->data + idx + 2;
}

static inline literal_t first_literal_of_stacked_clause(const clause_stack_t *s, cidx_t idx) {
  assert(good_stacked_clause_idx(s, idx));
  return s->data[idx + 2];
}


/*******************
 *  ACTIVITY HEAP  *
 ******************/

/*
 * Initialize heap for n variables
 * - heap is initially empty: heap_last = 0
 * - heap[0] = 0 is a marker, with activity[0] higher
 *   than any variable activity.
 * - activity increment and threshold are set to their
 *   default initial value.
 */
static void init_heap(var_heap_t *heap, uint32_t n) {
  uint32_t i;

  heap->activity = (double *) safe_malloc(n * sizeof(double));
  heap->heap_index = (int32_t *) safe_malloc(n * sizeof(int32_t));
  heap->heap = (bvar_t *) safe_malloc(n * sizeof(bvar_t));

  // marker
  heap->activity[0] = DBL_MAX;  
  heap->heap_index[0] = 0;
  heap->heap[0] = 0;

  for (i=1; i<n; i++) {
    heap->heap_index[i] = -1;
    heap->activity[i] = 0.0;
  }

  heap->heap_last = 0;
  heap->size = n;
  heap->vmax = 1;

  heap->act_increment = INIT_VAR_ACTIVITY_INCREMENT;
  heap->inv_act_decay = 1/VAR_DECAY_FACTOR;

  check_heap(heap);
}

/*
 * Extend the heap to n variables
 */
static void extend_heap(var_heap_t *heap, uint32_t n) {
  uint32_t old_size, i;

  old_size = heap->size;
  assert(old_size < n);
  heap->activity = (double *) safe_realloc(heap->activity, n * sizeof(double));
  heap->heap_index = (int32_t *) safe_realloc(heap->heap_index, n * sizeof(int32_t));
  heap->heap = (bvar_t *) safe_realloc(heap->heap, n * sizeof(int32_t));
  heap->size = n;

  for (i=old_size; i<n; i++) {
    heap->heap_index[i] = -1;
    heap->activity[i] = 0.0;
  }

  check_heap(heap);
}

/*
 * Free the heap
 */
static void delete_heap(var_heap_t *heap) {
  safe_free(heap->activity);
  safe_free(heap->heap_index);
  safe_free(heap->heap);
  heap->activity = NULL;
  heap->heap_index = NULL;
  heap->heap = NULL;
}

/*
 * Reset: empty the heap
 */
static void reset_heap(var_heap_t *heap) {
  uint32_t i, n;

  heap->heap_last = 0;
  heap->vmax = 1;

  n = heap->size;
  for (i=1; i<n; i++) {
    heap->heap_index[i] = -1;
    heap->activity[i] = 0.0;
  }
  check_heap(heap);
}

/*
 * Move x up in the heap.
 * i = current position of x in the heap (or heap_last if x is being inserted)
 */
static void update_up(var_heap_t *heap, bvar_t x, uint32_t i) {
  double ax, *act;
  int32_t *index;
  bvar_t *h, y;
  uint32_t j;

  h = heap->heap;
  index = heap->heap_index;
  act = heap->activity;

  ax = act[x];

  for (;;) {
    j = i >> 1;    // parent of i
    y = h[j];      // variable at position j in the heap

    // The loop terminates since act[h[0]] = DBL_MAX
    if (act[y] >= ax) break;

    // move y down, into position i
    h[i] = y;
    index[y] = i;

    // move i up
    i = j;
  }

  // i is the new position for variable x
  h[i] = x;
  index[x] = i;

  check_heap(heap);
}

/*
 * Remove root of the heap (i.e., heap->heap[1]):
 * - move the variable currently in heap->heap[last]
 *   into a new position.
 * - decrement last.
 */
static void update_down(var_heap_t *heap) {
  double *act;
  int32_t *index;
  bvar_t *h;
  bvar_t x, y, z;
  double ax, ay, az;
  uint32_t i, j, last;

  last = heap->heap_last;
  heap->heap_last = last - 1;
  if (last <= 1) { // empty heap.
    assert(heap->heap_last == 0);
    return;
  }

  h = heap->heap;
  index = heap->heap_index;
  act = heap->activity;

  z = h[last];   // last element
  az = act[z];   // activity of the last element

  i = 1;      // root
  j = 2;      // left child of i
  while (j < last) {
    /*
     * find child of i with highest activity.
     */
    x = h[j];
    ax = act[x];
    if (j+1 < last) {
      y = h[j+1];
      ay = act[y];
      if (ay > ax) {
	j++;
	x = y;
	ax = ay;
      }
    }

    // x = child of node i of highest activity
    // j = position of x in the heap (j = 2i or j = 2i+1)
    if (az >= ax) break;

    // move x up, into heap[i]
    h[i] = x;
    index[x] = i;

    // go down one step.
    i = j;
    j <<= 1;
  }

  h[i] = z;
  index[z] = i;

  check_heap(heap);
}

/*
 * Insert x into the heap, using its current activity.
 * No effect if x is already in the heap.
 * - x must be between 0 and nvars - 1
 */
static void heap_insert(var_heap_t *heap, bvar_t x) {
  if (heap->heap_index[x] < 0) {
    // x not in the heap
    heap->heap_last ++;
    update_up(heap, x, heap->heap_last);
  }
}

/*
 * Check whether the heap is empty
 */
static inline bool heap_is_empty(var_heap_t *heap) {
  return heap->heap_last == 0;
}

/*
 * Get and remove the top element
 * - the heap must not be empty
 */
static bvar_t heap_get_top(var_heap_t *heap) {
  bvar_t top;

  assert(heap->heap_last > 0);

  // remove top element
  top = heap->heap[1];
  heap->heap_index[top] = -1;

  // repair the heap
  update_down(heap);

  return top;
}

/*
 * Rescale variable activities: divide by VAR_ACTIVITY_THRESHOLD
 */
static void rescale_var_activities(var_heap_t *heap) {
  uint32_t i, n;
  double *act;

  n = heap->size;
  act = heap->activity;
  for (i=1; i<n; i++) {
    act[i] *= INV_VAR_ACTIVITY_THRESHOLD;
  }
  heap->act_increment *= INV_VAR_ACTIVITY_THRESHOLD;
}

/*
 * Increase the activity of variable x
 */
static void increase_var_activity(var_heap_t *heap, bvar_t x) {
  int32_t i;

  if ((heap->activity[x] += heap->act_increment) > VAR_ACTIVITY_THRESHOLD) {
    rescale_var_activities(heap);
  }

  // move x up if it's in the heap
  i = heap->heap_index[x];
  if (i >= 0) {
    update_up(heap, x, i);
  }
}

/*
 * Decay
 */
static inline void decay_var_activities(var_heap_t *heap) {
  heap->act_increment *= heap->inv_act_decay;
}

/*
 * Cleanup the heap: remove variables until the top var is unassigned
 * or until the heap is empty
 */
static void cleanup_heap(sat_solver_t *sol) {
  var_heap_t *heap;
  bvar_t x;

  heap = &sol->heap;
  while (! heap_is_empty(heap)) {
    x = heap->heap[1];
    if (var_is_unassigned(sol, x)) {
      break;
    }
    assert(x >= 0 && heap->heap_last > 0);
    heap->heap_index[x] = -1;
    update_down(heap);
  }
}


/*
 * MARKS ON VARIABLES
 */

/*
 * Set/clear/test the mark on variable x
 * - we use the high order bit of the ante_tag
 * - if this bit is 1, x is marked
 */
static inline void mark_variable(sat_solver_t *solver, bvar_t x) {
  assert(x < solver->nvars);
  solver->ante_tag[x] |= (uint8_t) 0x80;
}

static inline void unmark_variable(sat_solver_t *solver, bvar_t x) {
  assert(x < solver->nvars);
  solver->ante_tag[x] &= (uint8_t) 0x7F;
}

static inline bool variable_is_marked(const sat_solver_t *solver, bvar_t x) {
  assert(x < solver->nvars);
  return (solver->ante_tag[x] & (uint8_t) 0x80) != 0;
}

static inline bool literal_is_marked(const sat_solver_t *solver, literal_t l) {
  return variable_is_marked(solver, var_of(l));
}



/*********************************
 *  SAT SOLVER INIITIALIZATION   *
 ********************************/

/*
 * Initialize a statistics record
 */
static void init_stats(solver_stats_t *stat) {
  stat->decisions = 0;
  stat->random_decisions = 0;
  stat->propagations = 0;
  stat->conflicts = 0;
  stat->prob_clauses_deleted = 0;
  stat->learned_clauses_deleted = 0;
  stat->subsumed_literals = 0;
  stat->starts = 0;
  stat->simplify_calls = 0;
  stat->reduce_calls = 0;
  stat->pp_pure_lits = 0;
  stat->pp_unit_lits = 0;
  stat->pp_clauses_deleted = 0;
  stat->pp_subsumptions = 0;
  stat->pp_strengthenings = 0;
  stat->pp_unit_strengthenings = 0;
  stat->pp_cheap_elims = 0;
  stat->pp_var_elims = 0;
}


/*
 * Initialization:
 * - sz = initial size of the variable-indexed arrays.
 * - pp = flag to enable preprocessing
 *
 * - if sz is zero, the default size is used.
 * - the solver is initialized with one variable (the reserved variable 0).
 */
void init_nsat_solver(sat_solver_t *solver, uint32_t sz, bool pp) {
  uint32_t n;

  if (sz > MAX_VARIABLES) {
    out_of_memory();
  }

  n = sz;
  if (sz == 0) {
    n = SAT_SOLVER_DEFAULT_VSIZE;
  }
  assert(n >= 1 && n <= MAX_VARIABLES);

  solver->status = STAT_UNKNOWN;
  solver->decision_level = 0;
  solver->backtrack_level = 0;
  solver->preprocess = pp;

  solver->verbosity = 0;

  solver->nvars = 1;
  solver->nliterals = 2;
  solver->vsize = n;
  solver->lsize = 2 * n;

  solver->value = (uint8_t *) safe_malloc(n * 2 * sizeof(uint8_t));
  solver->ante_tag = (uint8_t *) safe_malloc(n * sizeof(uint8_t));
  solver->ante_data = (uint32_t *) safe_malloc(n * sizeof(uint32_t));
  solver->level = (uint32_t *) safe_malloc(n * sizeof(uint32_t));
  solver->watch = (watch_t **) safe_malloc(n * 2 * sizeof(watch_t *));

  solver->occ = NULL;
  if (solver->preprocess) {
    solver->occ = (uint32_t *) safe_malloc(n * 2 * sizeof(uint32_t)); // one counter per literal
    solver->occ[0] = 0;  // for literal 0 = true
    solver->occ[1] = 0;  // for literal 1 = false
  }

  // variable 0: true
  solver->value[0] = BVAL_TRUE;
  solver->value[1] = BVAL_FALSE;
  solver->ante_tag[0] = ATAG_UNIT;
  solver->ante_data[0] = 0;
  solver->level[0] = 0;
  solver->watch[0] = NULL;
  solver->watch[1] = NULL;

  init_heap(&solver->heap, n);
  init_stack(&solver->stack, n);

  solver->has_empty_clause = false;
  solver->units = 0;
  solver->binaries = 0;
  init_clause_pool(&solver->pool);

  init_clause_stack(&solver->stash);

  solver->conflict_tag = CTAG_NONE;

  solver->prng = PRNG_SEED;
  solver->randomness = (uint32_t) (VAR_RANDOM_FACTOR * VAR_RANDOM_SCALE);
  solver->cla_inc = INIT_CLAUSE_ACTIVITY_INCREMENT;
  solver->inv_cla_decay = ((float) 1)/CLAUSE_DECAY_FACTOR;

<<<<<<< HEAD
  solver->keep_lbd = 4;
  solver->reduce_fraction = 28; // each reduce removes 28/32 of the learned clauses
=======
  solver->keep_lbd = KEEP_LBD;
>>>>>>> db2e97b3

  init_stats(&solver->stats);

  solver->cidx_array = NULL;

  init_vector(&solver->buffer);
  init_vector(&solver->aux);
  init_gstack(&solver->gstack);
  init_tag_map(&solver->map, 0); // use default size

  init_clause_vector(&solver->saved_clauses);

  solver->var_elim_skip = VAR_ELIM_SKIP;
  solver->subsume_skip = SUBSUME_SKIP;
  solver->res_clause_limit = RES_CLAUSE_LIMIT;

  init_queue(&solver->lqueue);
  init_elim_heap(&solver->elim);
  init_queue(&solver->cqueue);
  init_vector(&solver->cvector);
  solver->scan_index = 0;

  solver->data = NULL;
}


/*
 * Set the prng seed
 */
void nsat_solver_set_seed(sat_solver_t *solver, uint32_t seed) {
  solver->prng = seed;
}

/*
 * Set the verbosity level
 */
void nsat_solver_set_verbosity(sat_solver_t *solver, uint32_t level) {
  solver->verbosity = level;
}

/*
 * Free memory
 */
void delete_nsat_solver(sat_solver_t *solver) {
  safe_free(solver->value);
  safe_free(solver->ante_tag);
  safe_free(solver->ante_data);
  safe_free(solver->level);
  delete_watch_vectors(solver->watch, solver->nliterals);
  safe_free(solver->watch);

  if (solver->preprocess) {
    safe_free(solver->occ);
  }

  solver->value = NULL;
  solver->ante_tag = NULL;
  solver->ante_data = NULL;
  solver->level = NULL;
  solver->watch = NULL;

  delete_heap(&solver->heap);
  delete_stack(&solver->stack);
  delete_clause_stack(&solver->stash);
  delete_clause_pool(&solver->pool);

  safe_free(solver->cidx_array);
  solver->cidx_array = NULL;

  delete_vector(&solver->buffer);
  delete_vector(&solver->aux);
  delete_gstack(&solver->gstack);
  delete_tag_map(&solver->map);

  delete_clause_vector(&solver->saved_clauses);

  delete_queue(&solver->lqueue);
  delete_elim_heap(&solver->elim);
  delete_queue(&solver->cqueue);
  delete_vector(&solver->cvector);

  close_datafile(solver);
}


/*
 * Reset: remove all variables and clauses
 * - reset heuristics parameters
 */
void reset_nsat_solver(sat_solver_t *solver) {
  solver->status = STAT_UNKNOWN;
  solver->decision_level = 0;
  solver->backtrack_level = 0;
  solver->nvars = 1;
  solver->nliterals = 2;

  reset_heap(&solver->heap);
  reset_stack(&solver->stack);

  solver->has_empty_clause = false;
  solver->units = 0;
  solver->binaries = 0;
  reset_clause_pool(&solver->pool);

  reset_clause_stack(&solver->stash);

  solver->conflict_tag = CTAG_NONE;

  solver->prng = PRNG_SEED;
  solver->randomness = (uint32_t) (VAR_RANDOM_FACTOR * VAR_RANDOM_SCALE);
  solver->cla_inc = INIT_CLAUSE_ACTIVITY_INCREMENT;
  solver->inv_cla_decay = ((float) 1)/CLAUSE_DECAY_FACTOR;

  init_stats(&solver->stats);

  safe_free(solver->cidx_array);
  solver->cidx_array = NULL;

  reset_vector(&solver->buffer);
  reset_vector(&solver->aux);
  reset_gstack(&solver->gstack);
  clear_tag_map(&solver->map);

  reset_clause_vector(&solver->saved_clauses);

  reset_queue(&solver->lqueue);
  reset_elim_heap(&solver->elim);
  reset_queue(&solver->cqueue);
  reset_vector(&solver->cvector);

  reset_datafile(solver);
}



/**************************
 *  HEURISTIC PARAMETERS  *
 *************************/

/*
 * Variable activity decay: must be between 0 and 1.0
 * - smaller number means faster decay
 */
void nsat_set_var_decay_factor(sat_solver_t *solver, double factor) {
  assert(0.0 < factor && factor < 1.0);
  solver->heap.inv_act_decay = 1/factor;
}

/*
 * Clause activity decay: must be between 0 and 1.0
 * - smaller means faster decay
 */
void nsat_set_clause_decay_factor(sat_solver_t *solver, float factor) {
  assert(0.0F < factor && factor < 1.0F);
  solver->inv_cla_decay = 1/factor;
}

/*
 * Randomness: the paramenter is approximately the ratio of random
 * decisions.
 * - randomness = 0: no random decisions
 * - randomness = 1.0: all decicsions are random
 */
void nsat_set_randomness(sat_solver_t *solver, float randomness) {
  assert(0.0F <= randomness && randomness <= 1.0F);
  solver->randomness = (uint32_t)(randomness * VAR_RANDOM_SCALE);
}

/*
 * Set the prng seed
 */
void nsat_set_random_seed(sat_solver_t *solver, uint32_t seed) {
  solver->prng = seed;
}

/*
 * LBD threshold for clause deletion. Clauses of ldb <= keep_lbd are not deleted.
 */
void nsat_set_keep_lbd(sat_solver_t *solver, uint32_t threshold) {
  solver->keep_lbd = threshold;
}


/*
 * PREPROCESSING PARAMETERS
 */

/*
 * Subsumption limit: skip subsumption checks for a clause cls if that
 * would require visiting more than subsume_skip clauses.
 */
void nsat_set_subsume_skip(sat_solver_t *solver, uint32_t limit) {
  solver->subsume_skip = limit;  
}

/*
 * Var-elimination limit: if x has too many positive and negative occurrences,
 * we don't try to eliminate x.
 */
void nsat_set_var_elim_skip(sat_solver_t *solver, uint32_t limit) {
  solver->var_elim_skip = limit;
}

/*
 * Resolvent limit: if eliminating x would create a clause larger than
 * res_clause_limit, we keep x.
 */
void nsat_set_res_clause_limit(sat_solver_t *solver, uint32_t limit) {
  solver->res_clause_limit = limit;
}





/********************
 *  ADD VARIABLES   *
 *******************/

/*
 * Extend data structures: new_size = new vsize
 */
static void sat_solver_extend(sat_solver_t *solver, uint32_t new_size) {
  if (new_size > MAX_VARIABLES) {
    out_of_memory();
  }

  solver->vsize = new_size;
  solver->lsize = 2 * new_size;

  solver->value = (uint8_t *) safe_realloc(solver->value, new_size * 2 * sizeof(uint8_t));
  solver->ante_tag = (uint8_t *) safe_realloc(solver->ante_tag, new_size * sizeof(uint8_t));
  solver->ante_data = (uint32_t *) safe_realloc(solver->ante_data, new_size * sizeof(uint32_t));
  solver->level = (uint32_t *) safe_realloc(solver->level, new_size * sizeof(uint32_t));
  solver->watch = (watch_t **) safe_realloc(solver->watch, new_size * 2 * sizeof(watch_t *));

  if (solver->preprocess) {
    solver->occ = (uint32_t *) safe_realloc(solver->occ, new_size * 2 * sizeof(uint32_t));
  }

  extend_heap(&solver->heap, new_size);
  extend_stack(&solver->stack, new_size);
}


/*
 * Add n variables
 */
void nsat_solver_add_vars(sat_solver_t *solver, uint32_t n) {
  uint32_t i, nv, new_size;

  nv = solver->nvars + n;
  if (nv  < n) {
    // arithmetic overflow: too many variables
    out_of_memory();
  }

  if (nv > solver->vsize) {
    new_size = solver->vsize + 1;
    new_size += new_size >> 1;
    if (new_size < nv) {
      new_size = nv;
    }
    sat_solver_extend(solver, new_size);
    assert(nv <= solver->vsize);
  }

  for (i=solver->nvars; i<nv; i++) {
    solver->value[pos(i)] = BVAL_UNDEF_FALSE;
    solver->value[neg(i)] = BVAL_UNDEF_TRUE;
    solver->ante_tag[i] = ATAG_NONE;
    solver->ante_data[i] = 0;
    solver->level[i] = UINT32_MAX;
    solver->watch[pos(i)] = NULL;
    solver->watch[neg(i)] = NULL;
  }

  if (solver->preprocess) {
    for (i=solver->nvars; i<nv; i++) {
      solver->occ[pos(i)] = 0;
      solver->occ[neg(i)] = 0;
    }
  }

  solver->nvars = nv;
  solver->nliterals = 2 * nv;
}


/*
 * Allocate and return a fresh Boolean variable
 */
bvar_t nsat_solver_new_var(sat_solver_t *solver) {
  bvar_t x;

  x = solver->nvars;
  nsat_solver_add_vars(solver, 1);
  assert(solver->nvars == x + 1);
  return x;
}


/*
 * Number of active variables (i.e., not assigned)
 */
static uint32_t num_active_vars(const sat_solver_t *solver) {
  uint32_t c, i, n;

  c = 0;
  n = solver->nvars;
  for (i=0; i<n; i++) {
    c += var_is_unassigned(solver, i);
  }
  return c;
}


/*******************
 *  WATCH VECTORS  *
 ******************/

/*
 * Encode l as a watch index
 */
static inline uint32_t lit2idx(literal_t l) {
  return (l << 1) | 1;
}

/*
 * Converse: extract literal from index k
 */
static inline literal_t idx2lit(uint32_t k) {
  assert((k & 1) == 1);
  return k >> 1;
}

/*
 * Check whether k is a clause index: low-order bit is 0
 */
static inline bool idx_is_clause(uint32_t k) {
  return (k & 1) == 0;
}

/*
 * Check whether k is a literal index: low-order bit is 1
 */
static inline bool idx_is_literal(uint32_t k) {
  return (k & 1) == 1;
}

/*
 * Add clause index in the watch vector for literal l
 * - l1 = blocker
 */
static inline void add_clause_watch(sat_solver_t *solver, literal_t l, cidx_t cidx, literal_t l1) {
  assert(l < solver->nliterals && l1 < solver->nliterals);
  add_watch2(solver->watch + l, cidx, l1);
}

/*
 * Add literal l1 in the watch vector for l
 */
static inline void add_literal_watch(sat_solver_t *solver, literal_t l, literal_t l1) {
  assert(l < solver->nliterals);
  add_watch(solver->watch + l, lit2idx(l1));
}


/*
 * All clause index cidx in the watch vectors of literals lit[0 ... n-1]
 */
static void add_clause_all_watch(sat_solver_t *solver, uint32_t n, const literal_t *lit, cidx_t cidx) {
  uint32_t i;
  literal_t l;

  for (i=0; i<n; i++) {
    l = lit[i];
    assert(l < solver->nliterals);
    add_watch(solver->watch + l, cidx);
  }
}


/*************************
 *  LITERAL ASSIGNMENT   *
 ***********************/

/*
 * Assign literal l at base level
 */
static void assign_literal(sat_solver_t *solver, literal_t l) {
  bvar_t v;

#if TRACE
  printf("---> Assigning literal %"PRIu32"\n", l);
  fflush(stdout);
#endif

  assert(l < solver->nliterals);
  assert(lit_is_unassigned(solver, l));
  assert(solver->decision_level == 0);

  push_literal(&solver->stack, l);

  solver->value[l] = BVAL_TRUE;
  solver->value[not(l)] = BVAL_FALSE;

  v = var_of(not(l));
  // value of v = BVAL_TRUE if l = pos(v) or BVAL_FALSE if l = neg(v)
  //  solver->value[v] = BVAL_TRUE ^ sign_of(l);
  solver->ante_tag[v] = ATAG_UNIT;
  solver->ante_data[v] = 0;
  solver->level[v] = 0;

  assert(lit_is_true(solver, l));
}


/*
 * Decide literal: increase decision level then
 * assign literal l to true and push it on the stack
 */
static void nsat_decide_literal(sat_solver_t *solver, literal_t l) {
  uint32_t k;
  bvar_t v;

  assert(l < solver->nliterals);
  assert(lit_is_unassigned(solver, l));

  solver->stats.decisions ++;

  // Increase decision level
  k = solver->decision_level + 1;
  solver->decision_level = k;
  if (solver->stack.nlevels <= k) {
    increase_stack_levels(&solver->stack);
  }
  solver->stack.level_index[k] = solver->stack.top;
  if (solver->stash.nlevels <= k) {
    increase_clause_stack_levels(&solver->stash);
  }
  solver->stash.level[k] = solver->stash.top;

  push_literal(&solver->stack, l);

  solver->value[l] = BVAL_TRUE;
  solver->value[not(l)] = BVAL_FALSE;

  v = var_of(not(l));
  solver->ante_tag[v] = ATAG_DECISION;
  solver->ante_data[v] = 0; // not used
  solver->level[v] = k;

  assert(lit_is_true(solver, l));

#if TRACE
  printf("\n---> DPLL:   Decision: literal %"PRIu32", decision level = %"PRIu32"\n", l, k);
  fflush(stdout);
#endif
}


/*
 * Propagated literal: tag = antecedent tag, data = antedecent data
 */
static void implied_literal(sat_solver_t *solver, literal_t l, antecedent_tag_t tag, uint32_t data) {
  bvar_t v;

  assert(l < solver->nliterals);
  assert(lit_is_unassigned(solver, l));

  solver->stats.propagations ++;

  push_literal(&solver->stack, l);

  solver->value[l] = BVAL_TRUE;
  solver->value[not(l)] = BVAL_FALSE;

  v = var_of(not(l));
  solver->ante_tag[v] = tag;
  solver->ante_data[v] = data;
  solver->level[v] = solver->decision_level;

  assert(lit_is_true(solver, l));
}


/*
 * Literal l implied by clause cidx
 */
static void clause_propagation(sat_solver_t *solver, literal_t l, cidx_t cidx) {
  assert(good_clause_idx(&solver->pool, cidx));

  implied_literal(solver, l, ATAG_CLAUSE, cidx);

#if TRACE
  printf("\n---> DPLL:   Implied literal %"PRIu32", by clause %"PRIu32", decision level = %"PRIu32"\n", l, cidx, solver->decision_level);
  fflush(stdout);
#endif
}


/*
 * Literal l implied by a binary clause (of the form { l, l0 }})
 * - l0 = other literal in the clause
 */
static void binary_clause_propagation(sat_solver_t *solver, literal_t l, literal_t l0) {
  assert(l0 < solver->nliterals);

  implied_literal(solver, l, ATAG_BINARY, l0);

#if TRACE
  printf("\n---> DPLL:   Implied literal %"PRIu32", by literal %"PRIu32", decision level = %"PRIu32"\n", l, l0, solver->decision_level);
  fflush(stdout);
#endif
}


/*
 * Literal l implied by stacked clause cidx
 */
static void stacked_clause_propagation(sat_solver_t *solver, literal_t l, cidx_t cidx) {
  implied_literal(solver, l, ATAG_STACKED, cidx);

#if TRACE
  printf("\n---> DPLL:   Implied literal %"PRIu32", by stacked clause %"PRIu32", decision level = %"PRIu32"\n", l, cidx, solver->decision_level);
  fflush(stdout);
#endif
}






/***********************
 *  OCCURRENCE COUNTS  *
 **********************/

/*
 * Scan clause stored in lit[0 ... n-1] and increase occurrence counts
 * for these literals.
 */
static void increase_occurrence_counts(sat_solver_t *solver, uint32_t n, const literal_t *lit) {
  uint32_t i;

  for (i=0; i<n; i++) {
    solver->occ[lit[i]] ++;
  }
}



/**********************
 *  CLAUSE ADDITION   *
 *********************/

/*
 * Add the empty clause
 */
static void add_empty_clause(sat_solver_t *solver) {
  solver->has_empty_clause = true;
}


/*
 * Add unit clause { l }: push l on the assignment stack
 */
static void add_unit_clause(sat_solver_t *solver, literal_t l) {
  assert(lit_is_unassigned(solver, l));
  assign_literal(solver, l);
  solver->units ++;
}


/*
 * Add clause { l0, l1 }
 */
static void add_binary_clause(sat_solver_t *solver, literal_t l0, literal_t l1) {
  solver->binaries ++;
  add_literal_watch(solver, l0, l1);
  add_literal_watch(solver, l1, l0);  
}


/*
 * Add an n-literal clause
 * - n must be at least 2
 * - if solver->preprocess is true, add the new clause to all occurrence lists
 * - otherwise, pick lit[0] and lit[1] as watch literals
 */
static void add_large_clause(sat_solver_t *solver, uint32_t n, const literal_t *lit) {
  cidx_t cidx;

  assert(n >= 2);

#ifndef NDEBUG
  // check that all literals are valid
  for (uint32_t i=0; i<n; i++) {
    assert(lit[i] < solver->nliterals);
  }
#endif

  cidx = clause_pool_add_problem_clause(&solver->pool, n, lit);
  if (solver->preprocess) {
    add_clause_all_watch(solver, n, lit, cidx);
    set_clause_signature(&solver->pool, cidx);
  } else {
    add_clause_watch(solver, lit[0], cidx, lit[1]);
    add_clause_watch(solver, lit[1], cidx, lit[0]);
  }
}


/*
 * Simplify the clause then add it
 * - n = number of literals
 * - l = array of n literals
 * - the array is modified
 */
void nsat_solver_simplify_and_add_clause(sat_solver_t *solver, uint32_t n, literal_t *lit) {
  uint32_t i, j;
  literal_t l, l_aux;

  if (n == 0) {
    add_empty_clause(solver);
    return;
  }

  /*
   * Remove duplicates and check for opposite literals l, not(l)
   * (sorting ensure that not(l) is just after l)
   */
  uint_array_sort(lit, n);
  l = lit[0];
  j = 1;
  for (i=1; i<n; i++) {
    l_aux = lit[i];
    if (l_aux != l) {
      if (l_aux == not(l)) return; // true clause
      lit[j] = l_aux;
      l = l_aux;
      j ++;
    }
  }
  n = j; // new clause size

  /*
   * Remove false literals/check for a true literal
   */
  j = 0;
  for (i=0; i<n; i++) {
    l = lit[i];
    switch (lit_value(solver, l)) {
    case BVAL_FALSE:
      break;
    case BVAL_UNDEF_FALSE :
    case BVAL_UNDEF_TRUE :
      lit[j] = l;
      j++;
      break;
    default: // true literal, so the clause is true
      return;
    }
  }
  n = j; // new clause size


  /*
   * Add the clause lit[0 ... n-1]
   */
  if (n == 0) {
    add_empty_clause(solver);
  } else if (n == 1) {
    add_unit_clause(solver, lit[0]);
  } else if (n == 2 && !solver->preprocess) {
    add_binary_clause(solver, lit[0], lit[1]);
  } else {
    add_large_clause(solver, n, lit);
  }

  if (solver->preprocess) {
    increase_occurrence_counts(solver, n, lit);
  }
}



/**********************************
 *  ADDITION OF LEARNED CLAUSES   *
 *********************************/

/*
 * Rescale the activity of all the learned clauses.
 * (divide all the activities by CLAUSE_ACTIVITY_THRESHOLD).
 */
static void rescale_clause_activities(sat_solver_t *solver) {
  cidx_t cidx, end;

  end = solver->pool.size;
  cidx = clause_pool_first_learned_clause(&solver->pool);
  while (cidx < end) {
    multiply_learned_clause_activity(&solver->pool, cidx, INV_CLAUSE_ACTIVITY_THRESHOLD);
    cidx = clause_pool_next_clause(&solver->pool, cidx);
  }
  solver->cla_inc *= INV_CLAUSE_ACTIVITY_THRESHOLD;
}


/*
 * Increase the activity of a learned clause.
 * - cidx = its index
 */
static void increase_clause_activity(sat_solver_t *solver, cidx_t cidx) {
  increase_learned_clause_activity(&solver->pool, cidx, solver->cla_inc);
  if (get_learned_clause_activity(&solver->pool, cidx) > CLAUSE_ACTIVITY_THRESHOLD) {
    rescale_clause_activities(solver);
  }
}

/*
 * Decay
 */
static inline void decay_clause_activities(sat_solver_t *solver) {
  solver->cla_inc *= solver->inv_cla_decay;
}

/*
 * Add an array of literals as a new learned clause
 *
 * Preconditions:
 * - n must be at least 2.
 * - lit[0] must be the literal of highest decision level in the clause.
 * - lit[1] must be a literal with second highest decision level
 */
static cidx_t add_learned_clause(sat_solver_t *solver, uint32_t n, const literal_t *lit) {
  cidx_t cidx;
  
  assert(n > 2);

  cidx = clause_pool_add_learned_clause(&solver->pool, n, lit);
  set_learned_clause_activity(&solver->pool, cidx, solver->cla_inc);
  add_clause_watch(solver, lit[0], cidx, lit[1]);
  add_clause_watch(solver, lit[1], cidx, lit[0]);

  return cidx;
}



/****************
 *  CLAUSE LBD  *
 ***************/

/*
 * The Literal-Block Distance is a heuristic estimate of the usefulness
 * of a learned clause. Clauses with low LBD are better.
 * The LBD is the number of distinct decision levels among the literals
 * in a clause.
 *
 * Since backtracking does not clear solver->level[x], we compute the
 * LBD of a learned clause even if some of its literals are not
 * currenlty assigned.  If a literal l in the clause is not currently
 * assigned, then solver->level[var_of(l)] is the decision level of l,
 * at the last time l was assigned.
 */

/*
 * Decision level of literal l
 */
static inline uint32_t d_level(const sat_solver_t *solver, literal_t l) {
  return solver->level[var_of(l)];
}

/*
 * The following function computes the LBD of a clause:
 * - n = number of literals
 * - lit = array of n literals
 */
static uint32_t clause_lbd(sat_solver_t *solver, uint32_t n, const literal_t *lit) {
  tag_map_t *map;
  uint32_t i, r;

  map = &solver->map;
  for (i=0; i<n; i++) {
    tag_map_write(map, d_level(solver, lit[i]), 1);
  }
  r = tag_map_size(map);
  clear_tag_map(map);

  return r;
}


/*
 * Check whether the LBD of a clause is no more than k
 */
static bool clause_lbd_le(sat_solver_t *solver, uint32_t n, const literal_t *lit, uint32_t k) {
  tag_map_t *map;
  uint32_t i;
  bool result;

  result = true;
  map = &solver->map;
  for (i=0; i<n; i++) {
    tag_map_write(map, d_level(solver, lit[i]), 1);
    if (tag_map_size(map) > k) {
      result = false;
      break;
    }
  }
  clear_tag_map(map);

  return result;
}


/************************
 *  GARBAGE COLLECTION  *
 ***********************/

/*
 * Garbage collection compacts the clause pool by removing padding
 * blocks. There are two variants: either compact the whole pool or
 * just the learned clauses. We use a base_idx as starting point for
 * deletion. The base_idx is either 0 (all the clauses) or
 * pool->learned (only the learned clauses).
 */

/*
 * Remove all clause indices >= base_idx from w
 */
static void watch_vector_remove_clauses(watch_t *w, cidx_t base_idx) {
  uint32_t i, j, k, n;

  assert(w != NULL);
  n = w->size;
  j = 0;
  i = 0;
  while (i<n) {
    k = w->data[i];
    if (idx_is_literal(k)) {
      w->data[j] = k;
      j ++;
      i ++;
    } else {
      if (k < base_idx) {
	w->data[j] = k;
	w->data[j+1] = w->data[i+1];
	j += 2;
      }
      i += 2;
    }
  }
  w->size = j;
}

/*
 * Prepare for clause deletion and compaction:
 * - go through all the watch vectors are remove all clause indices >= base_idx
 */
static void prepare_watch_vectors(sat_solver_t *solver, cidx_t base_idx) {
  uint32_t i, n;
  watch_t *w;

  n = solver->nliterals;
  for (i=0; i<n; i++) {
    w = solver->watch[i];
    if (w != NULL) {
      watch_vector_remove_clauses(w, base_idx);
    }
  }
}

/*
 * Mark all the antecedent clauses of idx >= base_idx
 */
static void mark_antecedent_clauses(sat_solver_t *solver, cidx_t base_idx) {
  uint32_t i, n;
  bvar_t x;
  cidx_t cidx;

  n = solver->stack.top;
  for (i=0; i<n; i++) {
    x = var_of(solver->stack.lit[i]);
    assert(var_is_assigned(solver, x));
    if (solver->ante_tag[x] == ATAG_CLAUSE) {
      cidx = solver->ante_data[x];
      if (cidx >= base_idx) {
	mark_clause(&solver->pool, cidx);
      }
    }
  }
}

/*
 * Restore antecedent when clause cidx is moved to new_idx
 * - this is called before the move.
 */
static void restore_clause_antecedent(sat_solver_t *solver, cidx_t cidx, cidx_t new_idx) {
  bvar_t x;

  x = var_of(first_literal_of_clause(&solver->pool, cidx));
  assert(var_is_assigned(solver, x) && solver->ante_tag[x] == ATAG_CLAUSE && 
	 solver->ante_data[x] == cidx);
  solver->ante_data[x] = new_idx;
}

/*
 * Move clause from src_idx to dst_idx
 * - requires dst_idx < src_idx
 * - this copies header + literals
 * - n = length of the source clause
 */
static void clause_pool_move_clause(clause_pool_t *pool, cidx_t dst_idx, cidx_t src_idx, uint32_t n) {
  uint32_t i;

  assert(dst_idx < src_idx);
  for (i=0; i<n+2; i++) {
    pool->data[dst_idx + i] = pool->data[src_idx + i];
  }
}

/*
 * Compact the pool:
 * - remove all padding blocks
 * - cidx = where to start = base_idx
 *
 * For every clause that's marked and moved, restore the antecedent data.
 */
static void compact_clause_pool(sat_solver_t *solver, cidx_t cidx) {
  clause_pool_t *pool;
  uint32_t k, n, end;
  cidx_t i;

  pool = &solver->pool;

  assert(clause_pool_invariant(pool));

  i = cidx;
  end = pool->learned;
  for (k=0; k<2; k++) {
    /*
     * First iteration: deal with problem clauses (or do nothing)
     * Second iteration: deal with learned clauses.
     */
    while (cidx < end) {
      n = pool->data[cidx];
      if (n == 0) {
	// padding block: skip it
	n = padding_length(pool, cidx);
	cidx += n;
	assert(pool->padding >= n);
	pool->padding -= n;
      } else {
	// keep the clause: store it at index i
	assert(i <= cidx);
	if ((n & CLAUSE_MARK) != 0) {
	  // marked clause: restore the antecedent data
	  // and remove the mark
	  n &= ~CLAUSE_MARK;
	  pool->data[cidx] = n;
	  restore_clause_antecedent(solver, cidx, i);
	}
	if (i < cidx) {
	  clause_pool_move_clause(pool, i, cidx, n);
	}
	i += full_length(n);
	cidx += full_length(n);;
      }      
    }
    if (k == 0) {
      assert(end == pool->learned);
      if (i < pool->learned) {
	pool->learned = i;
      }
      end = pool->size; // prepare for next iteration
    }
  }

  assert(end == pool->size);
  pool->size = i;
  pool->available = pool->capacity - i;

  assert(clause_pool_invariant(pool));
}

/*
 * Restore the watch vectors:
 * - scan the clauses starting from index cidx 
 *   and add them to the watch vectors
 */
static void restore_watch_vectors(sat_solver_t *solver, cidx_t cidx) {
  literal_t l0, l1;
  cidx_t end;

  end = solver->pool.size;
  while (cidx < end) {
    l0 = first_literal_of_clause(&solver->pool, cidx);
    l1 = second_literal_of_clause(&solver->pool, cidx);
    add_clause_watch(solver, l0, cidx, l1);
    add_clause_watch(solver, l1, cidx, l0);
    cidx = clause_pool_next_clause(&solver->pool, cidx);
  }
}

/*
 * Garbage collection
 */
static void collect_garbage(sat_solver_t *solver, cidx_t base_index) {
  check_clause_pool_counters(&solver->pool);      // DEBUG
  mark_antecedent_clauses(solver, base_index);
  prepare_watch_vectors(solver, base_index);
  compact_clause_pool(solver, base_index);
  check_clause_pool_learned_index(&solver->pool); // DEBUG
  check_clause_pool_counters(&solver->pool);      // DEBUG
  restore_watch_vectors(solver, base_index);
}


/*********************************
 *  DELETION OF LEARNED CLAUSES  *
 ********************************/

/*
 * Allocate the internal cidx_array for n clauses
 * - n must be positive
 */
static void alloc_cidx_array(sat_solver_t *solver, uint32_t n) {
  assert(solver->cidx_array == NULL && n > 0);
  solver->cidx_array = (cidx_t *) safe_malloc(n * sizeof(cidx_t));
}

/*
 * Delete the array
 */
static void free_cidx_array(sat_solver_t *solver) {
  assert(solver->cidx_array != NULL);
  safe_free(solver->cidx_array);
  solver->cidx_array = NULL;
}

/*
 * Check whether clause cidx is used as an antecedent.
 * (This means that it can't be deleted).
 */
static bool clause_is_locked(const sat_solver_t *solver, cidx_t cidx) {
  bvar_t x0;

  x0 = var_of(first_literal_of_clause(&solver->pool, cidx));
  return solver->ante_tag[x0] == ATAG_CLAUSE && 
    solver->ante_data[x0] == cidx && var_is_assigned(solver, x0);
}


/*
 * Check whether clause cidx should be kept
 * - heuristic: the clause is considered precious if its LDB is 4 or less
 * - this can be changed by setting keep_lbd to something other than 4.
 */
static bool clause_is_precious(sat_solver_t *solver, cidx_t cidx) {
  uint32_t n, k;

  k = solver->keep_lbd;
  n = clause_length(&solver->pool, cidx);
  return n <= k || clause_lbd_le(solver, n, clause_literals(&solver->pool, cidx), k);
}

/*
 * Collect learned clauses indices into solver->cidx_array
 * - initialize the array with size = number of learned clauses
 * - store all clauses that are not locked and not precious into the array
 * - return the number of clauses collected
 */
static uint32_t collect_learned_clauses(sat_solver_t *solver) {
  cidx_t *a;
  cidx_t cidx, end;
  uint32_t i;  

  alloc_cidx_array(solver, solver->pool.num_learned_clauses);

  a = solver->cidx_array;
  i = 0;

  end = solver->pool.size;
  cidx = clause_pool_first_learned_clause(&solver->pool);
  while (cidx < end) {
    if (! clause_is_locked(solver, cidx) &&
	! clause_is_precious(solver, cidx)) {
      assert(i < solver->pool.num_learned_clauses);
      a[i] = cidx;
      i ++;
    }
    cidx = clause_pool_next_clause(&solver->pool, cidx);
  }

  return i;
}

/*
 * Sort cidx_array in increasing activity order
 * - use stable sort
 * - n = number of clauses stored in the cidx_array
 */
// ordering: aux = solver, c1 and c2 are the indices of two learned clauses
static bool less_active(void *aux, cidx_t c1, cidx_t c2) {
  sat_solver_t *solver;
  float act1, act2;

  solver = aux;
  act1 = get_learned_clause_activity(&solver->pool, c1);
  act2 = get_learned_clause_activity(&solver->pool, c2);
  return act1 < act2 || (act1 == act2 && c1 < c2);
}

static void sort_learned_clauses(sat_solver_t *solver, uint32_t n) {
  uint_array_sort2(solver->cidx_array, n, solver, less_active);
}


/*
 * Delete half the learned clauses (Minisat-style)
 */
static void nsat_reduce_learned_clause_set(sat_solver_t *solver) {
  uint32_t i, n, n0;
  cidx_t *a;

  if (solver->verbosity >= 4) {
    fprintf(stderr, "\nReduce learned clause set\n");
    fprintf(stderr, "  on entry: %"PRIu32" clauses, %"PRIu32" literals\n", 
	    solver->pool.num_learned_clauses, solver->pool.num_learned_literals);
  }
  n = collect_learned_clauses(solver);
  sort_learned_clauses(solver, n);
  a = solver->cidx_array;

  check_candidate_clauses_to_delete(solver, a, n); // DEBUG

  if (solver->verbosity >= 4) {
    fprintf(stderr, "  possible deletion: %"PRIu32" clauses\n", n);
  }

  // a contains the clauses that can be deleted
  // less useful clauses (i.e., low-activity clauses) occur first
  n0 = solver->reduce_fraction * (n/32);
  for (i=0; i<n0; i++) {
    clause_pool_delete_clause(&solver->pool, a[i]);
    solver->stats.learned_clauses_deleted ++;
  }

  free_cidx_array(solver);

  collect_garbage(solver, solver->pool.learned);
  solver->stats.reduce_calls ++;

  check_watch_vectors(solver);

  if (solver->verbosity >= 4) {
    fprintf(stderr, "  on exit: %"PRIu32" clauses, %"PRIu32" literals\n\n", 
	    solver->pool.num_learned_clauses, solver->pool.num_learned_literals);
  }
}



/********************************************
 *  SIMPLIFICATION OF THE CLAUSE DATABASE   *
 *******************************************/

/*
 * Cleanup watch vector w:
 * - remove all the assigned (true) literals from w
 */
static void cleanup_watch_vector(sat_solver_t *solver, watch_t *w) {
  uint32_t i, j, k, n;

  assert(solver->decision_level == 0 &&
	 solver->stack.top == solver->stack.prop_ptr &&
	 w != NULL);

  n = w->size;
  j = 0;
  i = 0;
  while (i < n) {
    k = w->data[i];
    if (idx_is_clause(k)) {
      w->data[j] = k;
      w->data[j+1] = w->data[i+1];
      j += 2;
      i += 2;
    } else {
      if (lit_is_unassigned(solver, idx2lit(k))) {
	w->data[j] = k;
	j ++;
      }
      i ++;
    }
  }
  w->size = j;
}


/*
 * Simplify the binary clauses:
 * - if l is assigned at level 0, delete its watched vector
 *   (this assumes that all Boolean propagations have been done).
 * - otherwise, remove the assigned literals from watch[l].
 */
static void simplify_binary_clauses(sat_solver_t *solver) {
  uint32_t i, n;
  watch_t *w;

  assert(solver->decision_level == 0 &&
	 solver->stack.top == solver->stack.prop_ptr);

  n = solver->nliterals;
  for (i=2; i<n; i++) {
    w = solver->watch[i];
    if (w != NULL) {
      switch (lit_value(solver, i)) {
      case BVAL_UNDEF_TRUE:
      case BVAL_UNDEF_FALSE:
	cleanup_watch_vector(solver, w);
	break;

      case BVAL_TRUE:
      case BVAL_FALSE:
	safe_free(w);
	solver->watch[i] = NULL;
	break;
      }
    }
  }
}


/*
 * After deletion: count the number of binary clauses left
 */
static uint32_t num_literals_in_watch_vector(watch_t *w) {
  uint32_t i, n, count;

  assert(w != NULL);
  count = 0;
  n = w->size;
  i = 0;
  while (i < n) {
    if (idx_is_literal(w->data[i])) {
      count ++;
      i ++;
    } else {
      i += 2;
    }
  }
  return count;
}


static uint32_t count_binary_clauses(sat_solver_t *solver) {
  uint32_t i, n, sum;
  watch_t *w;

  sum = 0;
  n = solver->nliterals;
  for (i=2; i<n; i++) {
    w = solver->watch[i];
    if (w != NULL) {
      sum += num_literals_in_watch_vector(w);
    }
  }
  assert((sum & 1) == 0 && sum/2 <= solver->binaries);

  return sum >> 1;
}


/*
 * Simplify the clause that starts at cidx:
 * - remove all literals that are false at the base level
 * - return true if the clause is true
 * - return false otherwise
 */
static bool simplify_clause(sat_solver_t *solver, cidx_t cidx) {
  uint32_t i, j, n;
  literal_t *a;
  literal_t l;

  assert(solver->decision_level == 0 && good_clause_idx(&solver->pool, cidx));
  
  n = clause_length(&solver->pool, cidx);
  a = clause_literals(&solver->pool, cidx);

  j = 0;
  for (i=0; i<n; i++) {
    l = a[i];
    switch (lit_value(solver, l)) {
    case BVAL_FALSE:
      break;

    case BVAL_UNDEF_FALSE:
    case BVAL_UNDEF_TRUE:
      a[j] = l;
      j ++;
      break;

    case BVAL_TRUE:
      return true;
    }
  }

  assert(j >= 2);
  if (j < n) {
    clause_pool_shrink_clause(&solver->pool, cidx, j);
  }

  return false;
}


/*
 * Remove dead antecedents (of literals assigned at level 0)
 * - if l is implied at level 0 by a clause cidx,
 *   then cidx will be deleted by nsat_simplify_clause_databae.
 *   so l ends up with a dead antecedent.
 * - to fix this, we change the ante_tag of all literals
 *   implied by a clause to ATAG_UNIT
 */
static void remove_dead_antecedents(sat_solver_t *solver) {
  uint32_t i, n;
  literal_t l;

  assert(solver->decision_level == 0);

  n = solver->stack.top;
  for (i=0; i<n; i++) {
    l = solver->stack.lit[i];
    assert(solver->level[var_of(l)] == 0);
    solver->ante_tag[var_of(l)] = ATAG_UNIT;
  }
}


/*
 * Simplify all the clauses
 * - remove all false literals
 * - remove all true clauses
 */
static void nsat_simplify_clause_database(sat_solver_t *solver) {
  cidx_t cidx;
  uint32_t d;

  assert(solver->decision_level == 0 && solver->stack.top == solver->stack.prop_ptr);

  if (solver->verbosity >= 4) {
    fprintf(stderr, "\nSimplify clause database\n");
    fprintf(stderr, "  on entry: prob: %"PRIu32" cls/%"PRIu32" lits, learned: %"PRIu32" cls/%"PRIu32" lits\n",
	    solver->pool.num_prob_clauses, solver->pool.num_prob_literals,
	    solver->pool.num_learned_clauses, solver->pool.num_learned_literals);
  }

  simplify_binary_clauses(solver);

  d = 0; // count true clauses
  cidx = clause_pool_first_clause(&solver->pool);
  // Note: pool.size may change within the loop if clauses are deleted
  while (cidx < solver->pool.size) {
    if (simplify_clause(solver, cidx)) {
      d ++;
      clause_pool_delete_clause(&solver->pool, cidx);
    }
    cidx = clause_pool_next_clause(&solver->pool, cidx);
  }

  if (d > 0) {
    solver->stats.prob_clauses_deleted += d;
    remove_dead_antecedents(solver);
    collect_garbage(solver, 0);
  }

  solver->binaries = count_binary_clauses(solver);
  solver->stats.simplify_calls ++;

  check_watch_vectors(solver);

  if (solver->verbosity >= 4) {
    fprintf(stderr, "  on exit: prob: %"PRIu32" cls/%"PRIu32" lits, learned: %"PRIu32" cls/%"PRIu32" lits\n\n", 
	    solver->pool.num_prob_clauses, solver->pool.num_prob_literals,
	    solver->pool.num_learned_clauses, solver->pool.num_learned_literals);
  }
}



/*******************
 *  PREPROCESSING  *
 ******************/

/*
 * Statistics before preprocessing
 */
static void show_occurrence_counts(sat_solver_t *solver) {
  uint32_t i, n, pp, nn;
  uint32_t unused, pure, pospure, elims, maybes;

  unused = 0;
  pure = 0;
  pospure = 0;
  elims = 0;
  maybes = 0;
  n = solver->nvars;
  for (i=1; i<n; i++) {
    pp = solver->occ[pos(i)];
    nn = solver->occ[neg(i)]; 
    if (pp == 0 && nn == 0) {
      unused ++;
    } else if (pp == 0 || nn == 0) {
      if (pp > 0) pospure ++;
      pure ++;
    } else if (pp == 1 || nn == 1 || (pp == 2 && nn == 2)) {
      elims ++;
    } else if (pp <= 10 || nn <= 10) {
      maybes ++;
    }
  }

  fprintf(stderr, "Before preprocessing\n");
  fprintf(stderr, "unused vars          : %"PRIu32"\n", unused);
  fprintf(stderr, "pure literals        : %"PRIu32" (%"PRIu32" positive)\n", pure, pospure);
  fprintf(stderr, "cheap elims          : %"PRIu32"\n", elims);
  fprintf(stderr, "maybe elims          : %"PRIu32"\n", maybes);
  fprintf(stderr, "others               : %"PRIu32"\n\n", solver->nvars - (unused + pure + elims + maybes));
}


/*
 * Statistics after preprocessing
 */
static void show_preprocessing_stats(sat_solver_t *solver, double time) {
  fprintf(stderr, "After preprocessing\n");
  fprintf(stderr, "unit literals        : %"PRIu32"\n", solver->stats.pp_unit_lits);
  fprintf(stderr, "pure literals        : %"PRIu32"\n", solver->stats.pp_pure_lits);
  fprintf(stderr, "deleted clauses      : %"PRIu32"\n", solver->stats.pp_clauses_deleted);
  fprintf(stderr, "subsumed clauses     : %"PRIu32"\n", solver->stats.pp_subsumptions);
  fprintf(stderr, "strengthenings       : %"PRIu32"\n", solver->stats.pp_strengthenings);
  fprintf(stderr, "unit strengthenings  : %"PRIu32"\n", solver->stats.pp_unit_strengthenings);
  fprintf(stderr, "cheap var elims      : %"PRIu32"\n", solver->stats.pp_cheap_elims);
  fprintf(stderr, "less cheap var elims : %"PRIu32"\n", solver->stats.pp_var_elims);
  fprintf(stderr, "nb. of active vars   : %"PRIu32"\n", num_active_vars(solver));
  fprintf(stderr, "nb. of unit clauses  : %"PRIu32"\n", solver->units);           // should be zero
  fprintf(stderr, "nb. of bin clauses   : %"PRIu32"\n", solver->binaries);
  fprintf(stderr, "nb. of big clauses   : %"PRIu32"\n\n", solver->pool.num_prob_clauses);
  fprintf(stderr, "Preprocessing time   : %.4f\n\n", time);
  if (solver->has_empty_clause) {
    fprintf(stderr, "found unsat by preprocessing\n\n");
  }
}


/*
 * QUEUE OF CLAUSES/SCAN INDEX
 */

/*
 * Check whether cidx is a valid clause
 * - cidx is an integer stored in a watch vector.
 * - it can be a placeholder for a clause that was removed from the watch vector
 *   (then cidx is not  a multiple of four).
 * - otherwsise, cidx is a multpile of four, we check whether cidx
 *   is the start of a clause (it can also be the start of a padding block)
 */
static inline bool clause_is_live(const clause_pool_t *pool, cidx_t cidx) {
  //  return cidx < pool->size && is_clause_start(pool, cidx);
  return is_multiple_of_four(cidx) && is_clause_start(pool, cidx);
}

/*
 * The queue cqueue + the scan index define a set of clauses to visit:
 * - cqueue contains clause idx that are smaller (strictly) than scan index.
 * - every clause in cqueue is marked.
 * - the set of clauses to visit is the union of the clauses in cqueue and
 *   the clauses of index >= scan_index.
 */

/*
 * Reset: empty the queue and remove marks
 */
static void reset_clause_queue(sat_solver_t *solver) {
  cidx_t cidx;

  solver->scan_index = 0;
  while (! queue_is_empty(&solver->cqueue)) {
    cidx = queue_pop(&solver->cqueue);
    if (clause_is_live(&solver->pool, cidx)) {
      unmark_clause(&solver->pool, cidx);
    }
  }
}


/*
 * Add cidx to the queue:
 * - cidx is the index of a clause that shrunk (so it may subsume more clauses)
 * - do nothing if cidx is marked (i.e., already in cqueue) or if cidx >= scan_index
 */
static void clause_queue_push(sat_solver_t *solver, cidx_t cidx) {
  if (cidx < solver->scan_index && clause_is_unmarked(&solver->pool, cidx)) {
    mark_clause(&solver->pool, cidx);
    queue_push(&solver->cqueue, cidx);
  }
}


/*
 * Next clause from scan index: return solver->pool.size if
 * all clauses have been scanned
 */
static cidx_t clause_scan_next(sat_solver_t *solver) {
  cidx_t i;

  i = solver->scan_index;
  if (i < solver->pool.size) {
    solver->scan_index = clause_pool_next_clause(&solver->pool, i);
  }
  return i;
}

/*
 * Get the next element in the queue
 * - return solver->pool.size if the queue is empty
 */
static cidx_t clause_queue_pop(sat_solver_t *solver) {
  cidx_t i;

  while(! queue_is_empty(&solver->cqueue)) {
    i = queue_pop(&solver->cqueue);
    if (clause_is_live(&solver->pool, i)) {
      unmark_clause(&solver->pool, i);
      goto done;
    }
  }
  i = solver->pool.size; // all done
 done:
  return i;
}



/*
 * HEURISITIC/HEAP FOR VARIABLE ELIMINATION
 */

/*
 * Variables that have too many positive and negative occurrences are not eliminated.
 * - the cutoff is solver->val_elim_skip (10 by default)
 */
static bool pp_elim_candidate(const sat_solver_t *solver, bvar_t x) {
  assert(x < solver->nvars);
  return solver->occ[pos(x)] < solver->var_elim_skip || solver->occ[neg(x)] < solver->var_elim_skip;
}

/*
 * Cost of eliminating x (heuristic estimate)
 */
static uint64_t pp_elim_cost(const sat_solver_t *solver, bvar_t x) {
  assert(pp_elim_candidate(solver, x));
  return ((uint64_t) solver->occ[pos(x)]) * solver->occ[neg(x)];
}

#if 0
/*
 * Number of occurrences of x
 */
static inline uint32_t var_occs(const sat_solver_t *solver, bvar_t x) {
  assert(x < solver->nvars);
  return solver->occ[pos(x)] + solver->occ[neg(x)];
}

/*
 * Ordering for elimination:
 * - elim_lt(solver, x, y) returns true if x < y for our heuristic ordering.
 * - we want to do cheap eliminations first (i.e., variables with one positive or
 *   one negative occurrences).
 * - for other variables, we use occ[pos(x)] * occ[neg(x)] as an estimate of the cost
 *   of eliminating x
 */
static bool elim_lt(const sat_solver_t *solver, bvar_t x, bvar_t y) {
  uint32_t cx, cy, ox, oy;

  cx = pp_elim_cost(solver, x);
  ox = var_occs(solver, x);
  cy = pp_elim_cost(solver, y);
  oy = var_occs(solver, y);

  if (cx < ox && cy >= oy) return true;     // x cheap, y not cheap
  if (cy < oy && cx >= ox) return false;    // y cheap, x not cheap
  return cx < cy;
}
#endif

#if 1
/*
 * Simpler heuristic
 */
static bool elim_lt(const sat_solver_t *solver, bvar_t x, bvar_t y) {
  return pp_elim_cost(solver, x) < pp_elim_cost(solver, y);
}
#endif

/*
 * Move the variable at position i up the tree
 */
static void elim_heap_move_up(sat_solver_t *solver, uint32_t i) {
  elim_heap_t *heap;
  bvar_t x, y;
  uint32_t j;

  heap = &solver->elim;

  assert(0 < i && i < heap->size);

  x = heap->data[i];
  for (;;) {
    j = i >> 1;        // parent of i
    if (j == 0) break; // top of the heap

    y = heap->data[j];
    if (!elim_lt(solver, x, y)) break; // x >= y: stop here

    // move y down into i
    heap->data[i] = y;
    heap->elim_idx[y] = i;
    i = j;
  }

  heap->data[i] = x;
  heap->elim_idx[x] = i;
}


/*
 * Move the variable at position i down the tree
 */
static void elim_heap_move_down(sat_solver_t *solver, uint32_t i) {
  elim_heap_t *heap;
  uint32_t j;
  bvar_t x, y, z;

  heap = &solver->elim;

  assert(0 < i && i < heap->size);

  x = heap->data[i];

  j = i<<1; // j = left child of i. (this can't oveflow since heap->size < 2^32/4)

  while (j < heap->size) {
    // y = smallest of the two children of i
    y = heap->data[j];
    if (j + 1 < heap->size) {
      z = heap->data[j+1];
      if (elim_lt(solver, z, y)) {
	y = z;
	j ++;
      }
    }

    // if x < y then x goes into i
    if (elim_lt(solver, x, y)) break;

    // move y up into i
    heap->data[i] = y;
    heap->elim_idx[y] = i;
    i = j;
    j <<= 1;
  }

  heap->data[i] = x;
  heap->elim_idx[x] = i;
}


/*
 * Move variable at position i either up or down
 */
static void elim_heap_update(sat_solver_t *solver, uint32_t i) {
  elim_heap_move_up(solver, i);
  elim_heap_move_down(solver, i);
  check_elim_heap(solver);
}


/*
 * Check whether the heap is empty
 */
static inline bool elim_heap_is_empty(const sat_solver_t *solver) {
  return solver->elim.size == 1;
}


/*
 * Check whether x is in the heap
 */
static inline bool var_is_in_elim_heap(const sat_solver_t *solver, bvar_t x) {
  assert(x < solver->nvars);
  return solver->elim.elim_idx[x] >= 0;
}


/*
 * Remove the top variable from the heap
 */
static bvar_t elim_heap_get_top(sat_solver_t *solver) {
  elim_heap_t *heap;
  bvar_t x, y;

  heap = &solver->elim;

  assert(heap->size > 1);

  x = heap->data[1];
  heap->elim_idx[x] = -1;
  heap->size --;

  if (heap->size > 1) {
    y = heap->data[heap->size];
    heap->data[1] = y;
    heap->elim_idx[y] = 1;
    elim_heap_move_down(solver, 1);
  }

  check_elim_heap(solver);

  return x;
}


/*
 * Add variable x to the heap:
 * - x must not be present in the heap
 */
static void elim_heap_insert_var(sat_solver_t *solver, bvar_t x) {
  elim_heap_t *heap;
  uint32_t i;

  assert(pp_elim_candidate(solver, x));

  heap = &solver->elim;

  assert(heap->elim_idx[x] < 0); // x must not be in the heap

  i = heap->size;
  if (i == heap->capacity) {
    extend_elim_heap(heap);
  }
  assert(i < heap->capacity);
  heap->size ++;
  heap->data[i] = x;
  heap->elim_idx[x] = i;
  elim_heap_move_up(solver, i);

  check_elim_heap(solver);
}


/*
 * Remove x from the heap if it's there
 */
static void elim_heap_remove_var(sat_solver_t *solver, bvar_t x) {
  elim_heap_t *heap;
  int32_t i;
  bvar_t y;

  assert(x < solver->nvars);

  heap = &solver->elim;
  i = heap->elim_idx[x];
  if (i >= 0) {
    heap->elim_idx[x] = -1;
    heap->size --;
    if (heap->size > i) {
      y = heap->data[heap->size];
      heap->data[i] = y;
      heap->elim_idx[y] = i;
      elim_heap_update(solver, i);
    }
    check_elim_heap(solver);
  }
}


/*
 * Update: move/add x when its occurrence counts have changed
 */
static void elim_heap_update_var(sat_solver_t *solver, bvar_t x) {
  int32_t i;

  assert(x < solver->nvars);

  if (var_is_unassigned(solver, x) && pp_elim_candidate(solver, x)) {
    i = solver->elim.elim_idx[x];
    if (i < 0) {
      elim_heap_insert_var(solver, x);
    } else {
      elim_heap_update(solver, i);
    }
  } else {
    elim_heap_remove_var(solver, x);
  }
}


/*
 * GARBAGE COLLECTION DURING PREPROCESSING
 */

/*
 * Go through the pool and remove all the padding blocks
 * - if a clause is marked, add it to the clause queue (after the move)
 * - also restore the scan index
 */
static void pp_compact_clause_pool(sat_solver_t *solver) {
  clause_pool_t *pool;
  uint32_t k, n, len, end;
  cidx_t i, j;

  pool = &solver->pool;

  assert(clause_pool_invariant(pool) && pool->learned == pool->size);

  i = 0;
  j = 0;
  end = solver->scan_index;
  for (k=0; k<2; k++) {
    /*
     * First iteration, move the clauses that are before the scan index
     * Second iteration, clauses after the scan index.
     */
    while (i < end) {
      assert(good_clause_idx(pool, i));
      n = pool->data[i];
      if (n == 0) {
	// padding block, skip it 
	i += padding_length(pool, i);
      } else {
	assert(j <= i);
	len = n;
	if ((n & CLAUSE_MARK) != 0) {
	  // marked clause: store it in the clause queue
	  queue_push(&solver->cqueue, j);
	  len &= ~CLAUSE_MARK; 
	}
	if (j < i) {
	  clause_pool_move_clause(pool, j, i, len);
	}
	i += full_length(len);
	j += full_length(len);
      }
    }
    if (k == 0) {
      solver->scan_index = j;
      end = pool->size;
    }
  }

  assert(end == pool->size);
  pool->size = j;
  pool->learned = j;
  pool->available = pool->capacity - j;
  pool->padding = 0;

  assert(clause_pool_invariant(pool));
}


/*
 * Reconstruct the watch vectors after compaction
 */
static void pp_restore_watch_vectors(sat_solver_t *solver) {
  uint32_t i, n;
  cidx_t cidx;
  watch_t *w;

  n = solver->nliterals;
  for (i=0; i<n; i++) {
    w = solver->watch[i];
    if (w != NULL) {
      reset_watch(w);
    }
  }

  cidx = clause_pool_first_clause(&solver->pool);
  while (cidx < solver->pool.size) {
    assert(clause_is_live(&solver->pool, cidx));
    n = clause_length(&solver->pool, cidx);
    add_clause_all_watch(solver, n, clause_literals(&solver->pool, cidx), cidx);
    cidx += full_length(n);
  }
}


/*
 * Garbage collection
 */
static void pp_collect_garbage(sat_solver_t *solver) {
#if TRACE
  fprintf(stderr, "gc: pool size = %"PRIu32", literals = %"PRIu32", padding = %"PRIu32"\n",
	  solver->pool.size, solver->pool.num_prob_literals, solver->pool.padding);
#endif
  check_clause_pool_counters(&solver->pool);
  reset_queue(&solver->cqueue);
  pp_compact_clause_pool(solver);
  pp_restore_watch_vectors(solver);
  check_clause_pool_counters(&solver->pool);
#if TRACE
  fprintf(stderr, "done: pool size = %"PRIu32", literals = %"PRIu32", padding = %"PRIu32"\n",
	  solver->pool.size, solver->pool.num_prob_literals, solver->pool.padding);
#endif
}


/*
 * Heuristic for garbage collection:
 * - at least 10000 cells wasted in the clause database
 * - at leat 12.5% of waster cells
 */
static void pp_try_gc(sat_solver_t *solver) {
  if (solver->pool.padding > 10000 && solver->pool.padding > solver->pool.size >> 3) {
    pp_collect_garbage(solver);
  }
}


/*
 * REMOVE PURE AND UNIT LITERALS
 */

/*
 * Push pure or unit literal l into the queue
 * - l must not be assigned
 * - the function assigns l to true
 * - tag = either ATAG_UNIT or ATAG_PURE
 */
static void pp_push_literal(sat_solver_t *solver, literal_t l, antecedent_tag_t tag) {
  bvar_t v;

  assert(l < solver->nliterals);
  assert(lit_is_unassigned(solver, l));
  assert(solver->decision_level == 0);
  assert(tag == ATAG_UNIT || tag == ATAG_PURE);

  queue_push(&solver->lqueue, l);

  solver->value[l] = BVAL_TRUE;
  solver->value[not(l)] = BVAL_FALSE;

  v = var_of(not(l));
  solver->ante_tag[v] = tag;
  solver->ante_data[v] = 0;
  solver->level[v] = 0;

  elim_heap_remove_var(solver, v);
}

static inline void pp_push_pure_literal(sat_solver_t *solver, literal_t l) {
  pp_push_literal(solver, l, ATAG_PURE);
  solver->stats.pp_pure_lits ++;
}

static inline void pp_push_unit_literal(sat_solver_t *solver, literal_t l) {
  pp_push_literal(solver, l, ATAG_UNIT);
  solver->stats.pp_unit_lits ++;
}


/*
 * Decrement the occurrence counter of l.
 * - if occ[l] goes to zero, add not(l) to the queue as a pure literal (unless
 *   l is already assigned).
 */
static void pp_decrement_occ(sat_solver_t *solver, literal_t l) {
  assert(solver->occ[l] > 0);
  solver->occ[l] --;
  if (solver->occ[l] == 0 && solver->occ[not(l)] > 0 && lit_is_unassigned(solver, l)) {    
    pp_push_pure_literal(solver, not(l));
  }
}

/*
 * Decrement occ counts for all literals in a[0 ... n-1]
 */
static void pp_decrement_occ_counts(sat_solver_t *solver, literal_t *a, uint32_t n) {
  uint32_t i;

  for (i=0; i<n; i++) {
    pp_decrement_occ(solver, a[i]);
    elim_heap_update_var(solver, var_of(a[i]));
  }
}

/*
 * Increment occ counts for all literals in a[0 ... n-1]
 */
static void pp_increment_occ_counts(sat_solver_t *solver, literal_t *a, uint32_t n) {
  uint32_t i;

  for (i=0; i<n; i++) {
    solver->occ[a[i]] ++;
    elim_heap_update_var(solver, var_of(a[i]));
  }  
}

/*
 * Delete clause cidx and update occ counts
 */
static void pp_remove_clause(sat_solver_t *solver, cidx_t cidx) {
  literal_t *a;
  uint32_t n;
 
  assert(clause_is_live(&solver->pool, cidx));

  n = clause_length(&solver->pool, cidx);
  a = clause_literals(&solver->pool, cidx);
  pp_decrement_occ_counts(solver, a, n);
  clause_pool_delete_clause(&solver->pool, cidx);
  solver->stats.pp_clauses_deleted ++;
}

/*
 * Visit clause at cidx and remove all assigned literals
 * - if the clause is true remove it
 * - otherwise remove all false literals from the clause
 * - if the result is empty, record this (solver->has_empty_clause := true)
 * - if the result is a unit clause, push the corresponding literal into the queue
 */
static void pp_visit_clause(sat_solver_t *solver, cidx_t cidx) {
  uint32_t i, j, n;
  literal_t *a;
  literal_t l;
  bool true_clause;
 
  assert(clause_is_live(&solver->pool, cidx));

  n = clause_length(&solver->pool, cidx);
  a = clause_literals(&solver->pool, cidx);
  true_clause = false;

  j = 0;
  for (i=0; i<n; i++) {
    l = a[i];
    switch (lit_value(solver, l)) {
    case BVAL_TRUE:
      true_clause = true; // fall-through intended to keep the occ counts accurate
    case BVAL_FALSE:
      assert(solver->occ[l] > 0);
      solver->occ[l] --;
      break;

    default:
      a[j] = l;
      j ++;
      break;
    }
  }

  if (true_clause) {
    pp_decrement_occ_counts(solver, a, j);
    clause_pool_delete_clause(&solver->pool, cidx);
    solver->stats.pp_clauses_deleted ++;
  } else if (j == 0) {
    add_empty_clause(solver);
    clause_pool_delete_clause(&solver->pool, cidx);
  } else if (j == 1) {
    pp_push_unit_literal(solver, a[0]);
    clause_pool_delete_clause(&solver->pool, cidx);
  } else {
    clause_pool_shrink_clause(&solver->pool, cidx, j);
    set_clause_signature(&solver->pool, cidx);
    clause_queue_push(solver, cidx);
  }
}



/*
 * Delete all the clauses that contain l (because l is true)
 */
static void pp_remove_true_clauses(sat_solver_t *solver, literal_t l) {
  watch_t *w;
  uint32_t i, n, k;

  assert(lit_is_true(solver, l));

  w = solver->watch[l];
  if (w != NULL) {
    n = w->size;
    for (i=0; i<n; i++) {
      k = w->data[i];
      if (clause_is_live(&solver->pool, k)) {
	pp_remove_clause(solver, k);
      }
    }
    // delete w
    safe_free(w);
    solver->watch[l] = NULL;
  }
}


/*
 * Visit all the clauses that contain l (because l is false)
 */
static void pp_visit_clauses_of_lit(sat_solver_t *solver, literal_t l) {
  watch_t *w;
  uint32_t i, n, k;

  assert(lit_is_false(solver, l));

  w = solver->watch[l];
  if (w != NULL) {
    n = w->size;
    for (i=0; i<n; i++) {
      k = w->data[i];
      if (clause_is_live(&solver->pool, k)) {
	pp_visit_clause(solver, k);
	if (solver->has_empty_clause) break;
      }
    }
    // delete w
    safe_free(w);
    solver->watch[l] = NULL;
  }
}



/*
 * Initialize the queue: store all unit and pure literals.
 */
static void collect_unit_and_pure_literals(sat_solver_t *solver) {
  uint32_t i, n;
  uint32_t pos_occ, neg_occ;
  
  assert(queue_is_empty(&solver->lqueue));

  n = solver->nvars;
  for (i=1; i<n; i++) {
    switch (var_value(solver, i)) {
    case BVAL_TRUE:
      assert(solver->ante_tag[i] == ATAG_UNIT);
      queue_push(&solver->lqueue, pos(i));
      solver->stats.pp_unit_lits ++;      
      break;

    case BVAL_FALSE:
      assert(solver->ante_tag[i] == ATAG_UNIT);
      queue_push(&solver->lqueue, neg(i));
      solver->stats.pp_unit_lits ++;      
      break;

    default:
      pos_occ = solver->occ[pos(i)];
      neg_occ = solver->occ[neg(i)];
      /*
       * if i doesn't occur at all then both pos_occ/neg_occ are zero.
       * we still record neg(i) as a pure literal in this case to force
       * i to be assigned.
       */
      if (pos_occ == 0) {
	pp_push_pure_literal(solver, neg(i));
      } else if (neg_occ == 0) {
	pp_push_pure_literal(solver, pos(i));
      }
      break;
    }
  }
}


/*
 * Process the queue:
 * - return false if a conflict is detected
 * - return true otherwise
 */
static bool pp_empty_queue(sat_solver_t *solver) {
  literal_t l;

  while (! queue_is_empty(&solver->lqueue)) {
    l = queue_pop(&solver->lqueue);
    assert(lit_is_true(solver, l));
    assert(solver->ante_tag[var_of(l)] == ATAG_UNIT || 
	   solver->ante_tag[var_of(l)] == ATAG_PURE);
    pp_remove_true_clauses(solver, l);
    if (solver->ante_tag[var_of(l)] == ATAG_UNIT) {
      pp_visit_clauses_of_lit(solver, not(l));
      if (solver->has_empty_clause) {
	reset_queue(&solver->lqueue);
	return false;
      }
    }
  }

  return true;
}


/*
 * SUBSUMPTION/STRENGTHENING
 */

#ifndef NDEBUG
/*
 * In preprocessing, all clauses and watch vectors are sorted
 * - when this 
 */
static bool clause_is_sorted(const sat_solver_t *solver, cidx_t cidx) {
  uint32_t i, n;
  literal_t *a;

  n = clause_length(&solver->pool, cidx);
  a = clause_literals(&solver->pool, cidx);
  for (i=1; i<n; i++) {
    if (a[i-1] >= a[i]) {
      return false;
    }
  }
  return true;
}

static bool watch_vector_is_sorted(const watch_t *w) {
  uint32_t i, n;

  if (w != NULL) {
    n = w->size;
    for (i=1; i<n; i++) {
      if (w->data[i-1] >= w->data[i]) {
	return false;
      }
    }
  }

  return true;
}

#endif



/*
 * Search for variable x in array a[l, ..., m-1]
 * - a must be sorted in increasing order
 * - must have l <= m (also m <= MAX_CLAUSE_SIZE)
 * - returns m is there's no literal in a with variable x
 * - returns an index i such that a[i] is pos(x) or neg(x) otherwise
 */
static uint32_t pp_search_for_var(bvar_t x, uint32_t l, uint32_t m, const literal_t *a) {
  uint32_t i, h;
  bvar_t y;

  assert(l <= m);

  h = m;
  while (l < h) {
    i = (l + h) >> 1; // can't overflow since h <= MAX_CLAUSE_SIZE
    assert(l <= i && i < h);
    y = var_of(a[i]);
    if (x == y) return i;
    if (x < y) {
      h = i;
    } else {
      l = i+1;
    }
  }

  // not found 
  return m;
}

/*
 * Remove the k-th literal from a[0... n-1]
 */
static void pp_remove_literal(uint32_t n, uint32_t k, literal_t *a) {
  assert(k < n);
  n --;
  while (k < n) {
    a[k] = a[k+1];
    k ++;
  }
}

/*
 * Remove clause cidx from watch[l]
 * - cidx must occur in the watch vector
 * - we mark cidx as a dead cluase by replacing it with cidx + 2
 */
static void pp_remove_clause_from_watch(sat_solver_t *solver, literal_t l, cidx_t cidx) {
  watch_t *w;
  uint32_t i, j, n;

  w = solver->watch[l];
  assert(w != NULL && watch_vector_is_sorted(w));

  n = w->size;
  i = 0;
  assert(i < n);
  for (;;) {
    j = (i + n) >> 1;
    assert(i <= j && j < n);
    if (w->data[j] == cidx) break;
    if (w->data[j] < cidx) {
      i = j;
    } else {
      n = j;
    }
  }
  // replace cidx by cidx + 2 to keep the watch vector sorted and
  // make sure all elements are multiple of 2
  w->data[j] = cidx + 2;
}

/*
 * Check whether clause a[0 ... n-1] subsumes or strengthens clause cidx:
 * - subsumes means that all literals a[0] ... a[n-1] occur in clause cidx
 * - strengthens means that all literals a[0] .. a[n-1] but one occur
 *   in cidx and that (not a[i]) occurs in cidx.
 *
 * In the first case, we can remove clause cidx.
 *
 * In the second case, we can remove (not a[i]) from clause cidx. This is
 * subsumption/resolution:
 * - clause cidx is of the from (A, not a[i], B)
 * - clause a[0 ... n-1] is of the from (A, a[i]) 
 * - resolving these two clauses produces (A, B) which subsumes cidx
 *
 * - s is the signature of a[0 ... n-1]
 * - clause cidx may be marked.
 *
 * Return true if there's no conflict, false otherwise.
 */
static bool try_subsumption(sat_solver_t *solver, uint32_t n, const literal_t *a, uint32_t s, cidx_t cidx) {
  uint32_t i, j, k, m, q;
  literal_t *b;
  literal_t l;

  assert(clause_is_live(&solver->pool, cidx));
  assert(clause_is_sorted(solver, cidx));

  m = clause_length(&solver->pool, cidx);
  q = clause_signature(&solver->pool, cidx);
  b = clause_literals(&solver->pool, cidx);

  assert(m >= 2);

  if (m < n || ((~q & s) != 0)) return true;

  k = m;
  j = 0;

  /*
   * in this loop:
   * - k < m => b[k] = not(a[i0]) for some 0 <= i0 < i
   * - all literals in of a[0 ... i-1] occur in b,
   *   except possibly a[i0] which occurs negated.
   * - all elements of b[0 .. j-1] are < a[i]
   */
  for (i=0; i<n; i++) {
    // search for a[i] or not(a[i]) in array b[j ... m-1]
    j = pp_search_for_var(var_of(a[i]), j, m, b);
    if (j == m) return true;  // a[i] not in cidx
    assert(b[j] == a[i] || b[j] == not(a[i]));
    if (a[i] != b[j]) {
      if (k < m) return true;
      k = j;
    }
    j ++;
  }

  if (k < m) {
    // strengthening: remove literal b[k] form clause cidx
    l = b[k];
    pp_decrement_occ(solver, l);
    pp_remove_literal(m, k, b);
    pp_remove_clause_from_watch(solver, l, cidx);
    elim_heap_update_var(solver, var_of(l));
    m --;
    if (m == 1) {
      pp_push_unit_literal(solver, b[0]);
      clause_pool_delete_clause(&solver->pool, cidx);
      solver->stats.pp_unit_strengthenings ++;
    } else {
      clause_pool_shrink_clause(&solver->pool, cidx, m);
      set_clause_signature(&solver->pool, cidx);
      clause_queue_push(solver, cidx);
      solver->stats.pp_strengthenings ++;
    }    
  } else {
    // subsumption: remove clause cidx
    pp_decrement_occ_counts(solver, b, m);
    clause_pool_delete_clause(&solver->pool, cidx);
    solver->stats.pp_subsumptions ++;
  }

  // deal with unit or pure literals
  return pp_empty_queue(solver);
}


/*
 * Variable in a[0 ... n-1] with smallest number of total occurrences
 */
static literal_t pp_key_literal(sat_solver_t *solver, const literal_t *a, uint32_t n) {
  literal_t k, l;
  uint32_t i, c;

  assert(n >= 2);

  k = a[0];
  c = solver->occ[k] + solver->occ[not(k)];

  for (i=1; i<n; i++) {
    l = a[i];
    if (solver->occ[l] + solver->occ[not(l)] < c) {
      c = solver->occ[l] + solver->occ[not(l)];
      k = l;
    }
  }

  return k;
}


#if TRACE
static uint32_t w_len(sat_solver_t *solver, literal_t l) {
  watch_t *w;
  uint32_t len;

  len = 0;
  w = solver->watch[l];
  if (w != NULL) len += w->size;
  w = solver->watch[not(l)];
  if (w != NULL) len += w->size;

  return len;
}
#endif

/*
 * Check backward subsumption from clause cidx:
 * - checks whether cidx subsumes or strengthen any clause of index >= start
 * - remove all such clauses subsumed by cidx
 * - add strengthened clauses to the clause queue.
 *
 * Return false if there's a conflict, true otherwise.
 */
static bool pp_clause_subsumption(sat_solver_t *solver, uint32_t cidx, uint32_t start) {
  literal_t *a;
  uint32_t i, n, m, k, s;
  literal_t key;
  watch_t *w;

  assert(clause_is_live(&solver->pool, cidx));
  assert(clause_is_sorted(solver, cidx));

  n = clause_length(&solver->pool, cidx);
  s = clause_signature(&solver->pool, cidx);
  a = clause_literals(&solver->pool, cidx);
  key = pp_key_literal(solver, a, n);

#if TRACE
  fprintf(stderr, "subsumption check: cidx = %"PRIu32", len = %"PRIu32", key = %"PRIu32", occs = %"PRIu32", watch size = %"PRIu32"\n",
	  cidx, n, key, solver->occ[key] + solver->occ[not(key)], w_len(solver, key));
#endif

  w = solver->watch[key];
  if (w != NULL) {
    m = w->size;
    if (m < solver->subsume_skip) {
      for (i=0; i<m; i++) {
	k = w->data[i];
	if (k >= start && k != cidx && clause_is_live(&solver->pool, k)) {
	  if (!try_subsumption(solver, n, a, s, k)) {
	    return false;
	  }
	  if (!clause_is_live(&solver->pool, cidx)) {
	    goto done;
	  }
	}
      }
    }
  }

  w = solver->watch[not(key)];
  if (w != NULL) {
    m = w->size;
    if (m < solver->subsume_skip) {
      for (i=0; i<m; i++) {
	k = w->data[i];
	if (k >= start && clause_is_live(&solver->pool, k)) {
	  assert(k != cidx);
	  if (!try_subsumption(solver, n, a, s, k)) {
	    return false;
	  }
	  if (!clause_is_live(&solver->pool, cidx)) {
	    goto done;
	  }
	}
      }
    }
  }

 done:
  return true;
}


/*
 * Collect and mark all variables in clause cidx
 * - the variables are added to solver->aux
 */
static void pp_collect_vars_of_clause(sat_solver_t *solver, cidx_t cidx) {
  literal_t *a;
  uint32_t i, n;
  bvar_t x;

  assert(clause_is_live(&solver->pool, cidx));
  
  n = clause_length(&solver->pool, cidx);
  a = clause_literals(&solver->pool, cidx);
  for (i=0; i<n; i++) {
    x = var_of(a[i]);
    if (! variable_is_marked(solver, x)) {
      mark_variable(solver, x);
      vector_push(&solver->aux, x);
    }
  }
}


/*
 * Collect clauses of index < s from w
 * - if a clause is marked we skip it
 * - otherwise we mark it and add it to cvector
 */
static void pp_collect_subsume_candidates_in_watch(sat_solver_t *solver, watch_t *w, uint32_t s) {
  uint32_t i, n, cidx;

  if (w != NULL) {
    n = w->size;
    for (i=0; i<n; i++) {
      cidx = w->data[i];
      if (cidx < s && clause_is_live(&solver->pool, cidx) && clause_is_unmarked(&solver->pool, cidx)) {
	mark_clause(&solver->pool, cidx);
	vector_push(&solver->cvector, cidx);	
      }
    }
  }
}

/*
 * Collect clauses that may subsume a clause of index >= s
 * - solver->aux contains variables of clauses >= s
 * - all variables in solver->aux are marked.
 * - the relevant clauses are stored in solver->cvector
 * - all variable marks are cleared
 *
 * To avoid duplication, we mark clauses as we add them to cvector.
 * If a clause is already marked, it's in the clause queue so don't
 * need to add it to cvector.
 */
static void pp_collect_subsume_candidates(sat_solver_t *solver, uint32_t s) {
  vector_t *v;
  uint32_t i, n;
  bvar_t x;

  reset_vector(&solver->cvector);

  v = &solver->aux;
  n = v->size;
  for (i=0; i<n; i++) {
    x = v->data[i];
    assert(variable_is_marked(solver, x));
    unmark_variable(solver, x);
    pp_collect_subsume_candidates_in_watch(solver, solver->watch[pos(x)], s);
    pp_collect_subsume_candidates_in_watch(solver, solver->watch[neg(x)], s);
  }
  reset_vector(v); // cleanup

  // cleanup: remove the marks of all clauses in cvector
  v = &solver->cvector;
  n = v->size;
  for (i=0; i<n; i++) {
    assert(clause_is_marked(&solver->pool, v->data[i]));
    unmark_clause(&solver->pool, v->data[i]);
  }
}



/*
 * One round of subsumption starting from solver->scan_index
 *
 * The set of clauses is split in two:
 * - S1: clauses of index < scan_index
 * - S2: clauses of index >= scan_index
 * We know that the clauses in S1 don't subsume each other.
 *
 * We first scan clauses of S2 and we check whether they subsume or
 * strengthen anything. Then we compute the set of variables that
 * occur in clauses of S2 and we construct the set of clauses from S1
 * that contain any such variable. We check for subsumption from theses
 * clauses. Finally, we process the queue of clauses.
 */
static bool pp_subsumption(sat_solver_t *solver) {
  uint32_t i, n, s;
  cidx_t cidx;

  // save the scan index in s
  s = solver->scan_index;

  // First pass: scan clauses of S2
  for (;;) {
    cidx = clause_scan_next(solver);
    if (cidx >= solver->pool.size) break;
    if (clause_is_live(&solver->pool, cidx) && 
	!pp_clause_subsumption(solver, cidx, 0)) {
      return false;
    }
  }

  if (s > 0) {
    // collect variables of S2 into solver->aux
    reset_vector(&solver->aux);
    cidx = next_clause_index(&solver->pool, s);
    while (cidx < solver->pool.size) {
      if (clause_is_live(&solver->pool, cidx)) {
	pp_collect_vars_of_clause(solver, cidx);
      }
      cidx = clause_pool_next_clause(&solver->pool, cidx);
    }

    // clauses of S1 that may subsume/strengthen a clause of S2
    pp_collect_subsume_candidates(solver, s);
    n = solver->cvector.size;
    for (i=0; i<n; i++) {
      cidx = solver->cvector.data[i];
      // cidx was live when it was added but it can
      // be deleted within this loop in pp_empty_queue
      if (clause_is_live(&solver->pool, cidx) && 
	  !pp_clause_subsumption(solver, cidx, s)) {
	return false;
      }
    }
  }


  // Final step: empty the queue
  for (;;) {
    cidx = clause_queue_pop(solver);
    if (cidx >= solver->pool.size) break;
    assert(clause_is_live(&solver->pool, cidx));
    if (!pp_clause_subsumption(solver, cidx, 0)) {
      return false;
    }
  }

  return true;
}

/*
 * RESOLUTION/VARIABLE ELIMINATION
 */

/*
 * Total size of all live clauses in vector w
 */
static uint32_t live_clauses_size(const clause_pool_t *pool, const watch_t *w) {
  uint32_t s, i, n, cidx;

  assert(w != NULL);

  s = 0;
  n = w->size;
  for (i=0; i<n; i++) {
    cidx = w->data[i];
    if (clause_is_live(pool, cidx)) {
      s += clause_length(pool, cidx);
    }
  }

  return s;
}

/*
 * Save clause of given idx
 */
static void pp_save_clause(sat_solver_t *solver, uint32_t cidx, literal_t l) {
  assert(clause_is_live(&solver->pool, cidx));
  clause_vector_save_clause(&solver->saved_clauses, clause_length(&solver->pool, cidx),
			    clause_literals(&solver->pool, cidx), l);

}


/*
 * Save half the clauses that contain x so that we can later extend the truth-assignment to x.
 */
static void pp_save_elim_clauses_for_var(sat_solver_t *solver, bvar_t x) {
  watch_t *w;
  literal_t l;
  uint32_t s, n, i, cidx;

  l = pos(x);
  w = solver->watch[pos(x)];
  s = live_clauses_size(&solver->pool, solver->watch[pos(x)]);

  n = live_clauses_size(&solver->pool, solver->watch[neg(x)]);
  if (n < s) {
    l = neg(x);
    w = solver->watch[neg(x)];
    s = n;
  }

  resize_clause_vector(&solver->saved_clauses, s);
  n = w->size;
  for (i=0; i<n; i++) {
    cidx = w->data[i];
    if (clause_is_live(&solver->pool, cidx)) {
      pp_save_clause(solver, cidx, l);
    }
  }
  clause_vector_add_block_length(&solver->saved_clauses, s);
}


/*
 * Check whether the resolvent of clauses c1 and c2 is not trivial
 * - l = pivot literal
 * - both clauses must be sorted
 * - c1 must contain l and c2 must contain (not l)
 * - return true if the resolvent is not trivial, and store its length in *length
 */
static bool non_trivial_resolvent(const sat_solver_t *solver, uint32_t c1, uint32_t c2, literal_t l, uint32_t *length) {
  literal_t *a1, *a2;
  uint32_t i1, i2, n1, n2, len;

  assert(clause_is_live(&solver->pool, c1) && clause_is_sorted(solver, c1));
  assert(clause_is_live(&solver->pool, c2) && clause_is_sorted(solver, c2));

  n1 = clause_length(&solver->pool, c1);
  a1 = clause_literals(&solver->pool, c1);
  n2 = clause_length(&solver->pool, c2);
  a2 = clause_literals(&solver->pool, c2);

  len = n1 + n2;
  i1 = 0;
  i2 = 0;
  do {
    if (var_of(a1[i1]) < var_of(a2[i2])) {
      i1 ++;
    } else if (var_of(a1[i1]) > var_of(a2[i2])) {
      i2 ++;
    } else if (a1[i1] != a2[i2] && a1[i1] != l) {
      assert(a1[i1] == not(a2[i2])); // trivial resolvent
      return false;
    } else {
      i1 ++;
      i2 ++;
      len --;
    }
  } while (i1 < n1 && i2 < n2);

  *length = len;

  return true;
}

/*
 * Construct the resolvent of clauses c1 and c2
 * - l = literal
 * - both clauses must be sorted
 * - c1 must contain l and c2 must contain (not l)
 * - store it in solver->buffer
 * - return true if the resolvent is not trivial/false if it is
 */
static bool pp_build_resolvent(sat_solver_t *solver, uint32_t c1, uint32_t c2, literal_t l) {
  literal_t *a1, *a2;
  uint32_t i1, i2, n1, n2;

  assert(clause_is_live(&solver->pool, c1) && clause_is_sorted(solver, c1));
  assert(clause_is_live(&solver->pool, c2) && clause_is_sorted(solver, c2));

  reset_vector(&solver->buffer);
  n1 = clause_length(&solver->pool, c1);
  a1 = clause_literals(&solver->pool, c1);
  n2 = clause_length(&solver->pool, c2);
  a2 = clause_literals(&solver->pool, c2);

  i1 = 0;
  i2 = 0;
  do {
    if (var_of(a1[i1]) < var_of(a2[i2])) {
      vector_push(&solver->buffer, a1[i1]);
      i1 ++;
    } else if (var_of(a1[i1]) > var_of(a2[i2])) {
      vector_push(&solver->buffer, a2[i2]);
      i2 ++;
    } else if (a1[i1] == a2[i2]) {
      vector_push(&solver->buffer, a1[i1]);
      i1 ++;
      i2 ++;
    } else {
      assert(a1[i1] == not(a2[i2]));
      if (a1[i1] != l) return false;
      i1 ++;
      i2 ++;
    }
  } while (i1 < n1 && i2 < n2);

  while (i1 < n1) {
    vector_push(&solver->buffer, a1[i1]);
    i1 ++;
  }
  while (i2 < n2) {
    vector_push(&solver->buffer, a2[i2]);
    i2 ++;
  }
  return true;
}


/*
 * Add l as a new clause (unit resolvent)
 * - do nothing if l is already true
 * - add the empty clause if l is already false
 */
static void pp_add_unit_resolvent(sat_solver_t *solver, literal_t l) {
  switch (lit_value(solver, l)) {
  case BVAL_TRUE:
    break;

  case BVAL_FALSE:
    add_empty_clause(solver);
    break;

  default:
    pp_push_unit_literal(solver, l);
    break;
  }
}

/*
 * Construct the resolvent of c1 and c2 and add it if it's not trivial.
 * - if the resolvent is a unit clause, add its literal to the unit queue
 * - return false if there's a conflict, true otherwise.
 */
static void pp_add_resolvent(sat_solver_t *solver, uint32_t c1, uint32_t c2, literal_t l) {
  vector_t *b;
  uint32_t n, cidx;

  if (pp_build_resolvent(solver, c1, c2, l)) {
    b = &solver->buffer;
    n = b->size;
    assert(n > 0);
    if (n == 1) {
      pp_add_unit_resolvent(solver, b->data[0]);
    } else {
      cidx = clause_pool_add_problem_clause(&solver->pool, n, b->data);
      add_clause_all_watch(solver, n, b->data, cidx);
      set_clause_signature(&solver->pool, cidx);
    }
    pp_increment_occ_counts(solver, b->data, n);
  }
}


/*
 * Mark x as an eliminated variable:
 * - we also give it a value to make sure pos(x) and neg(x) don't get
 *   added to the queue of pure_literals.
 */
static void pp_mark_eliminated_variable(sat_solver_t *solver, bvar_t x) {
  assert(var_is_unassigned(solver, x));
  assert(solver->decision_level == 0);

  solver->value[pos(x)] = BVAL_TRUE;
  solver->value[neg(x)] = BVAL_FALSE;
  solver->ante_tag[x] = ATAG_ELIM;
  solver->ante_data[x] = 0;
  solver->level[x] = 0;
}

/*
 * Eliminate variable x:
 * - get all the clauses that contain pos(x) and neg(x) and construct
 *   their resolvents
 * - any pure or unit literal created as a result are added to solver->lqueue
 * - may also set solver->has_empty_clause to true
 */
static void pp_eliminate_variable(sat_solver_t *solver, bvar_t x) {
  watch_t *w1, *w2;
  uint32_t i1, i2, n1, n2;
  cidx_t c1, c2;

  assert(x < solver->nvars);

  w1 = solver->watch[pos(x)];
  w2 = solver->watch[neg(x)];

  if (w1 == NULL || w2 == NULL) return;

  n1 = w1->size;
  n2 = w2->size;
  for (i1=0; i1<n1; i1++) {
    c1 = w1->data[i1];
    assert(idx_is_clause(c1));
    if (clause_is_live(&solver->pool, c1)) {
      for (i2=0; i2<n2; i2++) {
	c2 = w2->data[i2];
	assert(idx_is_clause(c2));
	if (clause_is_live(&solver->pool, c2)) {
	  pp_add_resolvent(solver, c1, c2, pos(x));
	  if (solver->has_empty_clause) return;
	}
      }
    }
  }
  // save enough clauses to extend the model to x
  pp_save_elim_clauses_for_var(solver, x);

  /*
   * We must mark x as an eliminated variable before deleting the clauses
   * that contain x.
   */
  pp_mark_eliminated_variable(solver, x);

  // Delete the clauses that contain x
  for (i1=0; i1<n1; i1++) {
    c1 = w1->data[i1];
    assert(idx_is_clause(c1));
    if (clause_is_live(&solver->pool, c1)) {
      pp_remove_clause(solver, c1);
    }
  }
  for (i2=0; i2<n2; i2++) {
    c2 = w2->data[i2];
    assert(idx_is_clause(c2));
    if (clause_is_live(&solver->pool, c2)) {
      pp_remove_clause(solver, c2);
    }
  }
  safe_free(w1);
  safe_free(w2);
  solver->watch[pos(x)] = NULL;
  solver->watch[neg(x)] = NULL;

  pp_try_gc(solver);
}




/*
 * Check whether eliminating variable x creates too many clauses.
 * - return true if the number of non-trivial resolvent is more than
 *   the number of clauses that contain x
 */
static bool pp_variable_worth_eliminating(const sat_solver_t *solver, bvar_t x) {
  watch_t *w1, *w2;
  uint32_t i1, i2, n1, n2;
  cidx_t c1, c2;
  uint32_t n, new_n, len;

  assert(x < solver->nvars);

  w1 = solver->watch[pos(x)];
  w2 = solver->watch[neg(x)];

  if (w1 == NULL || w2 == NULL) return true;

  n1 = w1->size;
  n2 = w2->size;
  if (n1 >= 10 && n2 >= 10) return false;

  // number of clauses that contain x
  n = solver->occ[pos(x)] + solver->occ[neg(x)]; 
  new_n = 0;
  len = 0; // Prevents a GCC warning

  for (i1=0; i1<n1; i1++) {
    c1 = w1->data[i1];
    assert(idx_is_clause(c1));
    if (clause_is_live(&solver->pool, c1)) {
      for (i2=0; i2<n2; i2++) {
	c2 = w2->data[i2];
	assert(idx_is_clause(c2));
	if (clause_is_live(&solver->pool, c2)) {
	  new_n += non_trivial_resolvent(solver, c1, c2, pos(x), &len);
	  if (new_n > n || len > solver->res_clause_limit) return false;
	}
      }
    }
  }
  assert(new_n <= n);

  return true;
}


/*
 * Add variables ot the elimination heap.
 */
static void collect_elimination_candidates(sat_solver_t *solver) {
  uint32_t i, n;

  n = solver->nvars;
  for (i=1; i<n; i++) {
    if (var_is_unassigned(solver, i) && 
	!var_is_in_elim_heap(solver, i) &&
	pp_elim_candidate(solver, i)) {
      elim_heap_insert_var(solver, i);
    }
  }
}


/*
 * Eliminate variables: iterate over all variables in the elimination
 * heap.
 */
static void process_elimination_candidates(sat_solver_t *solver) {
  uint32_t pp, nn;
  bvar_t x;
  bool cheap;

  while (! elim_heap_is_empty(solver)) {
    x = elim_heap_get_top(solver);

    if (var_is_assigned(solver, x)) {
      assert(solver->ante_tag[x] == ATAG_PURE || 
	     solver->ante_tag[x] == ATAG_UNIT ||
	     solver->ante_tag[x] == ATAG_ELIM);
      continue;
    }
    pp = solver->occ[pos(x)];
    nn = solver->occ[neg(x)];
    if (pp == 0 || nn == 0) {
      continue;
    }
    if (pp_variable_worth_eliminating(solver, x)) {
      pp_eliminate_variable(solver, x);
      cheap = (pp == 1 || nn == 1 || (pp == 2 && nn == 2));
      solver->stats.pp_cheap_elims += cheap;
      solver->stats.pp_var_elims += (1 - cheap);
      // check for conflicts + process unit/pure literals
      if (solver->has_empty_clause || !pp_empty_queue(solver)) return;
    }
  }
}


/*
 * END OF PREPROCESSING
 */

/*
 * Cleanup all the watch vectors
 */
static void pp_reset_watch_vectors(sat_solver_t *solver) {
  uint32_t i, n;
  watch_t *w;

  n = solver->nliterals;
  for (i=2; i<n; i++) {
    w = solver->watch[i];
    if (w != NULL) {
      w->size = 0;
    }
  }
}

#ifndef NDEBUG
/*
 * Check that clause at index cidx has no assigned literals.
 */
static bool clause_is_clean(const sat_solver_t *solver, cidx_t cidx) {
  uint32_t i, n;
  literal_t *a;

  n = clause_length(&solver->pool, cidx);
  a = clause_literals(&solver->pool, cidx);
  for (i=0; i<n; i++) {
    if (lit_is_assigned(solver, a[i])) {
      return false;
    }
  }
  return true;
}
#endif

/*
 * Scan all live clauses in the pool
 * - remove binary clauses from the pool and move them to the watch vectors
 * - also compact the pool
 */
static void pp_rebuild_watch_vectors(sat_solver_t *solver) {
  clause_pool_t *pool;
  uint32_t n;
  cidx_t i, j;
  literal_t l1, l2;

  pool = &solver->pool;

  assert(clause_pool_invariant(pool));
  assert(pool->learned == pool->size && 
	 pool->num_learned_clauses == 0 && 
	 pool->num_learned_literals == 0);

  pool->num_prob_clauses = 0;
  pool->num_prob_literals = 0;

  i = 0;
  j = 0;
  while (i < pool->size) {
    n = pool->data[i];
    if (n == 0) {
      // padding block: skip it
      i += padding_length(pool, i);
    } else {
      assert(n >= 2 && (n & CLAUSE_MARK) == 0);
      assert(clause_is_clean(solver, i));
      l1 = first_literal_of_clause(pool, i);
      l2 = second_literal_of_clause(pool, i);
      if (n == 2) {
	// binary clause
	add_binary_clause(solver, l1, l2);
	i += full_length(2);
      } else {
	// regular clause at index j
	if (j < i) {
	  clause_pool_move_clause(pool, j, i, n);
	}
	pool->num_prob_clauses ++;
	pool->num_prob_literals += n;
	add_clause_watch(solver, l1, j, l2);
	add_clause_watch(solver, l2, j, l1);
	i += full_length(n);
	j += full_length(n);
      }
    }
  }
  pool->learned = j;
  pool->size = j;
  pool->available = pool->capacity - j;
  pool->padding = 0;

  assert(clause_pool_invariant(pool));
}

/*
 * Shrink watch vectors that are less than 25% full
 */
static void shrink_watch_vectors(sat_solver_t *solver) {
  uint32_t i, n;
  watch_t *w;

  n = solver->nliterals;
  for (i=2; i<n; i++) {
    w = solver->watch[i];
    if (false && w != NULL && w->capacity >= 100 && w->size < (w->capacity >> 2)) {
      solver->watch[i] = shrink_watch(w);
    }
  }
}


static void prepare_for_search(sat_solver_t *solver) {
  check_clause_pool_counters(&solver->pool);      // DEBUG
  solver->units = 0;
  solver->binaries = 0;
  reset_stack(&solver->stack);
  pp_reset_watch_vectors(solver);
  pp_rebuild_watch_vectors(solver);
  shrink_watch_vectors(solver);
  check_clause_pool_counters(&solver->pool);      // DEBUG
  check_watch_vectors(solver);                    // DEBUG
}



/*
 * PREPROCESSING
 */

/*
 * On entry to preprocess:
 * - watch[l] contains all the clauses in which l occurs
 * - occ[l] = number of occurrences of l
 * Unit clauses are stored implicitly in the propagation queue.
 * Binary clauses are stored in the pool.
 *
 * On exit:
 * - either solver->has_empty_clause is true or the clauses and watch
 *   vectors are ready for search: binary clauses are stored directly
 *   in the watch vectors; other clauses have two watch literals.
 */
static void nsat_preprocess(sat_solver_t *solver) {
  double start, end;

  start = 0.0; // stop GCC warning
  if (solver->verbosity >= 1) {
    start = get_cpu_time();
    show_occurrence_counts(solver);
  }

  fprintf(stderr, "Prepare heap\n");
  prepare_elim_heap(&solver->elim, solver->nvars);
  fprintf(stderr, "Elim unit/pure literals\n");
  collect_unit_and_pure_literals(solver);
  if (pp_empty_queue(solver)) {
    pp_try_gc(solver);
    collect_elimination_candidates(solver);
    assert(solver->scan_index == 0);
    do {
      fprintf(stderr, "Elimination\n");
      process_elimination_candidates(solver);
      fprintf(stderr, "Subsumption\n");
      if (solver->has_empty_clause || !pp_subsumption(solver)) break;
    } while (!elim_heap_is_empty(solver));
  }
  fprintf(stderr, "Done\n\n");

  reset_clause_queue(solver);
  reset_elim_heap(&solver->elim);
  if (!solver->has_empty_clause) {
    prepare_for_search(solver);
  }

  if (solver->verbosity >= 1) {
    end = get_cpu_time();
    show_preprocessing_stats(solver, time_diff(end, start));
  }
}



/**************************
 *  BOOLEAN PROPAGATION   *
 *************************/

/*
 * Conflict: binary clause {l0, l1} is false
 */
static void record_binary_conflict(sat_solver_t *solver, literal_t l0, literal_t l1) {
  assert(lit_is_false(solver, l0) && lit_is_false(solver, l1));

#if TRACE
  printf("\n---> DPLL:   Binary conflict: %"PRIu32" %"PRIu32"\n", l0, l1);
  fflush(stdout);
#endif

  solver->conflict_tag = CTAG_BINARY;
  solver->conflict_buffer[0] = l0;
  solver->conflict_buffer[1] = l1;
  solver->stats.conflicts ++;
}

/*
 * For debugging: check that clause cidx is false
 */
#ifndef NDEBUG
static bool clause_is_false(const sat_solver_t *solver, cidx_t cidx) {
  literal_t *l;
  uint32_t i, n;

  assert(good_clause_idx(&solver->pool, cidx));
  n = clause_length(&solver->pool, cidx);
  l = clause_literals(&solver->pool, cidx);
  for (i=0; i<n; i++) {
    if (!lit_is_false(solver, l[i])) {
      return false;
    }
  }
  return true;
}
#endif

/*
 * Conflict: clause cidx is false
 */
static void record_clause_conflict(sat_solver_t *solver, cidx_t cidx) {
  assert(clause_is_false(solver, cidx));

#if TRACE
  printf("\n---> DPLL:   Clause conflict: cidx = %"PRIu32"\n");
  fflush(stdout);
#endif

  solver->conflict_tag = CTAG_CLAUSE;
  solver->conflict_index = cidx;
  solver->stats.conflicts ++;
}


/*
 * Propagation from literal l0
 * - l0 must be false in the current assignment
 * - sets solver->conflict_tag if there's a conflict
 */
static void propagate_from_literal(sat_solver_t *solver, literal_t l0) {
  watch_t *w;
  literal_t *lit;
  uint32_t i, j, n, k, len, t;
  literal_t l, l1;
  bval_t vl;

  assert(lit_is_false(solver, l0));

  w = solver->watch[l0];
  if (w == NULL || w->size == 0) return; // nothing to do

  n = w->size;
  j = 0;
  i = 0;
  while (i < n) {
    k = w->data[i];
    w->data[j] = k; // Keep k in w. We'll undo this later if needed.
    i ++;
    j ++;
    if (idx_is_literal(k)) {
      /*
       * Binary clause
       */
      l = idx2lit(k);
      vl = lit_value(solver, l);
      if (vl == BVAL_TRUE) continue;
      if (vl == BVAL_FALSE) {
	record_binary_conflict(solver, l0, l);
	goto conflict;
      }
      assert(is_unassigned_val(vl));
      binary_clause_propagation(solver, l, l0);
      continue;

    } else {
      /*
       * Clause in the pool
       */
      // get the blocker
      l = w->data[i];
      w->data[j] = l;
      i ++;
      j ++;
      if (lit_is_true(solver, l)) {
	continue;
      }

      // read len directly (the clause should not be marked)
      len = solver->pool.data[k];
      assert(len == clause_length(&solver->pool, k));

      lit = clause_literals(&solver->pool, k);
      assert(lit[0] == l0 || lit[1] == l0);
      // Get the other watched literal in clause k
      l = lit[0] ^ lit[1] ^ l0;
      // If l is true, nothing to do
      vl = lit_value(solver, l);
      if (vl == BVAL_TRUE) {
	w->data[j-1] = l; // change blocker
	continue;
      }

      // Force l to go into lit[0] and l0 into lit[1]
      lit[0] = l;
      lit[1]  = l0;

      // Search for an unassigned or true literal in lit[2 ... len-1]
      for (t=2; t<len; t++) {
	if (! lit_is_false(solver, lit[t])) {
	  // lit[t] is either true or not assigned.
	  // It can replace l0 as watched literal
	  l1 = lit[t];
	  lit[1] = l1;
	  lit[t] = l0;
	  add_clause_watch(solver, l1, k, l);
	  j -= 2; // remove [k, blocker] from l0's watch vector
	  goto done;
	}
      }

      // All literals in lit[1 ... len-1] are false
      assert(t == len);
      if (vl == BVAL_FALSE) {
	record_clause_conflict(solver, k);
	goto conflict;
      }
      assert(is_unassigned_val(vl));
      clause_propagation(solver, l, k);
    done:
      continue;
    }
  }
  w->size = j;
  return;

 conflict:
  while (i<n) {
    w->data[j] = w->data[i];
    j ++;
    i ++;
  }
  w->size = j;
}


/*
 * Boolean propagation
 * - on entry, solver->conflict_tag must be CTAG_NONE
 * - on exit, it's set to CTAG_BINARY or CTAG_CLAUSE if there's a conflict
 */
static void nsat_boolean_propagation(sat_solver_t *solver) {
  literal_t l;
  uint32_t i;  

  assert(solver->conflict_tag == CTAG_NONE);

  for (i = solver->stack.prop_ptr; i< solver->stack.top; i++) {
    l = not(solver->stack.lit[i]);
    propagate_from_literal(solver, l);
    if (solver->conflict_tag != CTAG_NONE) {
      return;
    }
  }
  solver->stack.prop_ptr = i;

  check_propagation(solver);
}


/******************
 *  BACKTRACKING  *
 *****************/

/*
 * Backtrack to back_level
 * - undo all assignments at levels >= back_level + 1
 * - solver->decision_level must be larger than back_level
 *   (otherwise level_index[back_level + 1] may not be set properly).
 */
static void backtrack(sat_solver_t *solver, uint32_t back_level) {
  uint32_t i, d;
  literal_t l;
  bvar_t x;

  assert(back_level < solver->decision_level);

  d = solver->stack.level_index[back_level + 1];
  i = solver->stack.top;
  while (i > d) {
    i --;
    l = solver->stack.lit[i];
    x = var_of(l);
    assert(lit_is_true(solver, l) && solver->level[x] > back_level);
    solver->value[pos(x)] ^= (uint8_t) 0x2;   // clear assign bit
    solver->value[neg(x)] ^= (uint8_t) 0x2;   // clear assign bit
    assert(var_is_unassigned(solver, x));
    heap_insert(&solver->heap, x);
  }
  solver->stack.top = i;
  solver->stack.prop_ptr = i;

  // same thing for the clause stack
  solver->stash.top = solver->stash.level[back_level + 1];

  solver->decision_level = back_level;
}



/*
 * Check whether all variables assigned at level k have activity less than ax
 */
static bool level_has_lower_activity(sat_solver_t *solver, double ax, uint32_t k) {
  sol_stack_t *stack;
  uint32_t i, n;
  bvar_t x;

  assert(k <= solver->decision_level);
  stack = &solver->stack;

  // i := start of level k
  // n := end of level k
  i = stack->level_index[k];
  n = stack->top;
  if (k < solver->decision_level) {
    n = stack->level_index[k+1];
  }

  while (i < n) {
    x = var_of(stack->lit[i]);
    assert(var_is_assigned(solver, x) && solver->level[x] == k);
    if (solver->heap.activity[x] >= ax) {
      return false;
    }
    i ++;
  }

  return true;
}

/*
 * Partial restart:
 * - find the unassigned variable of highest activity
 * - keep all the decision levels that have at least one variable
 *   with activity higher than that.
 */
static void partial_restart(sat_solver_t *solver) {
  double ax;
  bvar_t x;
  uint32_t i, n;

  assert(solver->decision_level > 0);
  cleanup_heap(solver);

  if (heap_is_empty(&solver->heap)) {
    // full restart
    backtrack(solver, 0);
  } else {
    x = solver->heap.heap[1];
    assert(var_is_unassigned(solver, x));
    ax = solver->heap.activity[x];

    n = solver->decision_level;
    for (i=1; i<=n; i++) {
      if (level_has_lower_activity(solver, ax, i)) {
	backtrack(solver, i-1);
	break;
      }
    }
  }
}



/*******************************************************
 *  CONFLICT ANALYSIS AND CREATION OF LEARNED CLAUSES  *
 ******************************************************/

/*
 * During conflict resolution, we build a clause in solver->buffer.
 * Except at the very end, all literals in this buffer have decision
 * level < conflict level. To prevent duplicates, we mark all of them.
 *
 * In addition, we also mark the literals that must be resolved.
 * These literals have decision level equal to the conflict level.
 */

/*
 * Process literal l during conflict resolution.
 * - l is either a part of the learned clause or a literal to resolve
 * - if l is marked do nothing (already seen)
 * - if l has decision level 0, ignore it
 * - otherwise:
 *     mark l
 *     increase variable activity
 *     if l's decision_level < conflict level then add l to the buffer
 *     
 * - return 1 if l is to be resolved
 * - return 0 otherwise
 */
static uint32_t process_literal(sat_solver_t *solver, literal_t l) {
  bvar_t x;

  x = var_of(l);

  assert(solver->level[x] <= solver->decision_level);
  assert(lit_is_false(solver, l));

  if (! variable_is_marked(solver, x) && solver->level[x] > 0) {
    mark_variable(solver, x);
    increase_var_activity(&solver->heap, x);
    if (solver->level[x] == solver->decision_level) {
      return 1;
    }
    vector_push(&solver->buffer, l);
  }

  return 0;
}

/*
 * Process clause cidx:
 * - process literals starting from i0
 * - i0 is either 0 or 1
 * - increase the clause activity if it's a learned clause
 * - return the number of literals to resolved
 */
static uint32_t process_clause(sat_solver_t *solver, cidx_t cidx, uint32_t i0) {
  literal_t *lit;
  uint32_t i, n, toresolve;

  assert(i0 <= 1);

  if (is_learned_clause_idx(&solver->pool, cidx)) {
    increase_clause_activity(solver, cidx);
  }

  toresolve = 0;
  n = clause_length(&solver->pool, cidx);
  lit = clause_literals(&solver->pool, cidx);
  for (i=i0; i<n; i++) {
    toresolve += process_literal(solver, lit[i]);
  }
  return toresolve;
}

/*
 * Stacked clause cidx
 * - process literals at indexes 1 to n
 * - the first literal is the implied literal
 * - return the number of literals to resolve.
 */
static uint32_t process_stacked_clause(sat_solver_t *solver, cidx_t cidx) {
  literal_t *lit;
  uint32_t i, n, toresolve;

  toresolve = 0;
  n = stacked_clause_length(&solver->stash, cidx);
  lit = stacked_clause_literals(&solver->stash, cidx);
  assert(n >= 2);
  for (i=1; i<n; i++) {
    toresolve += process_literal(solver, lit[i]);
  }
  return toresolve;
}


/*
 * Build learned clause and find UIP
 *
 * Result:
 * - the learned clause is stored in solver->buffer
 * - the implied literal is in solver->buffer.data[0]
 * - all literals in the learned clause are marked
 */
static void analyze_conflict(sat_solver_t *solver) {
  literal_t *stack;
  literal_t b;
  bvar_t x;
  uint32_t j, unresolved;

  assert(solver->decision_level > 0);

  unresolved = 0;
  vector_reset_and_reserve(&solver->buffer); // make room for one literal

  /*
   * Scan the conflict clause
   */
  if (solver->conflict_tag == CTAG_BINARY) {
    unresolved += process_literal(solver, solver->conflict_buffer[0]);
    unresolved += process_literal(solver, solver->conflict_buffer[1]);
  } else {
    assert(solver->conflict_tag == CTAG_CLAUSE);
    unresolved += process_clause(solver, solver->conflict_index, 0);
  }

  /*
   * Scan the assignment stack from top to bottom and process
   * the antecedent of all literals to resolve.
   */
  stack = solver->stack.lit;
  j = solver->stack.top;
  for (;;) {
    j --;    
    b = stack[j];
    assert(d_level(solver, b) == solver->decision_level);
    if (literal_is_marked(solver, b)) {
      if (unresolved == 1) {
	// found UIP
	solver->buffer.data[0] = not(b);
	break;
      } else {
	unresolved --;
	x = var_of(b);
	unmark_variable(solver, x);
	switch (solver->ante_tag[x]) {
	case ATAG_BINARY:
	  // solver->ante_data[x] = antecedent literal
	  unresolved += process_literal(solver, solver->ante_data[x]);
	  break;

	case ATAG_CLAUSE:
	  assert(first_literal_of_clause(&solver->pool, solver->ante_data[x]) == b);
	  // solver->ante_data[x] = antecedent clause
	  unresolved += process_clause(solver, solver->ante_data[x], 1);
	  break;

	default:
	  assert(solver->ante_tag[x] == ATAG_STACKED);
	  assert(first_literal_of_stacked_clause(&solver->stash, solver->ante_data[x]) == b);
	  // solver->ante_data[x] = antecedent stacked clause
	  unresolved += process_stacked_clause(solver, solver->ante_data[x]);
	  break;
	}
      }
    }
  }

  check_marks(solver);
}


/*
 * CLAUSE SIMPLIFICATION
 */

/*
 * Check whether literal l is redundant (can be removed from the learned clause)
 * - l must be a literal in the learned clause
 * - it's redundant if it's implied by other literals in the learned clause
 * - we assume that all these literals are marked.
 *
 * To check this, we explore the implication graph recursively from l.
 * Variables already visited are marked in solver->map:
 * - solver->map[x] == NOT_SEEN means x has not been seen yet
 * - solver->map[x] == IMPLIED means x is 'implied by marked literals'
 * - solver->map[x] == NOT_IMPLIED means x is 'not implied by marked literals'
 *
 * We use the following rules:
 * - a decision literal is not removable
 * - if l all immediate predecessors of l are marked or are are removable
 *   then l is removable.
 * - if one of l's predecessor is not marked and not removable then l
 *   is not removable.
 */
enum {
  NOT_SEEN = 0,
  IMPLIED = 1,
  NOT_IMPLIED = 2
};

// number of predecessors of x in the implication graph
static uint32_t num_predecessors(sat_solver_t *solver, bvar_t x) {
  uint32_t n;

  switch (solver->ante_tag[x]) {
  case ATAG_BINARY:
    n = 1;
    break;

  case ATAG_CLAUSE:
    n = clause_length(&solver->pool, solver->ante_data[x]) - 1;
    break;

  default:
    assert(solver->ante_tag[x] == ATAG_STACKED);
    n = stacked_clause_length(&solver->stash, solver->ante_data[x]) - 1;
    break;
  }
  return n;
}

// get the i-th predecessor of x
static bvar_t predecessor(sat_solver_t *solver, bvar_t x, uint32_t i) {
  literal_t *lit;
  literal_t l;

  switch (solver->ante_tag[x]) {
  case ATAG_BINARY:
    assert(i == 0);
    l = solver->ante_data[x];
    break;

  case ATAG_CLAUSE:
    assert(i < clause_length(&solver->pool, solver->ante_data[x]) - 1);
    lit = clause_literals(&solver->pool, solver->ante_data[x]);
    l = lit[i + 1];
    break;

  default:
    assert(solver->ante_tag[x] == ATAG_STACKED);
    assert(i < stacked_clause_length(&solver->stash, solver->ante_data[x]) - 1);
    lit = stacked_clause_literals(&solver->stash, solver->ante_data[x]);
    l = lit[i + 1];
    break;
  }

  return var_of(l);
}

// auxiliary function: check whether x is already explored and IMPLIED or
// trivially implied by marked literals
static inline bool var_is_implied(const sat_solver_t *solver, bvar_t x) {
  return variable_is_marked(solver, x) ||
    solver->ante_tag[x] == ATAG_UNIT ||
    tag_map_read(&solver->map, x) == IMPLIED;
}

// check whether x is already explored and NOT_IMPLIED
// or whether x is a decision variable (can't be implied by marked literals)
static inline bool var_is_not_implied(const sat_solver_t *solver, bvar_t x) {
  assert(!variable_is_marked(solver, x));
  return solver->ante_tag[x] == ATAG_DECISION || tag_map_read(&solver->map, x) == NOT_IMPLIED;
}


static bool implied_by_marked_literals(sat_solver_t *solver, literal_t l) {
  gstack_t *gstack;
  tag_map_t *map;
  gstack_elem_t *top;
  bvar_t x, y;
  uint32_t i;
  
  x = var_of(l);
  map = &solver->map;

  if (var_is_implied(solver, x)) {
    return true;
  }
  if (var_is_not_implied(solver, x)) {
    return false;
  }

  gstack = &solver->gstack;
  assert(gstack_is_empty(gstack));
  gstack_push_var(gstack, x, 0);

  do {
    top = gstack_top(gstack);
    x = top->var;
    if (top->index == num_predecessors(solver, x)) {
      tag_map_write(map, x, IMPLIED);
      gstack_pop(gstack);
    } else {
      y = predecessor(solver, x, top->index);
      top->index ++;
      if (var_is_implied(solver, y)) {
	continue;
      }
      if (var_is_not_implied(solver, y)) {
	goto not_implied;
      }
      gstack_push_var(gstack, y, 0);
    }
  } while (! gstack_is_empty(gstack));

  return true;

 not_implied:
  for (i=0; i<gstack->top; i++) {
    tag_map_write(map, gstack->data[i].var, NOT_IMPLIED);
  }
  reset_gstack(gstack);
  return false;
}

// check whether literals a[1 ... n-1] are all implied by marked literals
static bool array_implied_by_marked_literals(sat_solver_t *solver, literal_t *a, uint32_t n) {
  uint32_t i;

  for (i=1; i<n; i++) {
    if (! implied_by_marked_literals(solver, a[i])) {
      return false;
    }
  }
  return true;
}

// check whether l is implied by other literals in the learned clause
// (l is in the learned clause, so it is marked).
static bool literal_is_redundant(sat_solver_t *solver, literal_t l) {
  literal_t *lit;
  bvar_t x;
  antecedent_tag_t atag;
  cidx_t cidx;
  uint32_t n;

  x = var_of(l);
  assert(var_is_assigned(solver, x) && variable_is_marked(solver, x));

  atag = solver->ante_tag[x] & 0x7F; // remove mark bit
  switch (atag) {
  case ATAG_BINARY:
    // ante_data[x] = literal that implies not(l)
    return implied_by_marked_literals(solver, solver->ante_data[x]);

  case ATAG_CLAUSE:
    // ante_data[x] = clause that implies not(l)
    cidx = solver->ante_data[x];
    n = clause_length(&solver->pool, cidx);
    lit = clause_literals(&solver->pool, cidx);
    assert(lit[0] == not(l));
    return array_implied_by_marked_literals(solver, lit, n);

  case ATAG_STACKED:
    // ante_data[x] = stacked clause that implies not(l)
    cidx = solver->ante_data[x];
    n = stacked_clause_length(&solver->stash, cidx);
    lit = stacked_clause_literals(&solver->stash, cidx);
    assert(lit[0] == not(l));
    return array_implied_by_marked_literals(solver, lit, n);

  default:
    assert(atag == ATAG_DECISION);
    return false;
  }
}


/*
 * Simplify the learned clause:
 * - it's in solver->buffer
 * - all literals in solver->buffer are marked
 * - solver->buffer.data[0] is the implied literal
 * - all other literals have a decision level < solver->decision_level
 *
 * On exit:
 * - the simplified learned clause is in solver->buffer.
 * - all marks are removed.
 */
static void simplify_learned_clause(sat_solver_t *solver) {
  vector_t *buffer;
  uint32_t i, j, n;
  literal_t l;

  assert(solver->aux.size == 0);

  buffer = &solver->buffer;
  n = buffer->size;
  j = 1;
  for (i=1; i<n; i++) { // The first literal is not redundant
    l = buffer->data[i];
    if (literal_is_redundant(solver, l)) {
      // move l to the aux buffer to clean the marks later
      vector_push(&solver->aux, l);
      solver->stats.subsumed_literals ++;
    } else {
      // keep l into buffer
      buffer->data[j] = l;
      j ++;
    }
  }
  buffer->size = j;

  // cleanup: remove marks and reset the map
  clear_tag_map(&solver->map);
  for (i=0; i<j; i++) {
    unmark_variable(solver, var_of(buffer->data[i]));
  }
  n = solver->aux.size;
  for (i=0; i<n; i++) {
    unmark_variable(solver, var_of(solver->aux.data[i]));
  }
  reset_vector(&solver->aux);

  check_all_unmarked(solver);
}


/*
 * Prepare for bracktracking:
 * - search for a literal of second highest decision level in
 *   the learned clause.
 * - solver->buffer contains the learned clause.
 * - the implied literal is in solver->buffer.data[0]
 */
static void prepare_to_backtrack(sat_solver_t *solver) {
  uint32_t i, j, d, x, n;
  literal_t l, *b;

  b = solver->buffer.data;
  n = solver->buffer.size;

  if (n == 1) {
    solver->backtrack_level = 0;
    return;
  }

  j = 1;
  l = b[1];
  d = d_level(solver, l);
  for (i=2; i<n; i++) {
    x = d_level(solver, b[i]);
    if (x > d) {
      d = x;
      j = i;
    }
  }

  // swap b[1] and b[j]
  b[1] = b[j];
  b[j] = l;

  // record backtrack level
  solver->backtrack_level = d;
}


/*
 * Update the exponential moving averages used by the restart heuristics
 *
 * We have 
 *     ema_0 = 0
 *     ema_t+1 = 2^(32 - k) x + (1 - 2^k) ema_t
 * where k is less than 32 and x is the lbd of the learned clause
 * - as in the paper by Biere & Froehlich, we use
 *    k = 5  for the 'fast' ema
 *    k = 14 for the 'slow' ema
 * 
 * For blocking restarts, we use another exponential moving average:
 *     blocking_ema_{t+1} = 2^(32 - k) t + (1 - 2^k) blocking_ema_t
 * where k=12 and t = number of assigned variables (a.k.a., trail size).
 *
 * Also, the heuristics use two counters that are incremented here.
 *
 * NOTE: these updates can't overflow: the LDB is bounded by U < 2^30
 * then we have ema <= 2^32*U. Same thing for the number of assigned
 * variables.
 */
static void update_emas(sat_solver_t *solver, uint32_t x) {
  solver->slow_ema -= solver->slow_ema >> 14;
  solver->slow_ema += ((uint64_t) x) << 18;  
  solver->fast_ema -= solver->fast_ema >> 5;
  solver->fast_ema += ((uint64_t) x) << 27;
  solver->fast_count ++;
}

static void update_blocking_ema(sat_solver_t *solver) {
  solver->blocking_ema -= solver->blocking_ema >> 12;
  solver->blocking_ema += ((uint64_t) solver->stack.top) << 20;
  solver->blocking_count ++;
}

/*
 * Resolve a conflict and add a learned clause
 * - solver->decision_level must be positive
 */
static void resolve_conflict(sat_solver_t *solver) {
  uint32_t n, d;
  literal_t l;
  cidx_t cidx;

  update_blocking_ema(solver);
  analyze_conflict(solver);
  simplify_learned_clause(solver);
  prepare_to_backtrack(solver);

  // EMA statistics
  n = solver->buffer.size;
  d = clause_lbd(solver, n, solver->buffer.data);
  update_emas(solver, d);

  // Collect data if compiled with DATA=1
  export_conflict_data(solver, d);

  backtrack(solver, solver->backtrack_level);
  solver->conflict_tag = CTAG_NONE;

  // add the learned clause
  l = solver->buffer.data[0];
  if (n >= 3) {
    if (true) {
      cidx = add_learned_clause(solver, n, solver->buffer.data);
      clause_propagation(solver, l, cidx);
    } else {
      cidx = push_clause(&solver->stash, n, solver->buffer.data);
      stacked_clause_propagation(solver, l, cidx);
    }
  } else if (n == 2) {
    add_binary_clause(solver, l, solver->buffer.data[1]);
    binary_clause_propagation(solver, l, solver->buffer.data[1]);
  } else {
    assert(n > 0);
    add_unit_clause(solver, l);
  }
}



/*************************************************
 *  RECOVER TRUTH VALUE OF ELIMINATED VARIABLES  *
 ************************************************/

/*
 * Check whether all literals in a[0 ... n] are false
 */
static bool saved_clause_is_false(sat_solver_t *solver, uint32_t *a, uint32_t n) {
  uint32_t i;

  for (i=0; i<n; i++) {
    if (lit_value(solver, a[i]) == BVAL_TRUE) {
      return false;
    }
    assert(lit_value(solver, a[i]) == BVAL_FALSE);
  }

  return true;
}

/*
 * Process a block of saved clauses
 * - a = start of the block
 * - n = block length
 * - a[n-1] = literal to flip if needed
 */
static void extend_assignment_for_block(sat_solver_t *solver, uint32_t *a, uint32_t n) {
  literal_t l;
  uint32_t i, j;
  bval_t val;

  l = a[n-1];
  assert(solver->ante_tag[var_of(l)] == ATAG_ELIM);

  val = BVAL_FALSE; // default value for l
  i = 0;
  while (i < n) {
    j = i;
    while (a[j] != l) j++;
    // a[i ... j] = saved clause with a[j] == l
    if (saved_clause_is_false(solver, a+i, j-i)) {
      // all literals in a[i ... j-1] are false so l is forced to true
      val = BVAL_TRUE;
      break;
    }
    i = j+1;
  }

  solver->value[l] = val;
  solver->value[not(l)] = opposite_val(val);
}

/*
 * Extend the current assignment to all eliminated variables
 */
static void extend_assignment(sat_solver_t *solver) {
  clause_vector_t *v;
  uint32_t n, block_size;;
  
  v = &solver->saved_clauses;
  n = v->top;
  while (n > 0) {
    n --;
    block_size = v->data[n];
    assert(block_size >= 1 && block_size <= n);
    n -= block_size;
    extend_assignment_for_block(solver, v->data + n, block_size);
  }
}




/*****************************
 *  MAIN SOLVING PROCEDURES  *
 ****************************/

/*
 * Select an unassigned decision variable
 * - return 0 if all variables are assigned
 */
static bvar_t nsat_select_decision_variable(sat_solver_t *solver) {
  uint32_t rnd;
  bvar_t x;

  if (solver->randomness > 0) {
    rnd = random_uint32(solver) & VAR_RANDOM_MASK;
    if (rnd < solver->randomness) {
      x = random_uint(solver, solver->nvars);
      if (var_is_unassigned(solver, x)) {
	assert(x > 0);
	solver->stats.random_decisions ++;
	return x;
      }
    }
  }

  /*
   * Unassigned variable of highest activity
   */
  while (! heap_is_empty(&solver->heap)) {
    x = heap_get_top(&solver->heap);
    if (var_is_unassigned(solver, x)) {
      assert(x > 0);
      return x;
    }
  }

  /*
   * Check the variables in [heap->vmax ... heap->size - 1]
   */
  x = solver->heap.vmax;
  while (x < solver->heap.size) {
    if (var_is_unassigned(solver, x)) {
      solver->heap.vmax = x+1;
      return x;
    }
    x ++;
  }

  assert(x == solver->heap.size);
  solver->heap.vmax = x;

  return 0;
}


/*
 * Glucose-style restart condition:
 * 1) solver->blocking_ema is a moving average of the trail size
 *    after each conflict.
 * 2) solver->fast_ema is an estimate of the quality of the recently
 *    learned clauses.
 * 3) solver->slow_ema is an estimate of the average quality of all
 *    learned clauses.
 *
 * Intuition:
 * - if the current trail size is larger than blocking_ema, we may
 *   be close to finding a satisfying assignment so we don't want to
 *   restart.
 * - if solver->fast_ema is larger than solver->slow_ema then recent
 *   learned clauses don't seem too good. We want to restart.
 *
 * To make this more precise: we use two magic constants:
 * - K_0 = 1/1.4 (approximately)
 * - K   = 0.8   (approximately)
 * Larger than average trail_size is 'trail_size * K_0 > blocking_ema'
 * Worse than average learned clauses is 'fast_ema * K > slow_ema'

 * Before we use 'blocking_ema', we want to make sure we have at least
 * 5000 samples in there. We count these samples in solver->blocking_count.
 * To avoid restarting everytime, we also keep track of the number of
 * samples used from which fast_ema is computed (in solver->fast_count).
 * We wait until fast_count >= 50 before restarting.
 *
 * For our fixed point implementation, we use 
 *   K_0 = (1 - 1/2^2 - 1/2^5 - 1/2^8) = 0.71484375
 *   K   = (1 - 1/2^3 - 1/2^4 - 1/2^6) = 0.796875
 *
 * The Glucose original uses moving average/long-term average
 * instead of exponential moving averages. (cf. Biere & Froehlich).
 */
static void glucose_blocking(sat_solver_t *solver) {
  uint64_t aux;

  if (solver->blocking_count >= 5000) {
    aux = ((uint64_t) solver->stack.top) << 32;  // trail size
    aux -= (aux >> 2) + (aux >> 5) + (aux >> 8); // K_0 * trail size 
    if (aux > solver->blocking_ema) {
      solver->fast_count = 0; // delay the next restart
    }
  }
}

static bool glucose_restart(sat_solver_t *solver) {
  uint64_t aux;

  if (solver->fast_count >= 50) {

    aux = solver->fast_ema;
    aux -= (aux >> 3) + (aux >> 4) + (aux >> 6); // K * fast_ema
    if (aux > solver->slow_ema) {
      solver->fast_count = 0;
      return true;
    }
  }

  return false;
}



/*
 * Preferred literal when x is selected as decision variable.
 * - we pick l := pos(x) then check whether value[l] is 0b00 or 0b01
 * - in the first case, the preferred value for l is false so we return not(l)
 */
static inline literal_t preferred_literal(const sat_solver_t *solver, bvar_t x) {
  literal_t l;

  assert(var_is_unassigned(solver, x));

  l = pos(x);
  /*
   * Since l is not assigned, value[l] is either BVAL_UNDEF_FALSE (i.e., 0) 
   * or BVAL_UNDEF_TRUE (i.e., 1).
   *
   * We return l if value[l] = BVAL_UNDEF_TRUE = 1. 
   * We return not(l) if value[l] = BVAL_UNDEF_FALSE = 0.
   * Since not(l) is l^1, the returned value is (l ^ 1 ^ value[l]).
   */
  l ^= 1 ^ solver->value[l];
  assert((var_prefers_true(solver, x) && l == pos(x)) ||
	 (!var_prefers_true(solver, x) && l == neg(x)));

  return l;
}


/*
 * Search until we get sat/unsat or we restart
 * - restart is based on the LBD/Glucose heuristics as modified by
 *   Biere & Froehlich.
 */
static void sat_search(sat_solver_t *solver) {
  bvar_t x;

  assert(solver->stack.prop_ptr == solver->stack.top);

  check_propagation(solver);
  check_watch_vectors(solver);

  for (;;) {
    nsat_boolean_propagation(solver);
    if (solver->conflict_tag == CTAG_NONE) {
      // No conflict

      // Check for restarts
      if (glucose_restart(solver)) {
	break;
      }
      // Garbage collection
      if (solver->pool.num_learned_clauses > solver->reduce_threshold) {
	nsat_reduce_learned_clause_set(solver);
	check_watch_vectors(solver);
	solver->reduce_threshold = (uint32_t) (solver->reduce_threshold * REDUCE_FACTOR);
	//	solver->reduce_threshold += 300; // Glucose
      }

      x = nsat_select_decision_variable(solver);
      if (x == 0) {
	solver->status = STAT_SAT;
	break;
      }
      nsat_decide_literal(solver, preferred_literal(solver, x));
    } else {
      // Conflict
      if (solver->decision_level == 0) {
	export_last_conflict(solver);
	solver->status = STAT_UNSAT;
	break;
      }
      glucose_blocking(solver);
      resolve_conflict(solver);
      check_watch_vectors(solver);

      decay_clause_activities(solver);
      decay_var_activities(&solver->heap);
    }
  }
}


/*
 * Progress status
 */
static void report_status(sat_solver_t *solver, uint32_t count) {
  double lits_per_clause, slow, fast;

  if ((count & 0x3F) == 0) {
    fprintf(stderr, "\n");
    fprintf(stderr, "-------------------------------------------------------------------------------------------------\n");
    fprintf(stderr, "|     EMAS      | Conf.     Del.    |  Binary   |      Original     |          Learned          |\n");
    fprintf(stderr, "| Slow    Fast  |         Threshold |  Clauses  |   Clauses   Lits. |   Clauses  Lits. Lits/Cl. |\n");
    fprintf(stderr, "-------------------------------------------------------------------------------------------------\n");
  }

  lits_per_clause = 0.0;
  if (solver->pool.num_learned_clauses > 0) {
    lits_per_clause = ((double) solver->pool.num_learned_literals) / solver->pool.num_learned_clauses;
  }
  slow = ((double) solver->slow_ema)/4.3e9;
  fast = ((double) solver->fast_ema)/4.3e9;
  fprintf(stderr, "| %6.2f %6.2f | %7"PRIu64"  %8"PRIu32" |  %8"PRIu32" | %8"PRIu32" %8"PRIu32" | %8"PRIu32" %8"PRIu32" %7.1f |\n",
	  slow, fast,
	  solver->stats.conflicts, solver->reduce_threshold,
	  solver->binaries,
	  solver->pool.num_prob_clauses, solver->pool.num_prob_literals,
	  solver->pool.num_learned_clauses, solver->pool.num_learned_literals, lits_per_clause);
  fflush(stderr);
}


/*
 * Statistics: initial numbers of clauses
 */
static void show_start_search_stats(sat_solver_t *solver) {
  fprintf(stderr, "After simplification\n");
  fprintf(stderr, "nb. of active vars   : %"PRIu32"\n", num_active_vars(solver));
  fprintf(stderr, "nb. of unit clauses  : %"PRIu32"\n", solver->units);
  fprintf(stderr, "nb. of bin clauses   : %"PRIu32"\n", solver->binaries);
  fprintf(stderr, "nb. of big clauses   : %"PRIu32"\n", solver->pool.num_prob_clauses);
  fprintf(stderr, "deleted pb. clauses  : %"PRIu64"\n\n", solver->stats.prob_clauses_deleted);
}

/*
 * Number of literals assigned at level 0
 * - this is used to decide whether to call simplify_clause_database
 */
static uint32_t level0_literals(sat_solver_t *solver) {
  uint32_t n;

  n = solver->stack.top;
  if (solver->decision_level > 0) {
    n = solver->stack.level_index[1];
  }
  return n;
}


/*
 * Solving procedure
 */
solver_status_t nsat_solve(sat_solver_t *solver) {
  uint32_t i;

  //  open_stat_file();

  if (solver->has_empty_clause) {
    solver->status = STAT_UNSAT;
    return STAT_UNSAT;
  }

  solver->simplify_bottom = 0;
  solver->simplify_props = 0;
  solver->simplify_next = 0;    // number of propagations before next call to simplify_clause_database

  if (solver->preprocess) {
    nsat_preprocess(solver);
    if (solver->has_empty_clause) {
      solver->status = STAT_UNSAT;
      return STAT_UNSAT;
    }
    
  }  else {
    // One round of propagation + removal of true clauses
    nsat_boolean_propagation(solver);
    if (solver->conflict_tag != CTAG_NONE) {
      solver->status = STAT_UNSAT;
      return STAT_UNSAT;
    }
    if (solver->units > 0) {
      nsat_simplify_clause_database(solver);
      solver->simplify_bottom = solver->stack.top;
      solver->simplify_props = solver->stats.propagations;
      solver->simplify_next = solver->pool.num_prob_literals; 
    }
    if (solver->verbosity >= 1) {
      show_start_search_stats(solver);
    }
  }


  /*
   * Counter for report status
   */
  i = 0;

  /*
   * Glucose-style EMA for restarts
   */
  solver->slow_ema = 0;
  solver->fast_ema = 0;
  solver->blocking_ema = 0;
  solver->fast_count = 0;
  solver->blocking_count = 0;
  solver->stats.starts = 0;


  /*
   * Reduce strategy: as in minisat
   */
   solver->reduce_threshold = solver->pool.num_prob_clauses/4;
   if (solver->reduce_threshold < MIN_REDUCE_THRESHOLD) {
     solver->reduce_threshold = MIN_REDUCE_THRESHOLD;
   }
   //   solver->reduce_threshold = 2000; // Glucose

  for (;;) {
    if (solver->verbosity >= 2) {
      report_status(solver, i);
      i ++;
    }
    solver->stats.starts ++;
    sat_search(solver);
    if (solver->status != STAT_UNKNOWN) break;
    
    // restart
    if (solver->decision_level > 0) {
      if (level0_literals(solver) > solver->simplify_bottom &&
	  solver->stats.propagations >= solver->simplify_props + solver->simplify_next) {
	// force full restart to call simplify
	backtrack(solver, 0);
      } else {
	partial_restart(solver);
      }
    }

    // call simplify
    if (solver->decision_level == 0 &&
	level0_literals(solver) > solver->simplify_bottom &&
	solver->stats.propagations >= solver->simplify_props + solver->simplify_next) {
      nsat_simplify_clause_database(solver);
      solver->simplify_bottom = solver->stack.top;
      solver->simplify_props = solver->stats.propagations;
      solver->simplify_next = solver->pool.num_prob_literals + solver->pool.num_learned_literals;      
    }
  }

  if (solver->verbosity >= 2) {
    fprintf(stderr, "-------------------------------------------------------------------------------------------------\n\n");
  }

  if (solver->status == STAT_SAT) {
    extend_assignment(solver);
  }

  //  close_stat_file();

  return solver->status;
}


/************
 *  MODELS  *
 ***********/

/*
 * Return the model: copy all variable value into val
 * - val's size must be at least solver->nvars
 * - val[0] is always true
 */
void nsat_get_allvars_assignment(const sat_solver_t *solver, bval_t *val) {
  uint32_t i, n;

  n = solver->nvars;
  for (i=0; i<n; i++) {
    val[i] = var_value(solver, i);
  }
}


/*
 * Copy all true literals in array a:
 * - a must have size >= solver->nvars.
 * return the number of literals added to a.
 */
uint32_t nsat_get_true_literals(const sat_solver_t *solver, literal_t *a) {
  uint32_t n;
  literal_t l;

  n = 0;
  for (l = 0; l< solver->nliterals; l++) {
    if (lit_value(solver, l) == BVAL_TRUE) {
      a[n] = l;
      n ++;
    }
  }

  return n;
}



/***********************
 *  EXPORT/DUMP STATE  *
 **********************/

static void show_clause(FILE *f, const clause_pool_t *pool, cidx_t idx) {
  uint32_t n, i;
  literal_t *lit;

  assert(good_clause_idx(pool, idx));

  n = clause_length(pool, idx);
  lit = clause_literals(pool, idx);

  fprintf(f, "%"PRIu32":", idx);
  for (i=0; i<n; i++) {
    fprintf(f, " %"PRIu32, lit[i]);
  }
  fprintf(f, "\n");
}

static void show_all_clauses(FILE *f, const clause_pool_t *pool) {
  uint32_t cidx;

  cidx = clause_pool_first_clause(pool);
  while (cidx < pool->size) {
    show_clause(f, pool, cidx);
    cidx = clause_pool_next_clause(pool, cidx);
  }
}

static void show_watch_vector(FILE *f, const sat_solver_t *solver, literal_t l) {
  watch_t *w;
  uint32_t i, n, k;

  assert(l < solver->nliterals);
  w = solver->watch[l];
  fprintf(f, "watch[%"PRIu32"]:", l);
  if (w == NULL) {
    fprintf(f, " null\n");
  } else {
    n = w->size;
    i = 0;
    if (n == 0) {
      fprintf(f, " empty\n");
    } else {
      while (i<n) {
	k = w->data[i];
	if (idx_is_literal(k)) {
	  fprintf(f, " lit(%"PRIu32")", idx2lit(k));
	  i ++;
	} else {
	  fprintf(f, " cl(%"PRIu32")", k);
	  i += 2;
	}
      }
      fprintf(f, "\n");
    }
  }
}

static void show_all_watch_vectors(FILE *f, const sat_solver_t *solver) {
  uint32_t i;

  for (i=0; i<solver->nliterals; i++) {
    show_watch_vector(f, solver, i);
  }
}

void show_state(FILE *f, const sat_solver_t *solver) {
  fprintf(f, "nvars: %"PRIu32"\n", solver->nvars);
  fprintf(f, "nliterals: %"PRIu32"\n", solver->nliterals);
  fprintf(f, "num prob. clauses: %"PRIu32"\n", solver->pool.num_prob_clauses);
  fprintf(f, "num learned clauses: %"PRIu32"\n", solver->pool.num_learned_clauses);
  fprintf(f, "clauses\n");
  show_all_clauses(f, &solver->pool);
  fprintf(f, "watch vectors\n");
  show_all_watch_vectors(f, solver);
}




/****************************************
 *   CONSISTENCY CHECKS FOR DEBUGGING   *
 ***************************************/

#if DEBUG

/*
 * Check whether the clause pool counters are correct.
 */
static bool good_counters(const clause_pool_t *pool) {
  uint32_t prob_clauses, prob_lits, learned_clauses, learned_lits, i;

  prob_clauses = 0;
  prob_lits = 0;
  learned_clauses = 0;
  learned_lits = 0;

  i = clause_pool_first_clause(pool);
  while (i < pool->learned) {
    prob_clauses ++;
    prob_lits += clause_length(pool, i);
    i = clause_pool_next_clause(pool, i);
  }
  while (i < pool->size) {
    learned_clauses ++;
    learned_lits += clause_length(pool, i);
    i = clause_pool_next_clause(pool, i);
  }

  return 
    prob_clauses == pool->num_prob_clauses &&
    prob_lits == pool->num_prob_literals &&
    learned_clauses == pool->num_learned_clauses &&
    learned_lits == pool->num_learned_literals;
}

/*
 * Check that the padding counter is correct
 */
static bool good_padding_counter(const clause_pool_t *pool) {
  cidx_t cidx;
  uint32_t n, len;

  n = 0;
  cidx = 0;
  while (cidx < pool->size) {
    if (is_clause_start(pool, cidx)) {
      cidx += clause_full_length(pool, cidx);
    } else {
      len = padding_length(pool, cidx);
      cidx += len;
      n += len;
    }
  }

  return n == pool->padding;
}


/*
 * Check the counters, assuming pool->learned and pool->size are correct.
 */
static void check_clause_pool_counters(const clause_pool_t *pool) {
  if (!good_counters(pool)) {
    fprintf(stderr, "**** BUG: inconsistent pool counters ****\n");
    fflush(stderr);
  }
  if (!good_padding_counter(pool)) {
    fprintf(stderr, "**** BUG: inconsistent padding pool counter ****\n");
    fflush(stderr);
  }
}


/*
 * Check that all problem clauses have index < pool->learned
 * and that all learned clause have index >= pool->learned;
 * This assumes that pool->num_prob_clauses is correct.
 */
static void check_clause_pool_learned_index(const clause_pool_t *pool) {
  cidx_t cidx, end, next;
  uint32_t n, i;

  /*
   * Find the index of the last problem clause:
   *   cidx = 0 if there are no problem clauses
   *   cidx = pool->size if there are less problem clauses than expected
   */
  n = pool->num_prob_clauses;
  cidx = 0;
  end = 0;
  for (i=0; i<n; i++) {
    cidx = next_clause_index(pool, end);
    if (cidx >= pool->size) break;
    end = cidx + clause_full_length(pool, cidx);
  }

  if (cidx == pool->size) {
    fprintf(stderr, "**** BUG: expected %"PRIu32" problem clauses. Found %"PRIu32". ****\n", 
	    pool->num_prob_clauses, i + 1);
    fflush(stderr);
  } else {
    next = next_clause_index(pool, end);        // next clause after that (i.e., first learned clause or nothing)
    if (cidx >= pool->learned) {
      fprintf(stderr, "**** BUG: last problem clause starts at %"PRIu32". Learned index is %"PRIu32" ****\n",
	      cidx, pool->learned);
      fflush(stderr);
    } else if (end > pool->learned) {
      fprintf(stderr, "**** BUG: last problem clause ends at %"PRIu32". Learned index is %"PRIu32" ****\n",
	      end, pool->learned);
      fflush(stderr);
    } else if (next < pool->size && next < pool->learned) {
      fprintf(stderr, "**** BUG: first learned clause starts at %"PRIu32". Learned index is %"PRIu32" ****\n",
	      next, pool->learned);
      fflush(stderr);
    }
  }
}



/*
 * HEAP INVARIANTS
 */
static void check_heap(const var_heap_t *heap) {
  uint32_t i, j, n;
  int32_t k;
  bvar_t x, y;

  n = heap->heap_last;
  for (i=0; i<=n; i++) {
    x = heap->heap[i];
    if (heap->heap_index[x] != (int32_t) i) {
      fprintf(stderr, "*** BUG: heap[%"PRIu32"] = %"PRIu32" but heap_index[%"PRIu32"] = %"PRId32" ****\n",
	      i, x, x, heap->heap_index[x]);
    }
    j = i>>1; // parent of i (or j=i=0 for the special marker)
    y = heap->heap[j];
    if (heap->activity[y] < heap->activity[x]) {
      fprintf(stderr, "*** BUG: bad heap ordering: activity[%"PRIu32"] < activity[%"PRIu32"] ****\n", j, i);
    }
  }

  n = heap->size;
  for (i=0; i<n; i++) {
    k= heap->heap_index[i];
    if (k >= 0 && heap->heap[k] != i) {
      fprintf(stderr, "*** BUG: heap_index[%"PRIu32"] = %"PRId32" but heap[%"PRId32"] = %"PRIu32" ****\n",
	      i, k, k, heap->heap[k]);
    }
  }
}


/*
 * SORTING FOR CLAUSE DELETION
 * - a = array of clause idx
 * - n = number of elements in a
 * We check that all elements in a can be deleted and that a is sorted in increasing order.
 */
static void check_candidate_clauses_to_delete(const sat_solver_t *solver, const cidx_t *a, uint32_t n) {
  uint32_t i;
  cidx_t c1, c2;
  float a1, a2;

  for (i=0; i<n; i++) {
    c1 = a[i];
    if (clause_is_locked(solver, c1)) {
      fprintf(stderr, "**** BUG: locked clause (cidx = %"PRIu32") is candidate for deletion ****\n", c1);
      fflush(stderr);
    }
  }

  if (n <= 1) return;

  c1 = a[0];
  a1 = get_learned_clause_activity(&solver->pool, c1);
  for (i=1; i<n; i++) {
    c2 = a[i];
    a2 = get_learned_clause_activity(&solver->pool, c2);
    if (a1 > a2 || (a1 == a2 && c1 > c2)) {
      fprintf(stderr, "**** BUG: candidates for deletion not sorted (at position i = %"PRIu32")\n", i);
      fflush(stderr);
    }
    a1 = a2;
    c1 = c2;
  }
}


/*
 * WATCH VECTORS
 */

/*
 * Check that cidx occurs in vector watch[l]
 */
static bool clause_is_in_watch_vector(const sat_solver_t *solver, literal_t l, cidx_t cidx) {
  const watch_t *w;
  uint32_t i, n;

  w = solver->watch[l];
  if (w != NULL) {
    n = w->size;
    i = 0;
    while (i < n) {
      if (idx_is_literal(w->data[i])) {
	i ++;
      } else {
	if (w->data[i] == cidx) {
	  return true;
	}
	i += 2;
      }
    }
  }

  return false;
}

static void check_all_clauses_are_in_watch_vectors(const sat_solver_t *solver) {
  cidx_t cidx, end;
  literal_t l0, l1;

  cidx = clause_pool_first_clause(&solver->pool);
  end = solver->pool.size;

  while (cidx < end) {
    l0 = first_literal_of_clause(&solver->pool, cidx);
    l1 = second_literal_of_clause(&solver->pool, cidx);
    assert(l0 < solver->nliterals && l1 < solver->nliterals);
    if (!clause_is_in_watch_vector(solver, l0, cidx)) {
      fprintf(stderr, "*** BUG: missing clause index (%"PRIu32") in watch vector for literal %"PRIu32" ***\n",
	      cidx, l0);
      fflush(stderr);
    }
    if (!clause_is_in_watch_vector(solver, l1, cidx)) {
      fprintf(stderr, "*** BUG: missing clause index (%"PRIu32") in watch vector for literal %"PRIu32" ***\n",
	      cidx, l1);
      fflush(stderr);
    }
    cidx = clause_pool_next_clause(&solver->pool, cidx);
  }
}

static void check_watch_vector_is_good(const sat_solver_t *solver, const watch_t *w, literal_t l) {
  uint32_t i, n, k;

  assert(w != NULL && w == solver->watch[l]);

  n = w->size;
  i = 0;
  while (i < n) {
    k = w->data[i];
    if (idx_is_clause(k)) {
      if (first_literal_of_clause(&solver->pool, k) != l &&
	  second_literal_of_clause(&solver->pool, k) != l) {
	fprintf(stderr, "*** BUG: clause %"PRIu32" is in watch vector for literal %"PRIu32"\n, but the literal is not first or second ***\n", k, l);
	fflush(stderr);
      }
      i += 2;
    } else {
      i ++;
    }
  }
}

static void check_all_watch_vectors_are_good(const sat_solver_t *solver) {
  uint32_t i, n;
  watch_t *w;

  n = solver->nliterals;
  for (i=0; i<n; i++) {
    w = solver->watch[i];
    if (w != NULL) {
      check_watch_vector_is_good(solver, w, i);
    }
  }
}

static void check_watch_vectors(const sat_solver_t *solver) {
  check_all_clauses_are_in_watch_vectors(solver);
  check_all_watch_vectors_are_good(solver);
}


/*
 * PROPAGATION
 */

/*
 * Check whether clause cidx is true
 */
static bool clause_is_true(const sat_solver_t *solver, cidx_t cidx) {
  uint32_t i, n;
  literal_t *lit;

  assert(good_clause_idx(&solver->pool, cidx));

  n = clause_length(&solver->pool, cidx);
  lit = clause_literals(&solver->pool, cidx);
  for (i=0; i<n; i++) {
    if (lit_is_true(solver, lit[i])) {
      return true;
    }
  }

  return false;
}


/*
 * Get the number of false literals in clause cidx
 */
static uint32_t num_false_literals_in_clause(const sat_solver_t *solver, cidx_t cidx) {
  uint32_t i, n, cnt;
  literal_t *lit;

  assert(good_clause_idx(&solver->pool, cidx));

  n = clause_length(&solver->pool, cidx);
  lit = clause_literals(&solver->pool, cidx);
  cnt = 0;
  for (i=0; i<n; i++) {
    if (lit_is_false(solver, lit[i])) {
      cnt ++;
    }
  }

  return cnt;
}

/*
 * Check that no propagation was missed (for the clause pool)
 * - this is called when there's no conflict reported
 */
static void check_pool_propagation(const sat_solver_t *solver) {
  cidx_t cidx;
  uint32_t f, n;

  for (cidx = clause_pool_first_clause(&solver->pool);
       cidx < solver->pool.size;
       cidx = clause_pool_next_clause(&solver->pool, cidx)) {
    if (! clause_is_true(solver, cidx)) {
      f = num_false_literals_in_clause(solver, cidx);
      n = clause_length(&solver->pool, cidx);
      if (f == n) {
	fprintf(stderr, "*** BUG: missed conflict. Clause %"PRIu32" is false ***\n", cidx);
	fflush(stderr);
      } else if (f == n -1) {
	fprintf(stderr, "*** BUG: missed propagation for clause %"PRIu32" ***\n", cidx);
	fflush(stderr);
      }
    }
  }
}


/*
 * Report missed conflicts and propagation for vector w
 * - l = literal corresponding to w (i.e., solver->watch[l] is w)
 * - l is false in the solver.
 */
static void check_missed_watch_prop(const sat_solver_t *solver, const watch_t *w, literal_t l) {
  uint32_t i, k, n;
  literal_t l1;

  assert(lit_is_false(solver, l) && solver->watch[l] == w);

  n = w->size;
  i = 0;
  while (i < n) {
    k = w->data[i];
    if (idx_is_literal(k)) {
      l1 = idx2lit(k);
      if (lit_is_false(solver, l1)) {
	fprintf(stderr, "*** BUG: missed binary conflict for clause %"PRIu32" %"PRIu32" ***\n", l, l1);
	fflush(stderr);
      } else if (lit_is_unassigned(solver, l1)) {
	fprintf(stderr, "*** BUG: missed binary propagation for clause %"PRIu32" %"PRIu32" ***\n", l, l1);
	fflush(stderr);
      }
      i ++;
    } else {
      i += 2;
    }
  }
}


/*
 * Check that no propagation was missed (for the binary clauses)
 * - this is called when no conflict was reported
 */
static void check_binary_propagation(const sat_solver_t *solver) {
  uint32_t i, n;
  const watch_t *w;

  n = solver->nliterals;
  for (i=0; i<n; i++) {
    if (lit_is_false(solver, i)) {
      w = solver->watch[i];
      if (w != NULL) {
	check_missed_watch_prop(solver, w, i);
      }
    }
  }
}


/*
 * Check that all literals implied by a clause cidx are in first
 * position in that clause.
 */
static void check_clause_antecedents(const sat_solver_t *solver) {
  uint32_t i;
  literal_t l;
  cidx_t cidx;

  for (i=0; i<solver->stack.top; i++) {
    l = solver->stack.lit[i];
    if (solver->ante_tag[var_of(l)] == ATAG_CLAUSE) {
      cidx = solver->ante_data[var_of(l)];
      if (first_literal_of_clause(&solver->pool, cidx) != l) {
	fprintf(stderr, "*** BUG: implied literal %"PRIu32" is not first in clause %"PRIu32" ****\n", l, cidx);
	fflush(stderr);
      }
    }
  }
}


/*
 * Check that all propagations are sound:
 * - in a binary propagation {l, l1} then l1 must be false
 * - in a clause propagation {l, l1 .... l_k} then l1 ... l_k must all be false
 */
static void check_sound_propagation(const sat_solver_t *solver) {
  uint32_t i, n, f;
  cidx_t cidx;
  literal_t l, l1;

  for (i=0; i<solver->stack.top; i++) {
    l = solver->stack.lit[i];
    assert(lit_is_true(solver, l));
    switch (solver->ante_tag[var_of(l)]) {
    case ATAG_BINARY:
      l1 = solver->ante_data[var_of(l)];
      if (! lit_is_false(solver, l1)) {
	fprintf(stderr, "*** BUG: unsound propgation for binary clause %"PRIu32" %"PRIu32" ***\n", l, l1);
	fflush(stderr);
      }
      break;

    case ATAG_CLAUSE:
      cidx = solver->ante_data[var_of(l)];
      f = num_false_literals_in_clause(solver, cidx);
      n = clause_length(&solver->pool, cidx);
      if (f != n - 1) {
	fprintf(stderr, "*** BUG: unsound propagation. Clause %"PRIu32" antecedent of literal %"PRIu32" ***\n",
		cidx, l);
	fflush(stderr);
      }
      break;

    default:
      break;
    }
  }
}

/*
 * Full check
 */
static void check_propagation(const sat_solver_t *solver) {  
  check_binary_propagation(solver);
  check_pool_propagation(solver);
  check_clause_antecedents(solver);
  check_sound_propagation(solver);
}


/*******************************
 *  MARKS AND LEARNED CLAUSES  *
 ******************************/

/*
 * Check that all literals in solver->buffer are marked
 */
static void check_buffer_marks(const sat_solver_t *solver) {
  uint32_t n, i;
  literal_t l;

  n = solver->buffer.size;
  for (i=0; i<n; i++) {
    l = solver->buffer.data[i];
    if (! variable_is_marked(solver, var_of(l))) {
      fprintf(stderr, "*** BUG: literal %"PRIu32" in the learned clause is not marked ***\n", l);
      fflush(stderr);
    }
  }
}

/*
 * Count the number of marked variables
 */
static uint32_t num_marked_variables(const sat_solver_t *solver) {
  uint32_t n, i, c;

  c = 0;
  n = solver->nvars;
  for (i=0; i<n; i++) {
    if (variable_is_marked(solver, i)) {
      c ++;
    }
  }

  return c;
}


/*
 * After construction of the learned clause (before it's simplified):
 * - all literals in the clause must be marked.
 * - no other literals should be marked.
 */
static void check_marks(const sat_solver_t *solver) {
  uint32_t n;

  n = num_marked_variables(solver);
  if (n != solver->buffer.size) {
    fprintf(stderr, "*** BUG: expected %"PRIu32" marked variables; found %"PRIu32" ***\n",
	    solver->buffer.size, n);
  } else {
    check_buffer_marks(solver);
  }
}


/*
 * When we've simplified the learned clause: no variable should be marked
 */
static void check_all_unmarked(const sat_solver_t *solver) {
  uint32_t n;

  n = num_marked_variables(solver);
  if (n > 0) {
    fprintf(stderr, "*** BUG: found %"PRIu32" marked variables: should be 0 ***\n", n);
    fflush(stderr);
  }
}


/**********************
 *  ELIMINATION HEAP  *
 *********************/

static void check_elim_heap(const sat_solver_t *solver) {
  const elim_heap_t *heap;
  uint32_t i, n;
  bvar_t x;

  heap = &solver->elim;
  n = heap->size;
  for (i=2; i<n; i++) {
    if (elim_lt(solver, heap->data[i], heap->data[i>>1])) {
      fprintf(stderr, "*** BUG: invalid elimination heap: at index %"PRIu32" ***\n", i);
      fflush(stderr);
    }
  }

  for (i=0; i<n; i++) {
    x = heap->data[i];
    if (heap->elim_idx[x] != i) {
      fprintf(stderr, "*** BUG: invalid heap index: data[%"PRIu32"] = %"PRIu32", but elim_idx[%"PRIu32"] /= %"PRIu32" ***\n", i, x, x, i);
      fflush(stderr);
    }
  }

  for (x=0; x<solver->nvars; x++) {
    if (heap->elim_idx[x] >= 0) {
      i = heap->elim_idx[x];
      if (i >= heap->size) {
	fprintf(stderr, "*** BUG: bad elim_idx for variable %"PRIu32": index = %"PRIu32", heap size = %"PRIu32"\n", x, i, heap->size);
	fflush(stderr);
      }
      if (heap->data[i] != x) {
	fprintf(stderr, "*** BUG: invalid data: elim_idx[%"PRIu32"] = %"PRIu32", but data[%"PRIu32"] /= %"PRIu32" ***\n", x, i, i, x);
	fflush(stderr);	
      }
    }
  }
}

#endif<|MERGE_RESOLUTION|>--- conflicted
+++ resolved
@@ -1711,6 +1711,11 @@
 static inline bool good_stacked_clause_idx(const clause_stack_t *s, cidx_t idx) {
   return ((idx & 3) == 0) && idx < s->top;
 }
+
+static inline literal_t first_literal_of_stacked_clause(const clause_stack_t *s, cidx_t idx) {
+  assert(good_stacked_clause_idx(s, idx));
+  return s->data[idx + 2];
+}
 #endif
 
 static inline uint32_t stacked_clause_length(const clause_stack_t *s, cidx_t idx) {
@@ -1723,10 +1728,6 @@
   return s->data + idx + 2;
 }
 
-static inline literal_t first_literal_of_stacked_clause(const clause_stack_t *s, cidx_t idx) {
-  assert(good_stacked_clause_idx(s, idx));
-  return s->data[idx + 2];
-}
 
 
 /*******************
@@ -2151,12 +2152,8 @@
   solver->cla_inc = INIT_CLAUSE_ACTIVITY_INCREMENT;
   solver->inv_cla_decay = ((float) 1)/CLAUSE_DECAY_FACTOR;
 
-<<<<<<< HEAD
-  solver->keep_lbd = 4;
+  solver->keep_lbd = KEEP_LBD;
   solver->reduce_fraction = 28; // each reduce removes 28/32 of the learned clauses
-=======
-  solver->keep_lbd = KEEP_LBD;
->>>>>>> db2e97b3
 
   init_stats(&solver->stats);
 
