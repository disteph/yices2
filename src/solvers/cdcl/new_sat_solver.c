/*
 * This file is part of the Yices SMT Solver.
 * Copyright (C) 2017 SRI International.
 *
 * Yices is free software: you can redistribute it and/or modify
 * it under the terms of the GNU General Public License as published by
 * the Free Software Foundation, either version 3 of the License, or
 * (at your option) any later version.
 *
 * Yices is distributed in the hope that it will be useful,
 * but WITHOUT ANY WARRANTY; without even the implied warranty of
 * MERCHANTABILITY or FITNESS FOR A PARTICULAR PURPOSE.  See the
 * GNU General Public License for more details.
 *
 * You should have received a copy of the GNU General Public License
 * along with Yices.  If not, see <http://www.gnu.org/licenses/>.
 */

/*
 * STAND-ALONE SAT SOLVER
 */

#include <stdlib.h>
#include <stdio.h>
#include <inttypes.h>
#include <float.h>

#include "solvers/cdcl/new_sat_solver.h"
#include "solvers/cdcl/new_gate_hash_map.h"
#include "utils/cputime.h"
#include "utils/memalloc.h"
#include "utils/int_array_sort.h"
#include "utils/uint_array_sort.h"
#include "utils/uint_array_sort2.h"


/*
 * Enable diving
 */
#define USE_DIVING 0

/*
 * Set these flags to 1 for debugging, trace, data collection
 */
#define DEBUG 0
#define TRACE 0
#define DATA  0


#if DEBUG

/*
 * The following functions check internal consistency. They are defined
 * at the end of this file. They print an error on stderr if the checks fail.
 */
static void check_clause_pool_counters(const clause_pool_t *pool);
static void check_clause_pool_learned_index(const clause_pool_t *pool);
static void check_heap(const nvar_heap_t *heap);
static void check_candidate_clauses_to_delete(const sat_solver_t *solver, const cidx_t *a, uint32_t n);
static void check_watch_vectors(const sat_solver_t *solver);
static void check_propagation(const sat_solver_t *solver);
static void check_marks(const sat_solver_t *solver);
static void check_all_unmarked(const sat_solver_t *solver);
static void check_elim_heap(const sat_solver_t *solver);

#else

/*
 * Placeholders: do nothing
 */
static inline void check_clause_pool_counters(const clause_pool_t *pool) { }
static inline void check_clause_pool_learned_index(const clause_pool_t *pool) { }
static inline void check_heap(const nvar_heap_t *heap) { }
static inline void check_candidate_clauses_to_delete(const sat_solver_t *solver, const cidx_t *a, uint32_t n) { }
static inline void check_watch_vectors(const sat_solver_t *solver) { }
static inline void check_propagation(const sat_solver_t *solver) { }
static inline void check_marks(const sat_solver_t *solver) { }
static inline void check_all_unmarked(const sat_solver_t *solver) {}
static inline void check_elim_heap(const sat_solver_t *solver) {}

#endif


/*
 * Function to show details and data
 */
static void show_assigned_vars(FILE *f, const sat_solver_t *solver);
static void show_var_def(const sat_solver_t *solver, bvar_t x);
static void show_tt(const ttbl_t *tt);
static void show_subst(const sat_solver_t *solver);
extern void show_all_var_defs(const sat_solver_t *solver);

// utility: for printing a literal l: pol(l) is ~ if l is negative
static int pol(literal_t l) {
  return is_pos(l) ? ' ' : '~';
}


#if DATA

/*
 * DATA COLLECTION/STATISTICS
 */

/*
 * Open the internal data file
 * - if this fails, solver->data stays NULL and no data is collected
 */
void nsat_open_datafile(sat_solver_t *solver, const char *name) {
  solver->data = fopen(name, "w");
}

static void close_datafile(sat_solver_t *solver) {
  if (solver->data != NULL) {
    fclose(solver->data);
  }
}

static void reset_datafile(sat_solver_t *solver) {
  close_datafile(solver);
  solver->data = NULL;
}


/*
 * Write data after a conflict
 * - lbd = lbd of the learned clause
 *
 * When this is called:
 * - solver->conflict_tag = either CTAG_CLAUSE or CTAG_BINARY
 * - solver->conflict_index = index of the conflict clause (if CTAG_CLAUSE)
 * - solver->buffer = conflict clause (if CTAG_BINARY)
 * - solver->buffer contains the learned clause
 * - solver->decision_level = the conflict level
 * - solver->backtrack_level = where to backtrack
 * - solver->stats.conflicts = number of conflicts (including this one)
 * - solver->slow_ema, fast_ema have been updated
 *
 * Data exported:
 * - stats.conflicts
 * - stats.decisions
 * - stats.propagations
 * - slow_ema
 * - fast_ema
 * - lbd
 * - conflict level
 * - backtrack level
 * - size of the learned clause
 * - then the learned clause (as an array of literals)
 *
 * The data is stored as raw binary data (little endian for x86)
 */
typedef struct conflict_data {
  uint64_t conflicts;
  uint64_t decisions;
  uint64_t propagations;
  uint64_t slow_ema;
  uint64_t fast_ema;
  uint32_t lbd;
  uint32_t conflict_level;
  uint32_t backtrack_level;
  uint32_t learned_clause_size;
} conflict_data_t;

static void export_conflict_data(sat_solver_t *solver, uint32_t lbd) {
  conflict_data_t buffer;
  size_t w, n;

  if (solver->data != NULL) {
    buffer.conflicts = solver->stats.conflicts;
    buffer.decisions = solver->stats.decisions;
    buffer.propagations = solver->stats.propagations;
    buffer.slow_ema = solver->slow_ema;
    buffer.fast_ema = solver->fast_ema;
    buffer.lbd = lbd;
    buffer.conflict_level = solver->decision_level;
    buffer.backtrack_level = solver->backtrack_level;
    buffer.learned_clause_size = solver->buffer.size;;
    w = fwrite(&buffer, sizeof(buffer), 1, solver->data);
    if (w < 1) goto write_error;
    n = solver->buffer.size;
    w = fwrite(solver->buffer.data, sizeof(literal_t), n, solver->data);
    if (w < n) goto write_error;
  }

  return;

 write_error:
  // close and reset solver->data to zero
  perror("export_conflict_data");
  fprintf(stderr, "export_conflict_data: write failed at conflict %"PRIu64"\n", solver->stats.conflicts);
  fclose(solver->data);
  solver->data = NULL;
}

/*
 * Last conflict: at level 0, the learned clause is empty.
 */
static void export_last_conflict(sat_solver_t *solver) {
  conflict_data_t buffer;
  size_t w;

  if (solver->data != NULL) {
    buffer.conflicts = solver->stats.conflicts;
    buffer.decisions = solver->stats.decisions;
    buffer.propagations = solver->stats.propagations;
    buffer.slow_ema = solver->slow_ema;
    buffer.fast_ema = solver->fast_ema;
    buffer.lbd = 0;
    buffer.conflict_level = 0;
    buffer.backtrack_level = 0;
    buffer.learned_clause_size = 0;;
    w = fwrite(&buffer, sizeof(buffer), 1, solver->data);
    if (w < 1) goto write_error;
  }
  return;

 write_error:
  // close and reset solver->data to zero
  perror("export_last_conflict");
  fprintf(stderr, "export_last_conflict: write failed at conflict %"PRIu64"\n", solver->stats.conflicts);
  fclose(solver->data);
  solver->data = NULL;
}

#else

/*
 * Placeholders: they do nothing
 */
void nsat_open_datafile(sat_solver_t *solver, const char *name) { }

static inline void close_datafile(sat_solver_t *solver) { }
static inline void reset_datafile(sat_solver_t *solver) { }
static inline void export_conflict_data(sat_solver_t *solver, uint32_t lbd) { }
static inline void export_last_conflict(sat_solver_t *solver) { }

#endif




/************************
 *  DEFAULT PARAMETERS  *
 ***********************/

/*
 * Variable activities
 */
#define VAR_DECAY_FACTOR              0.95
#define VAR_ACTIVITY_THRESHOLD        (1e100)
#define INV_VAR_ACTIVITY_THRESHOLD    (1e-100)
#define INIT_VAR_ACTIVITY_INCREMENT   1.0

/*
 * Clause activities
 */
#define CLAUSE_DECAY_FACTOR            0.999F
#define CLAUSE_ACTIVITY_THRESHOLD      (1e20f)
#define INV_CLAUSE_ACTIVITY_THRESHOLD  (1e-20f)
#define INIT_CLAUSE_ACTIVITY_INCREMENT 1.0

/*
 * Default random_factor = 2% of decisions are random (more or less)
 * - the heuristic generates a random 24 bit integer
 * - if that number is <= random_factor * 2^24, then a random variable
 *   is chosen
 * - so we store random_factor * 2^24 = random_factor * 0x1000000 in
 *   the randomness field of a sat solver.
 */
#define VAR_RANDOM_FACTOR 0.02F

// mask to extract 24 bits out of an unsigned 32bit integer
#define VAR_RANDOM_MASK  ((uint32_t)0xFFFFFF)
#define VAR_RANDOM_SCALE (VAR_RANDOM_MASK+1)

/*
 * Clause deletion parameters
 * - we don't delete clauses of lbd <= keep_lbd
 * - we trigger the deletion when the number of learned clauses becomes
 *   larger than solver->reduce_next.
 * - the initial value of reduce_next is initially set to
 *     min(MIN_REDUCE_NEXT, number of problem clauses/4)
 * - after every reduction, the reduce_threhsold is updated to
 *    reduce_next * REDUCE_FACTOR
 * - each deletion round removes a fraction of the clauses equal
 *   to REDUCE_FRACTION/32 (approximately).
 */
#define KEEP_LBD 4
#define MIN_REDUCE_NEXT 1000
#define REDUCE_FACTOR 1.05
#define REDUCE_FRACTION 16

#define REDUCE_INTERVAL 2000
#define REDUCE_DELTA    300


/*
 * We use two modes:
 * - search_mode is the default. In this mode, we're trying to
 *   learn useful clauses (low LBD).
 * - if we don't learn small clauses for a long time, we switch
 *   to diving. In this mode, we hope the formula is satisfiable
 *   and we try to go deep into the search tree.
 * To determine when to switch to diving mode, we use a search_period
 * and a search_counter.
 * - every search_period conflicts, we check whether we're making
 *   progress. If we don't make progress for search_counter successive
 *   periods, we switch to diving.
 */
#define SEARCH_PERIOD 10000
#define SEARCH_COUNTER 20

/*
 * Minimal Number of conflicts between two restarts
 */
#define RESTART_INTERVAL 10

/*
 * Stacking of learned clauses
 * - clauses of LBD higher than this threshold are not stored in the
 *   data set but in the stack (of temporary clauses).
 */
#define STACK_THRESHOLD 4

/*
 * Diving
 * - diving budget = number of conflicts after which we stop diving
 */
#define DIVING_BUDGET 10000

/*
 * Parameters to control preprocessing
 *
 * - subsumption checks can be expensive. To reduce the cost,
 *   we don't check whether a clause C subsumes anything if that would
 *   require visiting more than subsume_skip clauses.
 *
 * - for variable elimination, we only consider variables that have
 *   few positive or few negative occurrences. If x has too many
 *   positive and negative occurrence, it's not likely that we'll be
 *   able to eliminate x anyway.
 *
 * - we also don't want to create large clauses when eliminating
 *   variables, so we don't eliminate x if that would create a
 *   clause of size > res_clause_limit
 */
#define SUBSUME_SKIP 3000
#define VAR_ELIM_SKIP 10
#define RES_CLAUSE_LIMIT 20

/*
 * Parameters to control simplify
 */
#define SIMPLIFY_INTERVAL 100
#define SIMPLIFY_BIN_DELTA 100




/**********
 *  PRNG  *
 *********/

/*
 * PARAMETERS FOR THE PSEUDO RANDOM NUMBER GENERATOR
 *
 * We  use the same linear congruence as in prng.h,
 * but we use a local implementation so that different
 * solvers can use different seeds.
 */

#define PRNG_MULTIPLIER 1664525
#define PRNG_CONSTANT   1013904223
#define PRNG_SEED       0xabcdef98


/*
 * Return a 32bit unsigned int
 */
static inline uint32_t random_uint32(sat_solver_t *s) {
  uint32_t x;

  x = s->prng;
  s->prng = x * ((uint32_t) PRNG_MULTIPLIER) + ((uint32_t) PRNG_CONSTANT);
  return x;
}


/*
 * Return a 32bit integer between 0 and n-1
 */
static inline uint32_t random_uint(sat_solver_t *s, uint32_t n) {
  return (random_uint32(s) >> 8) % n;
}


/*********************
 *  INTEGER VECTOR   *
 ********************/

/*
 * Capacity increase for vectors:
 * - about 50% increase rounded up to a multiple of four
 */
static inline uint32_t vector_cap_increase(uint32_t cap) {
  return ((cap >> 1) + 8) & ~3;
}

/*
 * Initialize
 */
static void init_vector(vector_t *v) {
  uint32_t n;

  n = DEF_VECTOR_SIZE;
  assert(n <= MAX_VECTOR_SIZE);
  v->data = (uint32_t *) safe_malloc(n * sizeof(uint32_t));
  v->capacity = n;
  v->size = 0;
}

/*
 * Make it larger.
 */
static void extend_vector(vector_t *v) {
  uint32_t n;

  n = v->capacity + vector_cap_increase(v->capacity);
  assert(n > v->capacity);
  if (n > MAX_VECTOR_SIZE) {
    out_of_memory();
  }
  v->data = (uint32_t *) safe_realloc(v->data, n * sizeof(uint32_t));
  v->capacity = n;
}

/*
 * Add integer x at the end of v
 */
static void vector_push(vector_t *v, uint32_t x) {
  uint32_t i;

  i = v->size;
  if (i == v->capacity) {
    extend_vector(v);
  }
  assert(i < v->capacity);
  v->data[i] = x;
  v->size = i+1;
}

/*
 * Remove the last element and return it
 * - v must not be empty
 */
static uint32_t vector_pop(vector_t *v) {
  assert(v->size > 0);
  v->size --;
  return v->data[v->size];
}

/*
 * Reset: empty the buffer
 */
static inline void reset_vector(vector_t *v) {
  v->size = 0;
}

/*
 * Reset and make room for one element (literal)
 */
static inline void vector_reset_and_reserve(vector_t *v) {
  assert(v->capacity >= 1);
  v->size = 1;
}

/*
 * Free memory
 */
static void delete_vector(vector_t *v) {
  safe_free(v->data);
  v->data = NULL;
}



/*******************
 *  INTEGER QUEUE  *
 ******************/

/*
 * Capacity increase: same as for vector
 */
static inline uint32_t queue_cap_increase(uint32_t cap) {
  return ((cap >> 1) + 8) & ~3;
}

/*
 * Initialize
 */
static void init_queue(queue_t *q) {
  uint32_t n;

  n = DEF_QUEUE_SIZE;
  assert(n <= MAX_QUEUE_SIZE);
  q->data = (uint32_t *) safe_malloc(n * sizeof(uint32_t));
  q->capacity = n;
  q->head = 0;
  q->tail = 0;
}

/*
 * Make the queue bigger
 */
static void extend_queue(queue_t *q) {
  uint32_t n;

  n = q->capacity + queue_cap_increase(q->capacity);
  assert(n > q->capacity);
  if (n > MAX_QUEUE_SIZE) {
    out_of_memory();
  }
  q->data = (uint32_t *) safe_realloc(q->data, n * sizeof(uint32_t));
  q->capacity = n;
}

/*
 * Add x at the end of the queue
 */
static void queue_push(queue_t *q, uint32_t x) {
  uint32_t i, n, j;

  i = q->tail;
  q->data[i] = x;
  i++;
  if (i == q->capacity) {
    i = 0;
  }
  q->tail = i;

  if (i == q->head) {
    /*
     * full queue in q->data[0 ... i-1] + q->data[head .. cap-1].
     * make the array bigger
     * if i>0, shift data[head ... cap - 1] to the end of the new array.
     */
    n = q->capacity;    // cap before increase
    extend_queue(q);
    if (i == 0) {
      q->tail = n;
    } else {
      j = q->capacity;
      do {
        n --;
        j --;
        q->data[j] = q->data[n];
      } while (n > i);
      q->head = j;
    }
  }
}


/*
 * Check emptiness
 */
static inline bool queue_is_empty(const queue_t *q) {
  return q->head == q->tail;
}


/*
 * Remove the first element and return it.
 * - the queue must not be empty
 */
static uint32_t queue_pop(queue_t *q) {
  uint32_t x;
  uint32_t i;

  assert(! queue_is_empty(q));

  i = q->head;
  x = q->data[i];
  i ++;
  q->head = (i < q->capacity) ? i : 0;

  return x;
}


/*
 * Empty the queue
 */
static inline void reset_queue(queue_t *q) {
  q->head = 0;
  q->tail = 0;
}


/*
 * Delete
 */
static void delete_queue(queue_t *q) {
  safe_free(q->data);
  q->data = NULL;
}



/*********************************
 *  STACK FOR IMPLICATION GRAPH  *
 ********************************/

/*
 * Initialize the stack. Nothing allocated yet.
 */
static void init_gstack(gstack_t *gstack) {
  gstack->data = NULL;
  gstack->top = 0;
  gstack->size = 0;
}

/*
 * Increment in size: 50% of the current size, rounded up to a multiple of 2.
 */
static inline uint32_t gstack_size_increase(uint32_t n) {
  return ((n>>1) + 3) & ~1;
}

/*
 * Make the stack larger
 */
static void extend_gstack(gstack_t *gstack) {
  uint32_t n;

  n = gstack->size;
  if (n == 0) {
    // first allocation
    n = DEF_GSTACK_SIZE;
    assert(n <= MAX_GSTACK_SIZE);
    gstack->data = (gstack_elem_t *) safe_malloc(n * sizeof(gstack_elem_t));
    gstack->size = n;
  } else {
    // increase size by 50%, rounded to a multiple of 2
    n += gstack_size_increase(n);
    if (n > MAX_GSTACK_SIZE) {
      out_of_memory();
    }
    gstack->data = (gstack_elem_t *) safe_realloc(gstack->data, n * sizeof(gstack_elem_t));
    gstack->size = n;
  }
}

/*
 * Delete the stack
 */
static void delete_gstack(gstack_t *gstack) {
  safe_free(gstack->data);
  gstack->data = NULL;
}

/*
 * Push pair (x, n) on the stack
 */
static void gstack_push_vertex(gstack_t *gstack, uint32_t x, uint32_t n) {
  uint32_t i;

  i = gstack->top;
  if (i == gstack->size) {
    extend_gstack(gstack);
  }
  assert(i < gstack->size);
  gstack->data[i].vertex = x;
  gstack->data[i].index = n;
  gstack->top = i+1;
}

/*
 * Check emptiness
 */
static inline bool gstack_is_empty(gstack_t *gstack) {
  return gstack->top == 0;
}

/*
 * Get top element
 */
static inline gstack_elem_t *gstack_top(gstack_t *gstack) {
  assert(gstack->top > 0);
  return gstack->data + (gstack->top - 1);
}

/*
 * Remove the top element
 */
static inline void gstack_pop(gstack_t *gstack) {
  assert(gstack->top > 0);
  gstack->top --;
}

/*
 * Empty the stack
 */
static inline void reset_gstack(gstack_t *gstack) {
  gstack->top = 0;
}






/******************
 *  CLAUSE POOL   *
 *****************/

/*
 * Capacity increase:
 * cap += ((cap >> 1) + (cap >> 6) + (cap >> 7) + 2048) & ~3
 *
 * Since the initial capacity is 262144, we get an increasing
 * sequence: 262144, 401408, 613568,  ..., 4265187980,
 * which gets us close to 2^32.  The next increase after that
 * causes an arithmetic overflow.
 */
static inline uint32_t pool_cap_increase(uint32_t cap) {
  return ((cap >> 1) + (cap >> 6) + (cap >> 7) + 2048) & ~3;
}

/*
 * Maximal capacity after reset.
 * On a call to reset, we try to save memory by reducing
 * the pool capacity to this. This size is what we'd get
 * after 14 rounds on pool_cal_increase (about 126 MB).
 */
#define RESET_CLAUSE_POOL_CAPACITY 33155608

static bool is_multiple_of_four(uint32_t x) {
  return (x & 3) == 0;
}


/*
 * Some consistency checks
 */
#ifndef NDEBUG
static bool clause_pool_invariant(const clause_pool_t *pool) {
  return
    pool->learned <= pool->size &&
    pool->size <= pool->capacity &&
    pool->available == pool->capacity - pool->size &&
    is_multiple_of_four(pool->learned) &&
    is_multiple_of_four(pool->size) &&
    is_multiple_of_four(pool->capacity);
}
#endif

/*
 * Global operations
 */
static void init_clause_pool(clause_pool_t *pool) {
  pool->data = (uint32_t *) safe_malloc(DEF_CLAUSE_POOL_CAPACITY * sizeof(uint32_t));
  pool->learned = 0;
  pool->size = 0;
  pool->capacity = DEF_CLAUSE_POOL_CAPACITY;
  pool->available = DEF_CLAUSE_POOL_CAPACITY;
  pool->padding = 0;

  pool->num_prob_clauses = 0;
  pool->num_prob_literals = 0;
  pool->num_learned_clauses = 0;
  pool->num_learned_literals = 0;

  assert(clause_pool_invariant(pool));
}

static void delete_clause_pool(clause_pool_t *pool) {
  assert(clause_pool_invariant(pool));
  safe_free(pool->data);
  pool->data = NULL;
}

static void reset_clause_pool(clause_pool_t *pool) {
  assert(clause_pool_invariant(pool));

  if (pool->capacity > RESET_CLAUSE_POOL_CAPACITY) {
    safe_free(pool->data);
    pool->data = (uint32_t *) safe_malloc(RESET_CLAUSE_POOL_CAPACITY * sizeof(uint32_t));
    pool->capacity = RESET_CLAUSE_POOL_CAPACITY;
  }

  pool->learned = 0;
  pool->size = 0;
  pool->available = pool->capacity;
  pool->padding = 0;

  pool->num_prob_clauses = 0;
  pool->num_prob_literals = 0;
  pool->num_learned_clauses = 0;
  pool->num_learned_literals = 0;

  assert(clause_pool_invariant(pool));
}


/*
 * Make sure there's enough room for allocating n elements
 * - this should be called only when resize is required
 */
static void resize_clause_pool(clause_pool_t *pool, uint32_t n) {
  uint32_t min_cap, cap, increase;

  assert(clause_pool_invariant(pool));

  min_cap = pool->size + n;
  if (min_cap < n || min_cap > MAX_CLAUSE_POOL_CAPACITY) {
    // can't make the pool large enough
    out_of_memory();
  }

  cap = pool->capacity;
  do {
    increase = pool_cap_increase(cap);
    cap += increase;
    if (cap < increase) { // arithmetic overflow
      cap = MAX_CLAUSE_POOL_CAPACITY;
    }
  } while (cap < min_cap);

  pool->data = (uint32_t *) safe_realloc(pool->data, cap * sizeof(uint32_t));;
  pool->capacity = cap;
  pool->available = cap - pool->size;

  assert(clause_pool_invariant(pool));
}


/*
 * Allocate an array of n integers in the pool and return its idx
 */
static cidx_t clause_pool_alloc_array(clause_pool_t *pool, uint32_t n) {
  cidx_t i;

  assert(clause_pool_invariant(pool));

  n = (n + 3) & ~3; // round up to the next multiple of 4
  if (n > pool->available) {
    resize_clause_pool(pool, n);
  }
  assert(n <= pool->available);

  i = pool->size;
  pool->size += n;
  pool->available -= n;

  assert(clause_pool_invariant(pool));

  return i;
}


/*
 * CLAUSE ADDITION
 */

/*
 * Initialize the clause that starts at index cidx:
 * - set the header: length = n, aux = 0
 * - copy the literals
 */
static void clause_pool_init_clause(clause_pool_t *pool, cidx_t cidx, uint32_t n, const literal_t *a) {
  uint32_t i;
  uint32_t *p;

  pool->data[cidx] = n;
  pool->data[cidx + 1] = 0;
  p = pool->data + cidx + 2;
  for (i=0; i<n; i++) {
    p[i] = a[i];
  }
}

/*
 * Add a problem clause
 */
static cidx_t clause_pool_add_problem_clause(clause_pool_t *pool, uint32_t n, const literal_t *a) {
  uint32_t cidx;

  assert(pool->learned == pool->size);

  cidx = clause_pool_alloc_array(pool, n+2);
  clause_pool_init_clause(pool, cidx, n, a);

  pool->num_prob_clauses ++;
  pool->num_prob_literals += n;
  pool->learned = pool->size;

  return cidx;
}

/*
 * Add a learned clause
 */
static cidx_t clause_pool_add_learned_clause(clause_pool_t *pool, uint32_t n, const literal_t *a) {
  uint32_t cidx;

  cidx = clause_pool_alloc_array(pool, n+2);
  clause_pool_init_clause(pool, cidx, n, a);

  pool->num_learned_clauses ++;
  pool->num_learned_literals += n;

  return cidx;
}


/*
 * ACCESS CLAUSES
 */
#ifndef NDEBUG
static inline bool good_clause_idx(const clause_pool_t *pool, cidx_t idx) {
  return ((idx & 3) == 0) && idx < pool->size;
}
#endif

static inline bool is_learned_clause_idx(const clause_pool_t *pool, cidx_t idx) {
  assert(good_clause_idx(pool, idx));
  return  idx >= pool->learned;
}

static inline bool is_problem_clause_idx(const clause_pool_t *pool, cidx_t idx) {
  assert(good_clause_idx(pool, idx));
  return  idx < pool->learned;
}

static inline nclause_t *clause_of_idx(const clause_pool_t *pool, cidx_t idx) {
  assert(good_clause_idx(pool, idx));
  return (nclause_t *) ((char *) (pool->data + idx));
}



/*
 * MARKS ON CLAUSES
 */

/*
 * In preprocessing and during garbage collection, we mark clauses
 * by setting the high-order bit of the clause's length.
 * This is safe since a clause can't have more than MAX_VARIABLES literals
 * and MAX_VARIABLES < 2^31.
 */
#define CLAUSE_MARK (((uint32_t) 1) << 31)

static inline void mark_clause(clause_pool_t *pool, cidx_t idx) {
  assert(good_clause_idx(pool, idx));
  pool->data[idx] |= CLAUSE_MARK;
}

static inline void unmark_clause(clause_pool_t *pool, cidx_t idx) {
  assert(good_clause_idx(pool, idx));
  pool->data[idx] &= ~CLAUSE_MARK;
}

static inline bool clause_is_unmarked(const clause_pool_t *pool, cidx_t idx) {
  assert(good_clause_idx(pool, idx));
  return (pool->data[idx] & CLAUSE_MARK) == 0;
}

#ifndef NDEBUG
static inline bool clause_is_marked(const clause_pool_t *pool, cidx_t idx) {
  return !clause_is_unmarked(pool, idx);
}
#endif


/*
 * Length of a clause
 */
static inline uint32_t clause_length(const clause_pool_t *pool, cidx_t idx) {
  assert(good_clause_idx(pool, idx));
  return pool->data[idx] & ~CLAUSE_MARK;
}

/*
 * Start of the literal array for clause idx
 */
static inline literal_t *clause_literals(const clause_pool_t *pool, cidx_t idx) {
  assert(good_clause_idx(pool, idx));
  return (literal_t *) pool->data + idx + 2;
}

/*
 * Full size of a clause of n literals:
 * - 2 + n, rounded up to the next multiple of four
 */
static inline uint32_t full_length(uint32_t n) {
  return (n + 5) & ~3;
}

static inline uint32_t clause_full_length(const clause_pool_t *pool, uint32_t idx) {
  return full_length(clause_length(pool, idx));
}


/*
 * Get watch literals of clause cidx
 * - the first literal is the implied literal if any
 */
static inline literal_t first_literal_of_clause(const clause_pool_t *pool, cidx_t cidx) {
  assert(good_clause_idx(pool, cidx));
  return pool->data[cidx + 2];
}

static inline literal_t second_literal_of_clause(const clause_pool_t *pool, cidx_t cidx) {
  assert(good_clause_idx(pool, cidx));
  return pool->data[cidx + 3];
}


/*
 * Watched literal that's not equal to l
 */
static literal_t other_watched_literal_of_clause(const clause_pool_t *pool, cidx_t cidx, literal_t l) {
  literal_t l0, l1;
  l0 = first_literal_of_clause(pool, cidx);
  l1 = second_literal_of_clause(pool, cidx);
  assert(l0 == l || l1 == l);
  return l0 ^ l1 ^ l;
}


/*
 * CLAUSE ACTIVITY
 */
static inline void set_learned_clause_activity(clause_pool_t *pool, cidx_t cidx, float act) {
  nclause_t *c;

  assert(is_learned_clause_idx(pool, cidx) && sizeof(float) == sizeof(uint32_t));

  c = clause_of_idx(pool, cidx);
  c->aux.f = act;
}

static inline float get_learned_clause_activity(const clause_pool_t *pool, cidx_t cidx) {
  nclause_t *c;

  assert(is_learned_clause_idx(pool, cidx) && sizeof(float) == sizeof(uint32_t));

  c = clause_of_idx(pool, cidx);
  return c->aux.f;
}

static inline void increase_learned_clause_activity(clause_pool_t *pool, cidx_t cidx, float incr) {
  nclause_t *c;

  assert(is_learned_clause_idx(pool, cidx) && sizeof(float) == sizeof(uint32_t));

  c = clause_of_idx(pool, cidx);
  c->aux.f += incr;
}

static inline void multiply_learned_clause_activity(clause_pool_t *pool, cidx_t cidx, float scale) {
  nclause_t *c;

  assert(is_learned_clause_idx(pool, cidx) && sizeof(float) == sizeof(uint32_t));

  c = clause_of_idx(pool, cidx);
  c->aux.f *= scale;
}


/*
 * SIGNATURE/ABSTRACTION OF A CLAUSE
 */

/*
 * To accelerate subsumption checking, we keep track of the variables occurring in clause cidx
 * as a 32-bit vector in the clause's auxiliary data.
 */
static inline uint32_t var_signature(bvar_t x) {
  return 1u << (x & 31u);
}

static void set_clause_signature(clause_pool_t *pool, cidx_t cidx) {
  nclause_t *c;
  uint32_t i, n, w;

  assert(is_problem_clause_idx(pool, cidx));

  w = 0;
  c = clause_of_idx(pool, cidx);
  n = c->len & ~CLAUSE_MARK;
  for (i=0; i<n; i++) {
    w |= var_signature(var_of(c->c[i]));
  }
  c->aux.d = w;
}

static inline uint32_t clause_signature(clause_pool_t *pool, cidx_t cidx) {
  nclause_t *c;

  assert(is_problem_clause_idx(pool, cidx));

  c = clause_of_idx(pool, cidx);
  return c->aux.d;
}




/*
 * PADDING BLOCKS
 */

/*
 * Check whether i is the start of a padding block
 */
static inline bool is_padding_start(const clause_pool_t *pool, uint32_t i) {
  assert(i < pool->size && is_multiple_of_four(i));
  return pool->data[i] == 0;
}

/*
 * Check whether i is the start of a clause
 */
static inline bool is_clause_start(const clause_pool_t *pool, uint32_t i) {
  return !is_padding_start(pool, i);
}

/*
 * Length of the padding block that starts at index i
 */
static inline uint32_t padding_length(const clause_pool_t *pool, uint32_t i) {
  assert(is_padding_start(pool, i));
  return pool->data[i+1];
}


/*
 * Store a padding block of size n at index i
 * - we want to keep i in the interval [0 ... pool->size - 1]
 */
static void clause_pool_padding(clause_pool_t *pool, uint32_t i, uint32_t n) {
  uint32_t j;

  assert(i < pool->size && is_multiple_of_four(i)
         && is_multiple_of_four(n) && n > 0);

  pool->padding += n;

  j = i+n;
  if (j < pool->size && is_padding_start(pool, j)) {
    // merge the two padding blocks
    n += padding_length(pool, j);
  }
  pool->data[i] = 0;
  pool->data[i+1] = n;

  assert(clause_pool_invariant(pool));
}


/*
 * DELETE CLAUSES
 */

/*
 * Delete the clause that start at index idx
 */
static void clause_pool_delete_clause(clause_pool_t *pool, cidx_t idx) {
  uint32_t n;

  assert(good_clause_idx(pool, idx));

  n = clause_length(pool, idx);

  // update the statistics: we must do this first because
  // padding may reduce pool->size.
  if (is_problem_clause_idx(pool, idx)) {
    assert(pool->num_prob_clauses > 0);
    assert(pool->num_prob_literals >= n);
    pool->num_prob_clauses --;
    pool->num_prob_literals -= n;
  } else {
    assert(pool->num_learned_clauses > 0);
    assert(pool->num_learned_literals >= n);
    pool->num_learned_clauses --;
    pool->num_learned_literals -= n;
  }

  clause_pool_padding(pool, idx, full_length(n));
}


/*
 * Shrink clause idx: n = new size
 */
static void clause_pool_shrink_clause(clause_pool_t *pool, cidx_t idx, uint32_t n) {
  uint32_t old_n, old_len, new_len, mark;

  assert(good_clause_idx(pool, idx) && n >= 2 && n <= clause_length(pool, idx));

  old_n = pool->data[idx];    // length + mark
  mark = old_n & CLAUSE_MARK; // mark only
  old_n &= ~CLAUSE_MARK;      // length

  assert(old_n == clause_length(pool, idx));

  old_len = full_length(old_n);
  new_len = full_length(n);

  if (is_problem_clause_idx(pool, idx)) {
    assert(pool->num_prob_clauses > 0);
    assert(pool->num_prob_literals >= old_n);
    pool->num_prob_literals -= (old_n - n);
  } else {
    assert(pool->num_learned_clauses > 0);
    assert(pool->num_learned_literals >= old_n);
    pool->num_learned_literals -= (old_n - n);
  }

  assert(new_len <= old_len);
  if (new_len < old_len) {
    clause_pool_padding(pool, idx + new_len, old_len - new_len);
  }

  pool->data[idx] = mark | n;
}


/*
 * SCAN THE SET OF CLAUSES
 */

/*
 * Find the next clause, scanning from index i
 * - i may be the start of a clause or a padding block
 * - if there's no more clause after i then we return pool->size
 */
static cidx_t next_clause_index(const clause_pool_t *pool, cidx_t i) {
  while (i < pool->size && is_padding_start(pool, i)) {
    i += padding_length(pool, i);
  }
  return i;
}

static inline cidx_t clause_pool_first_clause(const clause_pool_t *pool) {
  return next_clause_index(pool, 0);
}

static inline cidx_t clause_pool_first_learned_clause(const clause_pool_t *pool) {
  return next_clause_index(pool, pool->learned);
}

/*
 * Clause that follows idx:
 * - idx may be either the start of a padding block, or the start of a clause,
 *   or the end mark (pool->size)
 */
static cidx_t clause_pool_next_clause(const clause_pool_t *pool, cidx_t idx) {
  uint32_t n;

  assert(idx <= pool->size);

  if (idx == pool->size) {
    return idx;
  }

  n = 0;
  if (is_clause_start(pool, idx)) {
    n = clause_full_length(pool, idx);
  }
  return next_clause_index(pool, idx + n);
}

/*
 * Check whether cidx is a valid clause
 * - cidx is an integer stored in a watch vector.
 * - it can be a placeholder for a clause that was removed from the watch vector
 *   (then cidx is not  a multiple of four).
 * - otherwise, cidx is a multiple of four, we check whether cidx
 *   is the start of a clause (it can also be the start of a padding block)
 */
static inline bool clause_is_live(const clause_pool_t *pool, cidx_t cidx) {
  return is_multiple_of_four(cidx) && is_clause_start(pool, cidx);
}



/*****************
 *  WATCH LISTS  *
 ****************/

/*
 * Initial capacity: smallish.
 *
 * We set MAX_WATCH_CAPACITY to ensure two properties:
 * 1) (MAX + watch_cap_increase(MAX)) doesn't overflow for uint32_t.
 * 2) (sizeof(watch_t) + MAX * sizeof(unit32_t)) doesn't overflow for size_t.
 *
 * For condition 1, we need MAX <= 0xAAAAAAA7 = 2863311527.
 * For condition 2, we need MAX <= (SIZE_MAX/4) - 2.
 */
#define DEF_WATCH_CAPACITY 6

#if ((SIZE_MAX/4) - 2) < 2863311527
#define MAX_WATCH_CAPACITY ((uint32_t) ((SIZE_MAX/4) - 2))
#else
#define MAX_WATCH_CAPACITY ((uint32_t) 2863311527)
#endif


/*
 * Capacity increase for watch vectors:
 * - about 50% increase, rounded up to force the increment to be a multiple of four
 */
static inline uint32_t watch_cap_increase(uint32_t cap) {
  return ((cap >> 1) + 8) & ~3;
}

/*
 * Allocate or extend vector v
 * - this makes sure there's room for k more element
 * - k should be 1 or 2
 * Returns v unchanged if v's capacity is large enough.
 * Returns the newly allocated/extended v otherwise.
 */
static watch_t *resize_watch(watch_t *v, uint32_t k) {
  uint32_t i, n;

  assert(k <= 2);

  if (v == NULL) {
    n = DEF_WATCH_CAPACITY;
    v = (watch_t *) safe_malloc(sizeof(watch_t) + n * sizeof(uint32_t));
    v->capacity = n;
    v->size = 0;
    assert(n >= k);
  } else {
    i = v->size;
    n = v->capacity;
    if (i + k > n) {
      n += watch_cap_increase(n);
      if (n > MAX_WATCH_CAPACITY) {
        out_of_memory();
      }
      v = (watch_t *) safe_realloc(v, sizeof(watch_t) + n * sizeof(uint32_t));
      v->capacity = n;
      assert(i + k <= n);
    }
  }

  return v;
}

/*
 * Make v smaller if possible.
 * - v must not be NULL
 */
static watch_t *shrink_watch(watch_t *v) {
  uint32_t n, cap;

  assert(v != NULL && v->size <= v->capacity && v->capacity <= MAX_WATCH_CAPACITY);

  n = v->size;

  // search for the minimal capacity >= v->size
  // since n <= MAX_WATCH_CAPACITY, there's no risk of numerical overflow
  cap = DEF_WATCH_CAPACITY;
  while (cap < n) {
    cap += watch_cap_increase(cap);
  }

  if (cap < v->capacity) {
    v = (watch_t *) safe_realloc(v, sizeof(watch_t) + cap * sizeof(uint32_t));
    v->capacity = cap;
    assert(v->size <= v->capacity);
  }

  return v;
}


/*
 * Reset: empty w. It must not be null
 */
static inline void reset_watch(watch_t *w) {
  w->size = 0;
}


/*
 * Add k at the end of vector *w.
 * - if *w is NULL, allocate a vector of default size
 * - if *w if full, make it 50% larger.
 */
static void add_watch(watch_t **w, uint32_t k) {
  watch_t *v;
  uint32_t i;

  v = resize_watch(*w, 1);
  *w = v;
  i = v->size;
  assert(i < v->capacity);
  v->data[i] = k;
  v->size = i+1;
}

/*
 * Add two elements k1 and k2 at the end of vector *w
 */
static void add_watch2(watch_t **w, uint32_t k1, uint32_t k2) {
  watch_t *v;
  uint32_t i;

  v = resize_watch(*w, 2);
  *w = v;
  i = v->size;
  assert(i + 1 < v->capacity);
  v->data[i] = k1;
  v->data[i+1] = k2;
  v->size = i+2;
}

/*
 * Delete all watch vectors in w[0 ... n-1]
 */
static void delete_watch_vectors(watch_t **w, uint32_t n) {
  uint32_t i;

  for (i=0; i<n; i++) {
    safe_free(w[i]);
    w[i] = NULL;
  }
}



/*************************
 *  SAVED-CLAUSE VECTOR  *
 ************************/

/*
 * Initialization: don't allocate anything yet.
 */
static void init_clause_vector(nclause_vector_t *v) {
  v->data = NULL;
  v->top = 0;
  v->capacity = 0;
}

/*
 * Free memory
 */
static void delete_clause_vector(nclause_vector_t *v) {
  safe_free(v->data);
  v->data = NULL;
}

/*
 * Empty the vector
 */
static void reset_clause_vector(nclause_vector_t *v) {
  v->top = 0;
}


/*
 * Capacity increase: add about 50%
 */
static uint32_t clause_vector_new_cap(uint32_t cap) {
  uint32_t ncap;

  if (cap == 0) {
    ncap = DEF_CLAUSE_VECTOR_CAPACITY;
  } else {
    ncap = cap + (((cap >> 1) + 8) & ~3);
    if (ncap < cap) { // arithmetic overflow
      ncap = MAX_CLAUSE_VECTOR_CAPACITY;
    }
  }
  return ncap;
}


/*
 * Make room for at least (n + 1) elements at the end of v->data.
 */
static void resize_clause_vector(nclause_vector_t *v, uint32_t n) {
  uint32_t new_top, cap;

  new_top = v->top + n + 1;
  if (new_top <= v->top || new_top > MAX_CLAUSE_VECTOR_CAPACITY) {
    // arithmetic overflow or request too large
    out_of_memory();
  }

  if (v->capacity < new_top) {
    cap = clause_vector_new_cap(v->capacity);
    while (cap < new_top) {
      cap = clause_vector_new_cap(cap);
    }
    v->data = (uint32_t *) safe_realloc(v->data, cap * sizeof(uint32_t));
    v->capacity = cap;
  }
}


/*
 * Store clause a[0 ... n-1] at the end of v
 * - l = distinguished literal in the clause (stored last).
 * - l must occur in a[0 ... n-1]
 * - the vector must have room for n literals
 */
static void clause_vector_save_clause(nclause_vector_t *v, uint32_t n, const literal_t *a, literal_t l) {
  uint32_t i, j;
  literal_t z;

  assert(v->top + n <= v->capacity);

  j = v->top;
  for (i=0; i<n; i++) {
    z = a[i];
    if (z != l) {
      v->data[j] = z;
      j ++;
    }
  }
  assert(j - v->top == n - 1);
  v->data[j] = l;
  v->top = j+1;
}


/*
 * Store s (block size) at the end of v
 */
static void clause_vector_add_block_length(nclause_vector_t *v, uint32_t s) {
  uint32_t j;

  j = v->top;
  assert(j < v->capacity);
  v->data[j] = s;
  v->top = j+1;
}

/*
 * Store block for a variable eliminated by substitution:
 * - for l := l0, we store l0, not(l), 2.
 */
static void clause_vector_save_subst_clause(nclause_vector_t *v, literal_t l0, literal_t l) {
  uint32_t j;

  resize_clause_vector(v, 2);
  assert(v->top + 3 <= v->capacity);

  j = v->top;
  v->data[j] = l0;
  v->data[j+1] = not(l);
  v->data[j+2] = 2;
  v->top = j + 3;
}



/**********************
 *  ELIMINATION HEAP  *
 *********************/

/*
 * Initialize: don't allocate anything yet
 */
static void init_elim_heap(elim_heap_t *heap) {
  heap->data = NULL;
  heap->elim_idx = NULL;
  heap->size = 0;
  heap->capacity = 0;
}

/*
 * Prepare: n = number of variables
 * - this allocates the data array and the elim_idx array
 */
static void prepare_elim_heap(elim_heap_t *heap, uint32_t n) {
  uint32_t k;

  assert(heap->data == NULL && heap->elim_idx == NULL && n > 0);

  k = DEF_ELIM_HEAP_SIZE;
  assert(0 < k && k <= MAX_ELIM_HEAP_SIZE);
  heap->data = (bvar_t *) safe_malloc(k * sizeof(bvar_t));
  heap->elim_idx = (int32_t *) safe_malloc(n * sizeof(int32_t));
  heap->size = 1;
  heap->capacity = k;

  heap->data[0] = 0;
  heap->elim_idx[0] = 0;
  for (k=1; k<n; k++) {
    heap->elim_idx[k] = -1;
  }
}

/*
 * Capacity increase for the data array
 */
static inline uint32_t elim_heap_cap_increase(uint32_t cap) {
  return ((cap >> 1) + 8) & ~3;
}

/*
 * Make the data array larger
 */
static void extend_elim_heap(elim_heap_t *heap) {
  uint32_t n;

  n = heap->capacity + elim_heap_cap_increase(heap->capacity);
  assert(n > heap->capacity);
  if (n > MAX_ELIM_HEAP_SIZE) {
    out_of_memory();
  }
  heap->data = (bvar_t *) safe_realloc(heap->data, n * sizeof(bvar_t));
  heap->capacity = n;
}

static void delete_elim_heap(elim_heap_t *heap) {
  safe_free(heap->data);
  safe_free(heap->elim_idx);
  heap->data = NULL;
  heap->elim_idx = NULL;
}

static void reset_elim_heap(elim_heap_t *heap) {
  delete_elim_heap(heap);
  heap->size = 0;
  heap->capacity = 0;
}



/**********************
 *  ASSIGNMENT STACK  *
 *********************/

/*
 * Initialize stack s for nvar
 */
static void init_stack(sol_stack_t *s, uint32_t nvar) {
  s->lit = (literal_t *) safe_malloc(nvar * sizeof(literal_t));
  s->level_index = (uint32_t *) safe_malloc(DEFAULT_NLEVELS * sizeof(uint32_t));
  s->level_index[0] = 0;
  s->top = 0;
  s->prop_ptr = 0;
  s->nlevels = DEFAULT_NLEVELS;
}

/*
 * Extend the stack: nvar = new size
 */
static void extend_stack(sol_stack_t *s, uint32_t nvar) {
  s->lit = (literal_t *) safe_realloc(s->lit, nvar * sizeof(literal_t));
}

/*
 * Extend the level_index array by 50%
 *
 * (since nlevels <= number of variables <= UINT32/4, we know
 *  that nlevels + (nlevels>>1) can't overflow).
 */
static void increase_stack_levels(sol_stack_t *s) {
  uint32_t n;

  n = s->nlevels;
  n += n>>1;
  s->level_index = (uint32_t *) safe_realloc(s->level_index, n * sizeof(uint32_t));
  s->nlevels = n;
}

/*
 * Free memory used by stack s
 */
static void delete_stack(sol_stack_t *s) {
  safe_free(s->lit);
  safe_free(s->level_index);
  s->lit = NULL;
  s->level_index = NULL;
}

/*
 * Empty the stack
 */
static void reset_stack(sol_stack_t *s) {
  s->top = 0;
  s->prop_ptr = 0;
  assert(s->level_index[0] == 0);
}

/*
 * Push literal l on top of stack s
 */
static void push_literal(sol_stack_t *s, literal_t l) {
  uint32_t i;

  i = s->top;
  s->lit[i] = l;
  s->top = i + 1;
}



/*******************
 *  CLAUSE STACK   *
 ******************/

/*
 * Initialize the stack
 */
static void init_clause_stack(clause_stack_t *s) {
  s->data = (uint32_t *) safe_malloc(DEF_CLAUSE_STACK_CAPACITY * sizeof(uint32_t));
  s->top = 0;
  s->capacity = DEF_CLAUSE_STACK_CAPACITY;
  s->level = (uint32_t *) safe_malloc(DEFAULT_NLEVELS * sizeof(uint32_t));
  s->level[0] = 0;
  s->nlevels = DEFAULT_NLEVELS;
}


/*
 * Extend the level array by 50%
 */
static void increase_clause_stack_levels(clause_stack_t *s) {
  uint32_t n;

  n = s->nlevels;
  n += n>>1;
  s->level = (uint32_t *) safe_realloc(s->level, n * sizeof(uint32_t));
  s->nlevels = n;
}

/*
 * Free memory
 */
static void delete_clause_stack(clause_stack_t *s) {
  safe_free(s->data);
  safe_free(s->level);
  s->data = NULL;
  s->level = NULL;
}

/*
 * Empty the stack
 */
static void reset_clause_stack(clause_stack_t *s) {
  s->top = 0;
  assert(s->level[0] == 0);
}


#if USE_DIVING

/*
 * Capacity increase:
 * - about 50% larger than the current cap
 * - rounded up to the next multiple of four
 */
static inline uint32_t clause_stack_cap_increase(uint32_t cap) {
  return ((cap >> 1) + 8) & ~3;
}

/*
 * Increase the stack size until we have enough room for n elements
 */
static void resize_clause_stack(clause_stack_t *s, uint32_t n) {
  uint32_t min_cap, cap, increase;

  min_cap = s->top + n;
  if (min_cap < n || min_cap >= MAX_CLAUSE_STACK_CAPACITY) {
    // can't make the stack that large
    out_of_memory();
  }

  cap = s->capacity;
  do {
    increase = clause_stack_cap_increase(cap);
    cap += increase;
    if (cap < increase) {
      // arithmetic overflow
      cap = MAX_CLAUSE_STACK_CAPACITY;
    }
  } while (cap < min_cap);

  s->data = (uint32_t *) safe_realloc(s->data, cap * sizeof(uint32_t));
  s->capacity = cap;
}

/*
 * Make room to push n integers on top of the stack
 */
static cidx_t clause_stack_alloc(clause_stack_t *s, uint32_t n) {
  cidx_t i;

  i = s->top;
  n = (n + 3) & ~3; // round up to a multiple of four
  if (i + n >= s->capacity) {
    resize_clause_stack(s, n);
  }
  s->top = i+n;

  return i;
}


/*
 * Add a clause to the stack and return the clause idx.
 * - n = size of the clause
 * - a = literal array
 */
static cidx_t push_clause(clause_stack_t *s, uint32_t n, const literal_t *a) {
  uint32_t i, cidx;
  uint32_t *p;

  cidx = clause_stack_alloc(s, n+2);
  s->data[cidx] = n;
  s->data[cidx + 1] = 0;
  p = s->data + cidx + 2;
  for (i=0; i<n; i++) {
    p[i] = a[i];
  }
  return cidx;
}

#endif

/*
 * READ STACKED CLAUSES
 */
#ifndef NDEBUG
static inline bool good_stacked_clause_idx(const clause_stack_t *s, cidx_t idx) {
  return ((idx & 3) == 0) && idx < s->top;
}
#endif

static inline uint32_t stacked_clause_length(const clause_stack_t *s, cidx_t idx) {
  assert(good_stacked_clause_idx(s, idx));
  return s->data[idx];
}

static inline literal_t *stacked_clause_literals(const clause_stack_t *s, cidx_t idx) {
  assert(good_stacked_clause_idx(s, idx));
  return (literal_t *) s->data + idx + 2;
}


#if DEBUG
static inline cidx_t next_stacked_clause(const clause_stack_t *s, cidx_t idx) {
  return idx + full_length(stacked_clause_length(s, idx)); // length + 2 rounded up to a multiple of four
}
#endif

#if DEBUG || !defined(NDEBUG)
static inline literal_t first_literal_of_stacked_clause(const clause_stack_t *s, cidx_t idx) {
  assert(good_stacked_clause_idx(s, idx));
  return s->data[idx + 2];
}
#endif




/*******************
 *  ACTIVITY HEAP  *
 ******************/

/*
 * Initialize heap for size n and nv variables
 * - heap is initially empty: heap_last = 0
 * - heap[0] = 0 is a marker, with activity[0] higher
 *   than any variable activity.
 * - activity increment and threshold are set to their
 *   default initial value.
 */
static void init_heap(nvar_heap_t *heap, uint32_t n, uint32_t nv) {
  uint32_t i;

  heap->activity = (double *) safe_malloc(n * sizeof(double));
  heap->heap_index = (int32_t *) safe_malloc(n * sizeof(int32_t));
  heap->heap = (bvar_t *) safe_malloc(n * sizeof(bvar_t));

  // marker
  heap->activity[0] = DBL_MAX;
  heap->heap_index[0] = 0;
  heap->heap[0] = 0;

  for (i=1; i<nv; i++) {
    heap->heap_index[i] = -1;
    heap->activity[i] = 0.0;
  }

  heap->heap_last = 0;
  heap->size = n;
  heap->nvars = nv;
  heap->vmax = 1;

  heap->act_increment = INIT_VAR_ACTIVITY_INCREMENT;
  heap->inv_act_decay = 1/VAR_DECAY_FACTOR;

  check_heap(heap);
}

/*
 * Extend the heap: n = new size.
 * - keep nvar unchanged
 */
static void extend_heap(nvar_heap_t *heap, uint32_t n) {
  assert(heap->size < n);

  heap->activity = (double *) safe_realloc(heap->activity, n * sizeof(double));
  heap->heap_index = (int32_t *) safe_realloc(heap->heap_index, n * sizeof(int32_t));
  heap->heap = (bvar_t *) safe_realloc(heap->heap, n * sizeof(int32_t));
  heap->size = n;

  check_heap(heap);
}


/*
 * Increase the number of variables to n
 */
static void heap_add_vars(nvar_heap_t *heap, uint32_t n) {
  uint32_t old_nvars, i;

  old_nvars = heap->nvars;
  assert(n <= heap->size);
  for (i=old_nvars; i<n; i++) {
    heap->heap_index[i] = -1;
    heap->activity[i] = 0.0;
  }
  heap->nvars = n;

  check_heap(heap);
}



/*
 * Free the heap
 */
static void delete_heap(nvar_heap_t *heap) {
  safe_free(heap->activity);
  safe_free(heap->heap_index);
  safe_free(heap->heap);
  heap->activity = NULL;
  heap->heap_index = NULL;
  heap->heap = NULL;
}

/*
 * Reset: empty the heap
 */
static void reset_heap(nvar_heap_t *heap) {
  uint32_t i, n;

  heap->heap_last = 0;
  heap->vmax = 1;

  n = heap->nvars;
  for (i=1; i<n; i++) {
    heap->heap_index[i] = -1;
    heap->activity[i] = 0.0;
  }
  check_heap(heap);
}

/*
 * Move x up in the heap.
 * i = current position of x in the heap (or heap_last if x is being inserted)
 */
static void update_up(nvar_heap_t *heap, bvar_t x, uint32_t i) {
  double ax, *act;
  int32_t *index;
  bvar_t *h, y;
  uint32_t j;

  h = heap->heap;
  index = heap->heap_index;
  act = heap->activity;

  ax = act[x];

  for (;;) {
    j = i >> 1;    // parent of i
    y = h[j];      // variable at position j in the heap

    // The loop terminates since act[h[0]] = DBL_MAX
    if (act[y] >= ax) break;

    // move y down, into position i
    h[i] = y;
    index[y] = i;

    // move i up
    i = j;
  }

  // i is the new position for variable x
  h[i] = x;
  index[x] = i;

  check_heap(heap);
}

/*
 * Remove root of the heap (i.e., heap->heap[1]):
 * - move the variable currently in heap->heap[last]
 *   into a new position.
 * - decrement last.
 */
static void update_down(nvar_heap_t *heap) {
  double *act;
  int32_t *index;
  bvar_t *h;
  bvar_t x, y, z;
  double ax, ay, az;
  uint32_t i, j, last;

  last = heap->heap_last;
  heap->heap_last = last - 1;
  if (last <= 1) { // empty heap.
    assert(heap->heap_last == 0);
    return;
  }

  h = heap->heap;
  index = heap->heap_index;
  act = heap->activity;

  z = h[last];   // last element
  az = act[z];   // activity of the last element

  i = 1;      // root
  j = 2;      // left child of i
  while (j < last) {
    /*
     * find child of i with highest activity.
     */
    x = h[j];
    ax = act[x];
    if (j+1 < last) {
      y = h[j+1];
      ay = act[y];
      if (ay > ax) {
        j++;
        x = y;
        ax = ay;
      }
    }

    // x = child of node i of highest activity
    // j = position of x in the heap (j = 2i or j = 2i+1)
    if (az >= ax) break;

    // move x up, into heap[i]
    h[i] = x;
    index[x] = i;

    // go down one step.
    i = j;
    j <<= 1;
  }

  h[i] = z;
  index[z] = i;

  check_heap(heap);
}

/*
 * Insert x into the heap, using its current activity.
 * No effect if x is already in the heap.
 * - x must be between 0 and nvars - 1
 */
static void heap_insert(nvar_heap_t *heap, bvar_t x) {
  if (heap->heap_index[x] < 0) {
    // x not in the heap
    heap->heap_last ++;
    update_up(heap, x, heap->heap_last);
  }
}

/*
 * Check whether the heap is empty
 */
static inline bool heap_is_empty(nvar_heap_t *heap) {
  return heap->heap_last == 0;
}

/*
 * Get and remove the top element
 * - the heap must not be empty
 */
static bvar_t heap_get_top(nvar_heap_t *heap) {
  bvar_t top;

  assert(heap->heap_last > 0);

  // remove top element
  top = heap->heap[1];
  heap->heap_index[top] = -1;

  // repair the heap
  update_down(heap);

  return top;
}

/*
 * Rescale variable activities: divide by VAR_ACTIVITY_THRESHOLD
 */
static void rescale_var_activities(nvar_heap_t *heap) {
  uint32_t i, n;
  double *act;

  n = heap->nvars;
  act = heap->activity;
  for (i=1; i<n; i++) {
    act[i] *= INV_VAR_ACTIVITY_THRESHOLD;
  }
  heap->act_increment *= INV_VAR_ACTIVITY_THRESHOLD;
}

/*
 * Increase the activity of variable x
 */
static void increase_var_activity(nvar_heap_t *heap, bvar_t x) {
  int32_t i;

  if ((heap->activity[x] += heap->act_increment) > VAR_ACTIVITY_THRESHOLD) {
    rescale_var_activities(heap);
  }

  // move x up if it's in the heap
  i = heap->heap_index[x];
  if (i >= 0) {
    update_up(heap, x, i);
  }
}

/*
 * Decay
 */
static inline void decay_var_activities(nvar_heap_t *heap) {
  heap->act_increment *= heap->inv_act_decay;
}

/*
 * Cleanup the heap: remove variables until the top var is unassigned
 * or until the heap is empty
 */
static void cleanup_heap(sat_solver_t *solver) {
  nvar_heap_t *heap;
  bvar_t x;

  heap = &solver->heap;
  while (! heap_is_empty(heap)) {
    x = heap->heap[1];
    if (var_is_unassigned(solver, x) && solver->ante_tag[x] < ATAG_PURE) {
      break;
    }
    assert(x >= 0 && heap->heap_last > 0);
    heap->heap_index[x] = -1;
    update_down(heap);
  }
}


/*
 * Activity of variable x or a literal l
 */
static inline double var_activity(const sat_solver_t *solver, bvar_t x) {
  assert(x < solver->nvars);
  return solver->heap.activity[x];
}

static inline double lit_activity(const sat_solver_t *solver, literal_t l) {
  return var_activity(solver, var_of(l));
}



/*
 * MARKS ON VARIABLES
 */

/*
 * Set/clear/test the mark on variable x
 * - we use the high order bit of the ante_tag
 * - if this bit is 1, x is marked
 */
static inline void mark_variable(sat_solver_t *solver, bvar_t x) {
  assert(x < solver->nvars);
  solver->ante_tag[x] |= (uint8_t) 0x80;
}

static inline void unmark_variable(sat_solver_t *solver, bvar_t x) {
  assert(x < solver->nvars);
  solver->ante_tag[x] &= (uint8_t) 0x7F;
}

static inline bool variable_is_marked(const sat_solver_t *solver, bvar_t x) {
  assert(x < solver->nvars);
  return (solver->ante_tag[x] & (uint8_t) 0x80) != 0;
}

static inline bool literal_is_marked(const sat_solver_t *solver, literal_t l) {
  return variable_is_marked(solver, var_of(l));
}



/**************************
 *  VARIABLE DESCRIPTORS  *
 *************************/

/*
 * Initialize the descriptor table: nothing allocated
 */
static void init_descriptors(descriptors_t *table) {
  table->tag = NULL;
  table->desc = NULL;
  table->size = 0;
  table->capacity = 0;
}

/*
 * Delete
 */
static void delete_descriptors(descriptors_t *table) {
  safe_free(table->tag);
  safe_free(table->desc);
  table->tag = NULL;
  table->desc = NULL;
}

/*
 * Empty
 */
static inline void reset_descriptors(descriptors_t *table) {
  table->size = 0;
}

/*
 * Capacity increase: like for vector
 * - about 50% increase rounded up to a multiple of four
 */
static inline uint32_t descriptors_cap_increase(uint32_t cap) {
  return ((cap >> 1) + 8) & ~3;
}

/*
 * Increase cap until it's larger than n
 */
static uint32_t descriptors_new_cap(uint32_t cap, uint32_t n) {
  if (cap == 0) {
    cap = DEF_DESCRIPTORS_SIZE;
    if (cap > n) return cap;
  }

  do {
    cap += descriptors_cap_increase(cap);
    if (cap > MAX_DESCRIPTORS_SIZE) {
      out_of_memory();
    }
  } while (cap <= n);

  return cap;
}


/*
 * Make sure the arrays are large enough to store data about variable x
 */
static void resize_descriptors(descriptors_t *table, bvar_t x) {
  uint32_t new_cap;

  assert(x >= 0);
  new_cap = descriptors_new_cap(table->capacity, (uint32_t) x);

  table->tag = (uint8_t *) safe_realloc(table->tag, new_cap * sizeof(uint8_t));
  table->desc = (uint32_t *) safe_realloc(table->desc, new_cap * sizeof(uint32_t));
  table->capacity = new_cap;
}

/*
 * Store a descriptor for variable x:
 * - tag = tag for x
 * - d = auxiliary data
 */
static void add_descriptor(descriptors_t *table, bvar_t x, descriptor_tag_t tag, uint32_t d) {
  uint32_t i;

  assert(0 <= x && x < MAX_VARIABLES);

  if (x >= table->capacity) {
    resize_descriptors(table, x);
    assert(x < table->capacity);
  }

  if (x >= table->size) {
    for (i=table->size; i<x; i++) {
      table->tag[i] = DTAG_NONE;
    }
    table->size = x+1;
  }

  table->tag[x] = tag;
  table->desc[x] = d;
}


/*
 * Check whether x is marked as a keeper
 */
static bool bvar_to_keep(const descriptors_t *table, bvar_t x) {
  assert(0 <= x);
  return x < table->size && table->tag[x] == DTAG_TO_KEEP;
}


/*
 * Check whether x has a gate definition
 */
static bool bvar_is_gate(const descriptors_t *table, bvar_t x) {
  assert(0 <= x);
  return x < table->size && table->tag[x] == DTAG_GATE;
}

/*
 * Get the gate index for variable x
 */
static uint32_t bvar_get_gate(const descriptors_t *table, bvar_t x) {
  assert(bvar_is_gate(table, x));
  return table->desc[x];
}



/********************************
 *  SAT SOLVER INITIALIZATION   *
 *******************************/

/*
 * Initialize a statistics record
 */
static void init_stats(solver_stats_t *stat) {
  stat->decisions = 0;
  stat->random_decisions = 0;
  stat->propagations = 0;
  stat->conflicts = 0;
  stat->prob_clauses_deleted = 0;
  stat->learned_clauses_deleted = 0;
  stat->subsumed_literals = 0;
  stat->starts = 0;
  stat->dives = 0;
  stat->simplify_calls = 0;
  stat->reduce_calls = 0;
  stat->subst_calls = 0;
  stat->successful_dive = 0;
  stat->scc_calls = 0;
  stat->subst_vars = 0;
  stat->equivs = 0;
  stat->pp_pure_lits = 0;
  stat->pp_unit_lits = 0;
  stat->pp_subst_vars = 0;
  stat->pp_equivs = 0;
  stat->pp_clauses_deleted = 0;
  stat->pp_subsumptions = 0;
  stat->pp_strengthenings = 0;
  stat->pp_unit_strengthenings = 0;
  stat->pp_cheap_elims = 0;
  stat->pp_var_elims = 0;
}

/*
 * Search parameters
 */
static void init_params(solver_param_t *params) {
  params->seed = PRNG_SEED;
  params->randomness = (uint32_t) (VAR_RANDOM_FACTOR * VAR_RANDOM_SCALE);
  params->inv_cla_decay = ((float) 1)/CLAUSE_DECAY_FACTOR;
  params->stack_threshold = STACK_THRESHOLD;
  params->keep_lbd = KEEP_LBD;
  params->reduce_fraction = REDUCE_FRACTION;
  params->reduce_interval = REDUCE_INTERVAL;
  params->reduce_delta = REDUCE_DELTA;
  params->restart_interval = RESTART_INTERVAL;
  params->search_period = SEARCH_PERIOD;
  params->search_counter = SEARCH_COUNTER;
  params->diving_budget = DIVING_BUDGET;

  params->var_elim_skip = VAR_ELIM_SKIP;
  params->subsume_skip = SUBSUME_SKIP;
  params->res_clause_limit = RES_CLAUSE_LIMIT;

  params->simplify_interval = SIMPLIFY_INTERVAL;
  params->simplify_bin_delta = SIMPLIFY_BIN_DELTA;
}

/*
 * Initialization:
 * - sz = initial size of the variable-indexed arrays.
 * - pp = flag to enable preprocessing
 *
 * - if sz is zero, the default size is used.
 * - the solver is initialized with one variable (the reserved variable 0).
 */
void init_nsat_solver(sat_solver_t *solver, uint32_t sz, bool pp) {
  uint32_t n;

  if (sz > MAX_VARIABLES) {
    out_of_memory();
  }

  n = sz;
  if (sz == 0) {
    n = SAT_SOLVER_DEFAULT_VSIZE;
  }
  assert(n >= 1 && n <= MAX_VARIABLES);

  solver->status = STAT_UNKNOWN;
  solver->decision_level = 0;
  solver->backtrack_level = 0;
  solver->preprocess = pp;

  solver->verbosity = 0;
  solver->reports = 0;

  solver->nvars = 1;
  solver->nliterals = 2;
  solver->vsize = n;
  solver->lsize = 2 * n;

  solver->value = (uint8_t *) safe_malloc(n * 2 * sizeof(uint8_t));
  solver->ante_tag = (uint8_t *) safe_malloc(n * sizeof(uint8_t));
  solver->ante_data = (uint32_t *) safe_malloc(n * sizeof(uint32_t));
  solver->level = (uint32_t *) safe_malloc(n * sizeof(uint32_t));
  solver->watch = (watch_t **) safe_malloc(n * 2 * sizeof(watch_t *));

  solver->occ = NULL;
  if (solver->preprocess) {
    solver->occ = (uint32_t *) safe_malloc(n * 2 * sizeof(uint32_t)); // one counter per literal
    solver->occ[0] = 0;  // for literal 0 = true
    solver->occ[1] = 0;  // for literal 1 = false
  }

  // variable 0: true
  solver->value[0] = VAL_TRUE;
  solver->value[1] = VAL_FALSE;
  solver->ante_tag[0] = ATAG_UNIT;
  solver->ante_data[0] = 0;
  solver->level[0] = 0;
  solver->watch[0] = NULL;
  solver->watch[1] = NULL;

  init_heap(&solver->heap, n, 1);
  init_stack(&solver->stack, n);

  solver->has_empty_clause = false;
  solver->units = 0;
  solver->binaries = 0;
  init_clause_pool(&solver->pool);

  init_clause_stack(&solver->stash);

  solver->conflict_tag = CTAG_NONE;

  init_params(&solver->params);

  init_stats(&solver->stats);

  solver->cidx_array = NULL;

  init_vector(&solver->buffer);
  init_vector(&solver->aux);
  init_gstack(&solver->gstack);
  init_tag_map(&solver->map, 0); // use default size

  init_clause_vector(&solver->saved_clauses);

  init_queue(&solver->lqueue);
  init_elim_heap(&solver->elim);
  init_queue(&solver->cqueue);
  init_vector(&solver->cvector);
  solver->scan_index = 0;

  init_vector(&solver->vertex_stack);
  init_gstack(&solver->dfs_stack);
  init_vector(&solver->subst_vars);
  solver->label = NULL;
  solver->visit = NULL;

  init_descriptors(&solver->descriptors);
  init_bgate_array(&solver->gates);

  solver->data = NULL;
}


/*
 * Set the verbosity level
 */
void nsat_set_verbosity(sat_solver_t *solver, uint32_t level) {
  solver->verbosity = level;
}

/*
 * Free memory
 */
void delete_nsat_solver(sat_solver_t *solver) {
  safe_free(solver->value);
  safe_free(solver->ante_tag);
  safe_free(solver->ante_data);
  safe_free(solver->level);
  delete_watch_vectors(solver->watch, solver->nliterals);
  safe_free(solver->watch);

  if (solver->preprocess) {
    safe_free(solver->occ);
  }

  solver->value = NULL;
  solver->ante_tag = NULL;
  solver->ante_data = NULL;
  solver->level = NULL;
  solver->watch = NULL;

  delete_heap(&solver->heap);
  delete_stack(&solver->stack);
  delete_clause_stack(&solver->stash);
  delete_clause_pool(&solver->pool);

  safe_free(solver->cidx_array);
  solver->cidx_array = NULL;

  delete_vector(&solver->buffer);
  delete_vector(&solver->aux);
  delete_gstack(&solver->gstack);
  delete_tag_map(&solver->map);

  delete_clause_vector(&solver->saved_clauses);

  delete_queue(&solver->lqueue);
  delete_elim_heap(&solver->elim);
  delete_queue(&solver->cqueue);
  delete_vector(&solver->cvector);

  delete_vector(&solver->vertex_stack);
  delete_gstack(&solver->dfs_stack);
  delete_vector(&solver->subst_vars);
  if (solver->label != NULL) {
    safe_free(solver->label);
    safe_free(solver->visit);
    solver->label = NULL;
    solver->visit = NULL;
  }

  delete_descriptors(&solver->descriptors);
  delete_bgate_array(&solver->gates);

  close_datafile(solver);
}


/*
 * Reset: remove all variables and clauses
 * - reset heuristics parameters
 */
void reset_nsat_solver(sat_solver_t *solver) {
  solver->status = STAT_UNKNOWN;
  solver->decision_level = 0;
  solver->backtrack_level = 0;
  solver->nvars = 1;
  solver->nliterals = 2;

  reset_heap(&solver->heap);
  reset_stack(&solver->stack);

  solver->has_empty_clause = false;
  solver->units = 0;
  solver->binaries = 0;
  reset_clause_pool(&solver->pool);

  reset_clause_stack(&solver->stash);

  solver->conflict_tag = CTAG_NONE;

  init_stats(&solver->stats);

  safe_free(solver->cidx_array);
  solver->cidx_array = NULL;

  reset_vector(&solver->buffer);
  reset_vector(&solver->aux);
  reset_gstack(&solver->gstack);
  clear_tag_map(&solver->map);

  reset_clause_vector(&solver->saved_clauses);

  reset_queue(&solver->lqueue);
  reset_elim_heap(&solver->elim);
  reset_queue(&solver->cqueue);
  reset_vector(&solver->cvector);

  reset_vector(&solver->vertex_stack);
  reset_gstack(&solver->dfs_stack);
  reset_vector(&solver->subst_vars);
  if (solver->label != NULL) {
    safe_free(solver->label);
    safe_free(solver->visit);
    solver->label = NULL;
    solver->visit = NULL;
  }

  reset_descriptors(&solver->descriptors);
  reset_bgate_array(&solver->gates);

  reset_datafile(solver);
}



/**************************
 *  HEURISTIC PARAMETERS  *
 *************************/

/*
 * Variable activity decay: must be between 0 and 1.0
 * - smaller number means faster decay
 */
void nsat_set_var_decay_factor(sat_solver_t *solver, double factor) {
  assert(0.0 < factor && factor < 1.0);
  solver->heap.inv_act_decay = 1/factor;
}

/*
 * Clause activity decay: must be between 0 and 1.0
 * - smaller means faster decay
 */
void nsat_set_clause_decay_factor(sat_solver_t *solver, float factor) {
  assert(0.0F < factor && factor < 1.0F);
  solver->params.inv_cla_decay = 1/factor;
}

/*
 * Randomness: the parameter is approximately the ratio of random
 * decisions.
 * - randomness = 0: no random decisions
 * - randomness = 1.0: all decisions are random
 */
void nsat_set_randomness(sat_solver_t *solver, float randomness) {
  assert(0.0F <= randomness && randomness <= 1.0F);
  solver->params.randomness = (uint32_t)(randomness * VAR_RANDOM_SCALE);
}

/*
 * Set the prng seed
 */
void nsat_set_random_seed(sat_solver_t *solver, uint32_t seed) {
  solver->params.seed = seed;
}

/*
 * LBD threshold for clause deletion. Clauses of lbd <= keep_lbd are not deleted.
 */
void nsat_set_keep_lbd(sat_solver_t *solver, uint32_t threshold) {
  solver->params.keep_lbd = threshold;
}

/*
 * Reduce fraction for clause deletion. f must be between 0 and 32.
 * Each call to reduce_learned_clause_set removes a fraction (f/32) of the clauses
 */
void nsat_set_reduce_fraction(sat_solver_t *solver, uint32_t f) {
  assert(f <= 32);
  solver->params.reduce_fraction = f;
}

/*
 * Interval between two calls to reduce (number of conflicts)
 */
void nsat_set_reduce_interval(sat_solver_t *solver, uint32_t n) {
  solver->params.reduce_interval = n;
}

/*
 * Adjustment to the reduce interval (check init_reduce and done_reduce).
 */
void nsat_set_reduce_delta(sat_solver_t *solver, uint32_t d) {
  solver->params.reduce_delta = d;
}

/*
 * Minimal number of conflicts between two calls to restart
 */
void nsat_set_restart_interval(sat_solver_t *solver, uint32_t n) {
  solver->params.restart_interval = n;
}

/*
 * Periodic check for switching to dive
 */
void nsat_set_search_period(sat_solver_t *solver, uint32_t n) {
  solver->params.search_period = n;
}

/*
 * Counter used in determining when to switch
 */
void nsat_set_search_counter(sat_solver_t *solver, uint32_t n) {
  solver->params.search_counter = n;
}


/*
 * Stack clause threshold: learned clauses of LBD greater than threshold are
 * treated as temporary clauses (not stored in the clause database).
 */
void nsat_set_stack_threshold(sat_solver_t *solver, uint32_t f) {
  solver->params.stack_threshold = f;
}


/*
 * Dive bugdet
 */
void nsat_set_dive_budget(sat_solver_t *solver, uint32_t n) {
  solver->params.diving_budget = n;
}



/*
 * PREPROCESSING PARAMETERS
 */

/*
 * Subsumption limit: skip subsumption checks for a clause cls if that
 * would require visiting more than subsume_skip clauses.
 */
void nsat_set_subsume_skip(sat_solver_t *solver, uint32_t limit) {
  solver->params.subsume_skip = limit;
}

/*
 * Var-elimination limit: if x has too many positive and negative occurrences,
 * we don't try to eliminate x.
 */
void nsat_set_var_elim_skip(sat_solver_t *solver, uint32_t limit) {
  solver->params.var_elim_skip = limit;
}

/*
 * Resolvent limit: if eliminating x would create a clause larger than
 * res_clause_limit, we keep x.
 */
void nsat_set_res_clause_limit(sat_solver_t *solver, uint32_t limit) {
  solver->params.res_clause_limit = limit;
}


/*
 * SIMPLIFY PARAMETERS
 */
void nsat_set_simplify_interval(sat_solver_t *solver, uint32_t n) {
  solver->params.simplify_interval = n;
}

void nsat_set_simplify_bin_delta(sat_solver_t *solver, uint32_t d) {
  solver->params.simplify_bin_delta = d;
}



/********************
 *  ADD VARIABLES   *
 *******************/

/*
 * Extend data structures:
 * - new_size = new vsize for variable indexed arrays
 */
static void sat_solver_extend(sat_solver_t *solver, uint32_t new_size) {
  if (new_size > MAX_VARIABLES) {
    out_of_memory();
  }

  solver->vsize = new_size;
  solver->lsize = 2 * new_size;

  solver->value = (uint8_t *) safe_realloc(solver->value, new_size * 2 * sizeof(uint8_t));
  solver->ante_tag = (uint8_t *) safe_realloc(solver->ante_tag, new_size * sizeof(uint8_t));
  solver->ante_data = (uint32_t *) safe_realloc(solver->ante_data, new_size * sizeof(uint32_t));
  solver->level = (uint32_t *) safe_realloc(solver->level, new_size * sizeof(uint32_t));
  solver->watch = (watch_t **) safe_realloc(solver->watch, new_size * 2 * sizeof(watch_t *));

  if (solver->preprocess) {
    solver->occ = (uint32_t *) safe_realloc(solver->occ, new_size * 2 * sizeof(uint32_t));
  }

  extend_heap(&solver->heap, new_size);
  extend_stack(&solver->stack, new_size);
}


/*
 * Add n variables
 */
void nsat_solver_add_vars(sat_solver_t *solver, uint32_t n) {
  uint32_t i, nv, new_size;

  nv = solver->nvars + n;
  if (nv  < n) {
    // arithmetic overflow: too many variables
    out_of_memory();
  }

  if (nv > solver->vsize) {
    new_size = solver->vsize + 1;
    new_size += new_size >> 1;
    if (new_size < nv) {
      new_size = nv;
    }
    sat_solver_extend(solver, new_size);
    assert(nv <= solver->vsize);
  }

  for (i=solver->nvars; i<nv; i++) {
    solver->value[pos_lit(i)] = VAL_UNDEF_FALSE;
    solver->value[neg_lit(i)] = VAL_UNDEF_TRUE;
    solver->ante_tag[i] = ATAG_NONE;
    solver->ante_data[i] = 0;
    solver->level[i] = UINT32_MAX;
    solver->watch[pos_lit(i)] = NULL;
    solver->watch[neg_lit(i)] = NULL;
  }

  if (solver->preprocess) {
    for (i=solver->nvars; i<nv; i++) {
      solver->occ[pos_lit(i)] = 0;
      solver->occ[neg_lit(i)] = 0;
    }
  }

  heap_add_vars(&solver->heap, nv);

  solver->nvars = nv;
  solver->nliterals = 2 * nv;
}


/*
 * Allocate and return a fresh Boolean variable
 */
bvar_t nsat_solver_new_var(sat_solver_t *solver) {
  bvar_t x;

  x = solver->nvars;
  nsat_solver_add_vars(solver, 1);
  assert(solver->nvars == x + 1);
  return x;
}


/*
 * EXPERIMENTAL FUNCTIONS
 */

/*
 * Set activity and branching polarity for variable x
 * - polarity: true means true is preferred
 * - act = activity score
 */
void nsat_solver_activate_var(sat_solver_t *solver, bvar_t x, double act, bool polarity) {
  nvar_heap_t *heap;

  assert(0 <= x && x < solver->nvars);
  assert(0.0 <= act);

  heap = &solver->heap;
  if (heap->heap_index[x] < 0) {
    heap->activity[x] = act;
    heap_insert(heap, x);
  }
  if (polarity) {
    solver->value[pos_lit(x)] = VAL_UNDEF_TRUE;
    solver->value[neg_lit(x)] = VAL_UNDEF_FALSE;
  } else {
    solver->value[pos_lit(x)] = VAL_UNDEF_FALSE;
    solver->value[neg_lit(x)] = VAL_UNDEF_TRUE;
  }

  fprintf(stderr, "activate %"PRId32", polarity = %d\n", x, polarity);
}


/*
 * Mark variable x as a variable to keep: it will not be deleted during
 * preprocessing. By default, all variables are considered candidates for
 * elimination.
 */
void nsat_solver_keep_var(sat_solver_t *solver, bvar_t x) {
  assert(0 <= x && x < solver->nvars);
  add_descriptor(&solver->descriptors, x, DTAG_TO_KEEP, 0);
  assert(bvar_to_keep(&solver->descriptors, x));
}


/*
 * Convert l to true_literal or false_literal if it's assigned.
 * Otherwise, return l.
 */
static literal_t nsat_base_literal(const sat_solver_t *solver, literal_t l) {
  bvar_t x;

  assert(solver->decision_level == 0);

  x = var_of(l);
  switch (solver->ante_tag[x]) {
  case ATAG_NONE:
  case ATAG_DECISION:
  case ATAG_SUBST:
  case ATAG_ELIM:
    // l is assigned to some random value
    return l;

  default:
    switch (lit_value(solver, l)) {
    case VAL_FALSE:
      l = false_literal;
      break;

    case VAL_TRUE:
      l = true_literal;
      break;

    default:
      break;
    }

    return l;
  }
}


/*
 * Add a definition for variable x.
 * There are two forms: binary and ternary definitions.
 *
 * A binary definition is x = (OP l1 l2) where l1 and l2 are literals
 * and OP is a binary operator defined by a truth table.
 *
 * A ternary definition is similar, but with three literals:
 * x = (OP l1 l2 l3).
 *
 * The truth table is defined by the  8 low-order bit of parameter b.
 * The conventions are the same as in new_gates.h.
 */
void nsat_solver_add_def2(sat_solver_t *solver, bvar_t x, uint32_t b, literal_t l1, literal_t l2) {
  ttbl_t tt;
  uint32_t i;

  assert(0 <= x && x < solver->nvars);
  assert(0 <= l1 && l1 <= solver->nliterals);
  assert(0 <= l2 && l2 <= solver->nliterals);

  tt.nvars = 2;
  tt.label[0] = nsat_base_literal(solver, l1);
  tt.label[1] = nsat_base_literal(solver, l2);
  tt.label[2] = null_bvar;
  tt.mask = (uint8_t) b;
  normalize_truth_table2(&tt);

  if (tt.nvars >= 2) {
    i = store_bgate(&solver->gates, &tt);
    add_descriptor(&solver->descriptors, x, DTAG_GATE, i);
  }
}

void nsat_solver_add_def3(sat_solver_t *solver, bvar_t x, uint32_t b, literal_t l1, literal_t l2, literal_t l3) {
  ttbl_t tt;
  uint32_t i;

  assert(0 <= x && x < solver->nvars);
  assert(0 <= l1 && l1 <= solver->nliterals);
  assert(0 <= l2 && l2 <= solver->nliterals);
  assert(0 <= l3 && l3 <= solver->nliterals);

  tt.nvars = 3;
  tt.label[0] = nsat_base_literal(solver, l1);
  tt.label[1] = nsat_base_literal(solver, l2);
  tt.label[2] = nsat_base_literal(solver, l3);
  tt.mask = (uint8_t) b;
  normalize_truth_table3(&tt);

  if (tt.nvars >= 2) {
    i = store_ternary_gate(&solver->gates, b, l1, l2, l3);
    add_descriptor(&solver->descriptors, x, DTAG_GATE, i);
  }
}


/*
 * Check whether x is a gate and return its truth-table in tt
 */
static bool gate_for_bvar(const sat_solver_t *solver, bvar_t x, ttbl_t *tt) {
  uint32_t i;

  if (bvar_is_gate(&solver->descriptors, x)) {
    i = bvar_get_gate(&solver->descriptors, x);
    get_bgate(&solver->gates, i, tt);
    return true;
  }

  return false;
}


/*******************
 *  WATCH VECTORS  *
 ******************/

/*
 * Encode l as a watch index
 */
static inline uint32_t lit2idx(literal_t l) {
  return (l << 1) | 1;
}

/*
 * Converse: extract literal from index k
 */
static inline literal_t idx2lit(uint32_t k) {
  assert((k & 1) == 1);
  return k >> 1;
}

/*
 * Check whether k is a clause index: low-order bit is 0
 */
static inline bool idx_is_clause(uint32_t k) {
  return (k & 1) == 0;
}

/*
 * Check whether k is a literal index: low-order bit is 1
 */
static inline bool idx_is_literal(uint32_t k) {
  return (k & 1) == 1;
}

/*
 * Add a clause index to the watch vector for literal l
 * - l1 = blocker
 */
static inline void add_clause_watch(sat_solver_t *solver, literal_t l, cidx_t cidx, literal_t l1) {
  assert(l < solver->nliterals && l1 < solver->nliterals);
  add_watch2(solver->watch + l, cidx, l1);
}

/*
 * Add literal l1 to the watch vector for l
 */
static inline void add_literal_watch(sat_solver_t *solver, literal_t l, literal_t l1) {
  assert(l < solver->nliterals);
  add_watch(solver->watch + l, lit2idx(l1));
}


/*
 * All clause index cidx in the watch vectors of literals lit[0 ... n-1]
 */
static void add_clause_all_watch(sat_solver_t *solver, uint32_t n, const literal_t *lit, cidx_t cidx) {
  uint32_t i;
  literal_t l;

  for (i=0; i<n; i++) {
    l = lit[i];
    assert(l < solver->nliterals);
    add_watch(solver->watch + l, cidx);
  }
}


/*************************
 *  LITERAL ASSIGNMENT   *
 ***********************/

/*
 * Assign literal l at base level
 */
static void assign_literal(sat_solver_t *solver, literal_t l) {
  bvar_t v;

#if TRACE
  printf("---> Assigning literal %"PRIu32"\n", l);
  fflush(stdout);
#endif

  assert(l < solver->nliterals);
  assert(lit_is_unassigned(solver, l));
  assert(solver->decision_level == 0);

  push_literal(&solver->stack, l);

  solver->value[l] = VAL_TRUE;
  solver->value[not(l)] = VAL_FALSE;

  v = var_of(not(l));
  // value of v = VAL_TRUE if l = pos_lit(v) or VAL_FALSE if l = neg_lit(v)
  //  solver->value[v] = VAL_TRUE ^ sign_of_lit(l);
  solver->ante_tag[v] = ATAG_UNIT;
  solver->ante_data[v] = 0;
  solver->level[v] = 0;

  assert(lit_is_true(solver, l));
}


/* static inline int32_t l2dimacs(literal_t l) { */
/*   int x = var_of(l) + 1; */
/*   return is_pos(l) ? x : - x; */
/* } */

/*
 * Decide literal: increase decision level then
 * assign literal l to true and push it on the stack
 */
static void nsat_decide_literal(sat_solver_t *solver, literal_t l) {
  uint32_t k;
  bvar_t v;

  assert(l < solver->nliterals);
  assert(lit_is_unassigned(solver, l));

  solver->stats.decisions ++;

  // Increase decision level
  k = solver->decision_level + 1;
  solver->decision_level = k;
  if (solver->stack.nlevels <= k) {
    increase_stack_levels(&solver->stack);
  }
  solver->stack.level_index[k] = solver->stack.top;
  if (solver->stash.nlevels <= k) {
    increase_clause_stack_levels(&solver->stash);
  }
  solver->stash.level[k] = solver->stash.top;

  push_literal(&solver->stack, l);

  solver->value[l] = VAL_TRUE;
  solver->value[not(l)] = VAL_FALSE;

  v = var_of(not(l));
  solver->ante_tag[v] = ATAG_DECISION;
  solver->ante_data[v] = 0; // not used
  solver->level[v] = k;

  assert(lit_is_true(solver, l));

  //  fprintf(stderr, "decide %"PRId32"\n", l2dimacs(l));
#if TRACE
  printf("---> DPLL:   Decision: literal %"PRIu32", decision level = %"PRIu32"\n", l, k);
  fflush(stdout);
#endif
}


/*
 * Propagated literal: tag = antecedent tag, data = antecedent data
 */
static void implied_literal(sat_solver_t *solver, literal_t l, antecedent_tag_t tag, uint32_t data) {
  bvar_t v;

  assert(l < solver->nliterals);
  assert(lit_is_unassigned(solver, l));

  solver->stats.propagations ++;

  push_literal(&solver->stack, l);

  solver->value[l] = VAL_TRUE;
  solver->value[not(l)] = VAL_FALSE;

  v = var_of(not(l));
  solver->ante_tag[v] = tag;
  solver->ante_data[v] = data;
  solver->level[v] = solver->decision_level;

  assert(lit_is_true(solver, l));
}


/*
 * Literal l implied by clause cidx
 */
static void clause_propagation(sat_solver_t *solver, literal_t l, cidx_t cidx) {
  assert(good_clause_idx(&solver->pool, cidx));

  implied_literal(solver, l, ATAG_CLAUSE, cidx);

#if TRACE
  printf("\n---> DPLL:   Implied literal %"PRIu32", by clause %"PRIu32", decision level = %"PRIu32"\n", l, cidx, solver->decision_level);
  fflush(stdout);
#endif
}


/*
 * Literal l implied by a binary clause (of the form { l, l0 }})
 * - l0 = other literal in the clause
 */
static void binary_clause_propagation(sat_solver_t *solver, literal_t l, literal_t l0) {
  assert(l0 < solver->nliterals);

  implied_literal(solver, l, ATAG_BINARY, l0);

#if TRACE
  printf("\n---> DPLL:   Implied literal %"PRIu32", by literal %"PRIu32", decision level = %"PRIu32"\n", l, l0, solver->decision_level);
  fflush(stdout);
#endif
}


#if USE_DIVING
/*
 * Literal l implied by stacked clause cidx
 */
static void stacked_clause_propagation(sat_solver_t *solver, literal_t l, cidx_t cidx) {
  implied_literal(solver, l, ATAG_STACKED, cidx);

#if TRACE
  printf("\n---> DPLL:   Implied literal %"PRIu32", by stacked clause %"PRIu32", decision level = %"PRIu32"\n", l, cidx, solver->decision_level);
  fflush(stdout);
#endif
}

#endif


/***********************
 *  OCCURRENCE COUNTS  *
 **********************/

/*
 * Scan clause stored in lit[0 ... n-1] and increase occurrence counts
 * for these literals.
 */
static void increase_occurrence_counts(sat_solver_t *solver, uint32_t n, const literal_t *lit) {
  uint32_t i;

  for (i=0; i<n; i++) {
    solver->occ[lit[i]] ++;
  }
}



/**********************
 *  CLAUSE ADDITION   *
 *********************/

/*
 * Add the empty clause
 */
static void add_empty_clause(sat_solver_t *solver) {
  solver->has_empty_clause = true;
  solver->status = STAT_UNSAT;
}


/*
 * Add unit clause { l }: push l on the assignment stack
 */
static void add_unit_clause(sat_solver_t *solver, literal_t l) {
  assert(lit_is_unassigned(solver, l));
  assign_literal(solver, l);
  solver->units ++;
}


/*
 * Add clause { l0, l1 }
 */
static void add_binary_clause(sat_solver_t *solver, literal_t l0, literal_t l1) {
  solver->binaries ++;
  add_literal_watch(solver, l0, l1);
  add_literal_watch(solver, l1, l0);
}


/*
 * Add an n-literal clause
 * - n must be at least 2
 * - if solver->preprocess is true, add the new clause to all occurrence lists
 * - otherwise, pick lit[0] and lit[1] as watch literals
 */
static void add_large_clause(sat_solver_t *solver, uint32_t n, const literal_t *lit) {
  cidx_t cidx;

  assert(n >= 2);

#ifndef NDEBUG
  // check that all literals are valid
  for (uint32_t i=0; i<n; i++) {
    assert(lit[i] < solver->nliterals);
  }
#endif

  cidx = clause_pool_add_problem_clause(&solver->pool, n, lit);
  if (solver->preprocess) {
    add_clause_all_watch(solver, n, lit, cidx);
    set_clause_signature(&solver->pool, cidx);
  } else {
    add_clause_watch(solver, lit[0], cidx, lit[1]);
    add_clause_watch(solver, lit[1], cidx, lit[0]);
  }
}


/*
 * Simplify the clause then add it
 * - n = number of literals
 * - l = array of n literals
 * - the array is modified
 */
void nsat_solver_simplify_and_add_clause(sat_solver_t *solver, uint32_t n, literal_t *lit) {
  uint32_t i, j;
  literal_t l, l_aux;

  if (n == 0) {
    add_empty_clause(solver);
    return;
  }

  /*
   * Remove duplicates and check for opposite literals l, not(l)
   * (sorting ensure that not(l) is just after l)
   */
  int_array_sort(lit, n);
  l = lit[0];
  j = 1;
  for (i=1; i<n; i++) {
    l_aux = lit[i];
    if (l_aux != l) {
      if (l_aux == not(l)) return; // true clause
      lit[j] = l_aux;
      l = l_aux;
      j ++;
    }
  }
  n = j; // new clause size

  /*
   * Remove false literals/check for a true literal
   */
  j = 0;
  for (i=0; i<n; i++) {
    l = lit[i];
    switch (lit_value(solver, l)) {
    case VAL_FALSE:
      break;
    case VAL_UNDEF_FALSE :
    case VAL_UNDEF_TRUE :
      lit[j] = l;
      j++;
      break;
    default: // true literal, so the clause is true
      return;
    }
  }
  n = j; // new clause size


  /*
   * Add the clause lit[0 ... n-1]
   */
  if (n == 0) {
    add_empty_clause(solver);
  } else if (n == 1) {
    add_unit_clause(solver, lit[0]);
  } else if (n == 2 && !solver->preprocess) {
    add_binary_clause(solver, lit[0], lit[1]);
  } else {
    add_large_clause(solver, n, lit);
  }

  if (solver->preprocess) {
    increase_occurrence_counts(solver, n, lit);
  }
}



/****************************
 *  VARIABLE SUBSTITUTION   *
 ***************************/

/*
 * Check whether variable x is eliminated (i.e., tag = PURE or ELIM or SUBST)
 */
static inline bool var_is_eliminated(const sat_solver_t *solver, bvar_t x) {
  assert(x < solver->nvars);
  return solver->ante_tag[x] >= ATAG_PURE;
}


/*
 * Check whether variable x is active (i.e., not assigned at level 0) and not eliminated
 */
static bool var_is_active(const sat_solver_t *solver, bvar_t x) {
  return var_is_unassigned(solver, x) & ! var_is_eliminated(solver, x);
}

/*
 * Same thing for literal l
 */
static inline bool lit_is_eliminated(const sat_solver_t *solver, literal_t l) {
  return var_is_eliminated(solver, var_of(l));
}

static inline bool lit_is_active(const sat_solver_t *solver, literal_t l) {
  return var_is_active(solver, var_of(l));
}


/*
 * Literal that replaces l.
 * - var_of(l) must be marked as substituted variable.
 * - if l is pos_lit(x) then subst(l) is ante_data[x]
 * - if l is neg_lit(x) then subst(l) is not(ante_data[x])
 * In both cases, subst(l) is ante_data[x] ^ sign_of_lit(l)
 */
#ifndef NDEBUG
static inline literal_t base_subst(const sat_solver_t *solver, literal_t l) {
  assert(l < solver->nliterals && solver->ante_tag[var_of(l)] == ATAG_SUBST);
  return solver->ante_data[var_of(l)] ^ sign_of_lit(l);
}
#endif

#if 0
/*
 * Substitution for l:
 * - if l is not replaced by anything, return l
 * - otherwise return subst[l]
 */
static literal_t lit_subst(const sat_solver_t *solver, literal_t l) {
  assert(l < solver->nliterals);

  if (solver->ante_tag[var_of(l)] == ATAG_SUBST) {
    l = solver->ante_data[var_of(l)] ^ sign_of_lit(l);
  }
  return l;
}
#endif

/*
 * Full substitution: follow the substitution chain
 * - if l is not replaced by anything, return l
 * - otherwise, replace l by subst(l) and iterate
 */
static literal_t full_lit_subst(const sat_solver_t *solver, literal_t l) {
  assert(l < solver->nliterals);

  while (solver->ante_tag[var_of(l)] == ATAG_SUBST) {
    l = solver->ante_data[var_of(l)] ^ sign_of_lit(l);
  }
  return l;
}

static literal_t full_var_subst(const sat_solver_t *solver, bvar_t x) {
  assert(x < solver->nvars);
  return full_lit_subst(solver, pos_lit(x));
}


/*
 * Store subst[l1] := l2 + store the eliminated variable (i.e., var_of(l1))
 * into the subst_var vector
 */
static void set_lit_subst(sat_solver_t *solver, literal_t l1, literal_t l2) {
  bvar_t x;

  x = var_of(l1);
  assert(! var_is_eliminated(solver, x));

  solver->stats.subst_vars ++;
  solver->ante_tag[x] = ATAG_SUBST;
  solver->ante_data[x] = l2 ^ sign_of_lit(l1);

  vector_push(&solver->subst_vars, x);
}


/**********************************
 *  ADDITION OF LEARNED CLAUSES   *
 *********************************/

/*
 * Rescale the activity of all the learned clauses.
 * (divide all the activities by CLAUSE_ACTIVITY_THRESHOLD).
 */
static void rescale_clause_activities(sat_solver_t *solver) {
  cidx_t cidx, end;

  end = solver->pool.size;
  cidx = clause_pool_first_learned_clause(&solver->pool);
  while (cidx < end) {
    multiply_learned_clause_activity(&solver->pool, cidx, INV_CLAUSE_ACTIVITY_THRESHOLD);
    cidx = clause_pool_next_clause(&solver->pool, cidx);
  }
  solver->cla_inc *= INV_CLAUSE_ACTIVITY_THRESHOLD;
}


/*
 * Increase the activity of a learned clause.
 * - cidx = its index
 */
static void increase_clause_activity(sat_solver_t *solver, cidx_t cidx) {
  increase_learned_clause_activity(&solver->pool, cidx, solver->cla_inc);
  if (get_learned_clause_activity(&solver->pool, cidx) > CLAUSE_ACTIVITY_THRESHOLD) {
    rescale_clause_activities(solver);
  }
}

/*
 * Decay
 */
static inline void decay_clause_activities(sat_solver_t *solver) {
  solver->cla_inc *= solver->params.inv_cla_decay;
}

/*
 * Add an array of literals as a new learned clause
 *
 * Preconditions:
 * - n must be at least 2.
 * - lit[0] must be the literal of highest decision level in the clause.
 * - lit[1] must be a literal with second highest decision level
 */
static cidx_t add_learned_clause(sat_solver_t *solver, uint32_t n, const literal_t *lit) {
  cidx_t cidx;

  assert(n > 2);

  cidx = clause_pool_add_learned_clause(&solver->pool, n, lit);
  set_learned_clause_activity(&solver->pool, cidx, solver->cla_inc);
  add_clause_watch(solver, lit[0], cidx, lit[1]);
  add_clause_watch(solver, lit[1], cidx, lit[0]);

  return cidx;
}



/****************
 *  CLAUSE LBD  *
 ***************/

/*
 * The Literal-Block Distance is a heuristic estimate of the usefulness
 * of a learned clause. Clauses with low LBD are better.
 * The LBD is the number of distinct decision levels among the literals
 * in a clause.
 *
 * Since backtracking does not clear solver->level[x], we compute the
 * LBD of a learned clause even if some of its literals are not
 * currently assigned.  If a literal l in the clause is not currently
 * assigned, then solver->level[var_of(l)] is the decision level of l,
 * at the last time l was assigned.
 */

/*
 * Decision level of literal l
 */
static inline uint32_t d_level(const sat_solver_t *solver, literal_t l) {
  return solver->level[var_of(l)];
}

/*
 * The following function computes the LBD of a clause:
 * - n = number of literals
 * - lit = array of n literals
 */
static uint32_t clause_lbd(sat_solver_t *solver, uint32_t n, const literal_t *lit) {
  tag_map_t *map;
  uint32_t i, r;

  map = &solver->map;
  for (i=0; i<n; i++) {
    tag_map_write(map, d_level(solver, lit[i]), 1);
  }
  r = tag_map_size(map);
  clear_tag_map(map);

  return r;
}


/*
 * Check whether the LBD of a clause is no more than k
 */
static bool clause_lbd_le(sat_solver_t *solver, uint32_t n, const literal_t *lit, uint32_t k) {
  tag_map_t *map;
  uint32_t i;
  bool result;

  result = true;
  map = &solver->map;
  for (i=0; i<n; i++) {
    tag_map_write(map, d_level(solver, lit[i]), 1);
    if (tag_map_size(map) > k) {
      result = false;
      break;
    }
  }
  clear_tag_map(map);

  return result;
}


/************************
 *  GARBAGE COLLECTION  *
 ***********************/

/*
 * Garbage collection compacts the clause pool by removing padding
 * blocks. There are two variants: either compact the whole pool or
 * just the learned clauses. We use a base_idx as starting point for
 * deletion. The base_idx is either 0 (all the clauses) or
 * pool->learned (only the learned clauses).
 */

/*
 * Remove all clause indices >= base_idx from w
 */
static void watch_vector_remove_clauses(watch_t *w, cidx_t base_idx) {
  uint32_t i, j, k, n;

  assert(w != NULL);
  n = w->size;
  j = 0;
  i = 0;
  while (i<n) {
    k = w->data[i];
    if (idx_is_literal(k)) {
      w->data[j] = k;
      j ++;
      i ++;
    } else {
      if (k < base_idx) {
        w->data[j] = k;
        w->data[j+1] = w->data[i+1];
        j += 2;
      }
      i += 2;
    }
  }
  w->size = j;
}

/*
 * Prepare for clause deletion and compaction:
 * - go through all the watch vectors are remove all clause indices >= base_idx
 */
static void prepare_watch_vectors(sat_solver_t *solver, cidx_t base_idx) {
  uint32_t i, n;
  watch_t *w;

  n = solver->nliterals;
  for (i=0; i<n; i++) {
    w = solver->watch[i];
    if (w != NULL) {
      watch_vector_remove_clauses(w, base_idx);
    }
  }
}

/*
 * Mark all the antecedent clauses of idx >= base_idx
 */
static void mark_antecedent_clauses(sat_solver_t *solver, cidx_t base_idx) {
  uint32_t i, n;
  bvar_t x;
  cidx_t cidx;

  n = solver->stack.top;
  for (i=0; i<n; i++) {
    x = var_of(solver->stack.lit[i]);
    assert(var_is_assigned(solver, x));
    if (solver->ante_tag[x] == ATAG_CLAUSE) {
      cidx = solver->ante_data[x];
      if (cidx >= base_idx) {
        mark_clause(&solver->pool, cidx);
      }
    }
  }
}

/*
 * Restore antecedent when clause cidx is moved to new_idx
 * - this is called before the move.
 */
static void restore_clause_antecedent(sat_solver_t *solver, cidx_t cidx, cidx_t new_idx) {
  bvar_t x;

  x = var_of(first_literal_of_clause(&solver->pool, cidx));
  assert(var_is_assigned(solver, x) && solver->ante_tag[x] == ATAG_CLAUSE &&
         solver->ante_data[x] == cidx);
  solver->ante_data[x] = new_idx;
}

/*
 * Move clause from src_idx to dst_idx
 * - requires dst_idx < src_idx
 * - this copies header + literals
 * - n = length of the source clause
 */
static void clause_pool_move_clause(clause_pool_t *pool, cidx_t dst_idx, cidx_t src_idx, uint32_t n) {
  uint32_t i;

  assert(dst_idx < src_idx);
  for (i=0; i<n+2; i++) {
    pool->data[dst_idx + i] = pool->data[src_idx + i];
  }
}

/*
 * Compact the pool:
 * - remove all padding blocks
 * - cidx = where to start = base_idx
 *
 * For every clause that's marked and moved, restore the antecedent data.
 */
static void compact_clause_pool(sat_solver_t *solver, cidx_t cidx) {
  clause_pool_t *pool;
  uint32_t k, n, end;
  cidx_t i;

  pool = &solver->pool;

  assert(clause_pool_invariant(pool));

  i = cidx;
  end = pool->learned;
  for (k=0; k<2; k++) {
    /*
     * First iteration: deal with problem clauses (or do nothing)
     * Second iteration: deal with learned clauses.
     */
    while (cidx < end) {
      n = pool->data[cidx];
      if (n == 0) {
        // padding block: skip it
        n = padding_length(pool, cidx);
        cidx += n;
        assert(pool->padding >= n);
        pool->padding -= n;
      } else {
        // keep the clause: store it at index i
        assert(i <= cidx);
        if ((n & CLAUSE_MARK) != 0) {
          // marked clause: restore the antecedent data
          // and remove the mark
          n &= ~CLAUSE_MARK;
          pool->data[cidx] = n;
          restore_clause_antecedent(solver, cidx, i);
        }
        if (i < cidx) {
          clause_pool_move_clause(pool, i, cidx, n);
        }
        i += full_length(n);
        cidx += full_length(n);;
      }
    }
    if (k == 0) {
      assert(end == pool->learned);
      if (i < pool->learned) {
        pool->learned = i;
      }
      end = pool->size; // prepare for next iteration
    }
  }

  assert(end == pool->size);
  pool->size = i;
  pool->available = pool->capacity - i;

  assert(clause_pool_invariant(pool));
}

/*
 * Restore the watch vectors:
 * - scan the clauses starting from index cidx
 *   and add them to the watch vectors
 */
static void restore_watch_vectors(sat_solver_t *solver, cidx_t cidx) {
  literal_t l0, l1;
  cidx_t end;

  end = solver->pool.size;
  while (cidx < end) {
    l0 = first_literal_of_clause(&solver->pool, cidx);
    l1 = second_literal_of_clause(&solver->pool, cidx);
    add_clause_watch(solver, l0, cidx, l1);
    add_clause_watch(solver, l1, cidx, l0);
    cidx = clause_pool_next_clause(&solver->pool, cidx);
  }
}

/*
 * Garbage collection:
 * - this removes dead clauses from the pool and from the watch vectors
 * - base_index = either 0 to go through all clauses
 *   or solver->pool.learned to cleanup only the learned clauses.
 *
 * Flag 'watches_ready' means that the watch vectors don't contain
 * any clause idx. So we can skip the prepare_watch_vectors step.
 */
static void collect_garbage(sat_solver_t *solver, cidx_t base_index, bool watches_ready) {
  check_clause_pool_counters(&solver->pool);      // DEBUG
  mark_antecedent_clauses(solver, base_index);
  if (! watches_ready) {
    prepare_watch_vectors(solver, base_index);
  }
  compact_clause_pool(solver, base_index);
  check_clause_pool_learned_index(&solver->pool); // DEBUG
  check_clause_pool_counters(&solver->pool);      // DEBUG
  restore_watch_vectors(solver, base_index);
}


/*************
 *  REPORTS  *
 ************/

/*
 * Number of active variables (i.e., not assigned and not removed by
 * substitution).
 */
static uint32_t num_active_vars(const sat_solver_t *solver) {
  uint32_t c, i, n;

  c = 0;
  n = solver->nvars;
  for (i=0; i<n; i++) {
    c += var_is_active(solver, i);
  }
  return c;
}


/*
 * Statistics produced:
 * - a four-character string identify the operation
 * - number of conflicts
 * - number of restarts
 * - average level after conflict resolution (level_ema)
 * - number of active variables
 * - binary and problem clauses
 * - average glue score for learned clauses (slow_ema)
 * - average size of learned clauses
 * - number of learned clauses
 */
static void report(sat_solver_t *solver, const char *code) {
  double lits_per_clause, slow, lev;
  uint32_t vars;

  if (solver->verbosity >= 2) {
    if (solver->reports == 0) {
      fprintf(stderr, "c\n");
      fprintf(stderr, "c                        level   max  |                    prob.  |   learned  lbd\n");
      fprintf(stderr, "c        confl.  starts   ema   depth |    vars     bins  clauses |   clauses  ema   lits/cls\n");
      fprintf(stderr, "c\n");
    }
    solver->reports ++;
    solver->reports &= 31;

    lits_per_clause = 0.0;
    if (solver->pool.num_learned_clauses > 0) {
      lits_per_clause = ((double) solver->pool.num_learned_literals) / solver->pool.num_learned_clauses;
    }
    slow = ((double) solver->slow_ema)/4.3e9;
    lev = ((double) solver->level_ema)/4.3e9;

    if (solver->decision_level == 0) {
      vars = num_active_vars(solver);
      fprintf(stderr, "c %4s %8"PRIu64" %7"PRIu32" %6.2f %6"PRIu32" | %7"PRIu32" %8"PRIu32" %8"PRIu32" | %8"PRIu32" %6.2f %6.2f\n",
	      code, solver->stats.conflicts, solver->stats.starts, lev, solver->max_depth,
	      vars, solver->binaries, solver->pool.num_prob_clauses,
	      solver->pool.num_learned_clauses, slow, lits_per_clause);
    } else {
      fprintf(stderr, "c %4s %8"PRIu64" %7"PRIu32" %6.2f %6"PRIu32" |         %8"PRIu32" %8"PRIu32" | %8"PRIu32" %6.2f %6.2f\n",
	      code, solver->stats.conflicts, solver->stats.starts, lev, solver->max_depth,
	      solver->binaries, solver->pool.num_prob_clauses,
	      solver->pool.num_learned_clauses, slow, lits_per_clause);
    }
    solver->max_depth = 0;
  }
}


/*********************************
 *  DELETION OF LEARNED CLAUSES  *
 ********************************/

/*
 * Allocate the internal cidx_array for n clauses
 * - n must be positive
 */
static void alloc_cidx_array(sat_solver_t *solver, uint32_t n) {
  assert(solver->cidx_array == NULL && n > 0);
  solver->cidx_array = (cidx_t *) safe_malloc(n * sizeof(cidx_t));
}

/*
 * Delete the array
 */
static void free_cidx_array(sat_solver_t *solver) {
  assert(solver->cidx_array != NULL);
  safe_free(solver->cidx_array);
  solver->cidx_array = NULL;
}

/*
 * Check whether clause cidx is used as an antecedent.
 * (This means that it can't be deleted).
 */
static bool clause_is_locked(const sat_solver_t *solver, cidx_t cidx) {
  bvar_t x0;

  x0 = var_of(first_literal_of_clause(&solver->pool, cidx));
  return solver->ante_tag[x0] == ATAG_CLAUSE &&
    solver->ante_data[x0] == cidx && var_is_assigned(solver, x0);
}


/*
 * Check whether clause cidx should be kept
 * - heuristic: the clause is considered precious if its LDB is 4 or less
 * - this can be changed by setting keep_lbd to something other than 4.
 */
static bool clause_is_precious(sat_solver_t *solver, cidx_t cidx) {
  uint32_t n, k;

  k = solver->params.keep_lbd;
  n = clause_length(&solver->pool, cidx);
  return n <= k || clause_lbd_le(solver, n, clause_literals(&solver->pool, cidx), k);
}

/*
 * Collect learned clauses indices into solver->cidx_array
 * - initialize the array with size = number of learned clauses
 * - store all clauses that are not locked and not precious into the array
 * - return the number of clauses collected
 */
static uint32_t collect_learned_clauses(sat_solver_t *solver) {
  cidx_t *a;
  cidx_t cidx, end;
  uint32_t i;

  alloc_cidx_array(solver, solver->pool.num_learned_clauses);

  a = solver->cidx_array;
  i = 0;

  end = solver->pool.size;
  cidx = clause_pool_first_learned_clause(&solver->pool);
  while (cidx < end) {
    if (! clause_is_locked(solver, cidx) &&
        ! clause_is_precious(solver, cidx)) {
      assert(i < solver->pool.num_learned_clauses);
      a[i] = cidx;
      i ++;
    }
    cidx = clause_pool_next_clause(&solver->pool, cidx);
  }

  return i;
}

/*
 * Sort cidx_array in increasing activity order
 * - use stable sort
 * - n = number of clauses stored in the cidx_array
 */
// ordering: aux = solver, c1 and c2 are the indices of two learned clauses
static bool less_active(void *aux, cidx_t c1, cidx_t c2) {
  sat_solver_t *solver;
  float act1, act2;

  solver = aux;
  act1 = get_learned_clause_activity(&solver->pool, c1);
  act2 = get_learned_clause_activity(&solver->pool, c2);
  return act1 < act2 || (act1 == act2 && c1 < c2);
}

static void sort_learned_clauses(sat_solver_t *solver, uint32_t n) {
  uint_array_sort2(solver->cidx_array, n, solver, less_active);
}


/*
 * Delete a fraction of the learned clauses (Minisat-style)
 */
static void nsat_reduce_learned_clause_set(sat_solver_t *solver) {
  uint32_t i, n, n0;
  cidx_t *a;

  if (solver->verbosity >= 4) {
    fprintf(stderr, "\nc Reduce learned clause set\n");
    fprintf(stderr, "c  on entry: %"PRIu32" clauses, %"PRIu32" literals\n",
            solver->pool.num_learned_clauses, solver->pool.num_learned_literals);
  }
  n = collect_learned_clauses(solver);
  sort_learned_clauses(solver, n);
  a = solver->cidx_array;

  check_candidate_clauses_to_delete(solver, a, n); // DEBUG

  if (solver->verbosity >= 4) {
    fprintf(stderr, "c  possible deletion: %"PRIu32" clauses\n", n);
  }

  // a contains the clauses that can be deleted
  // less useful clauses (i.e., low-activity clauses) occur first
  n0 = solver->params.reduce_fraction * (n/32);
  for (i=0; i<n0; i++) {
    clause_pool_delete_clause(&solver->pool, a[i]);
    solver->stats.learned_clauses_deleted ++;
  }

  free_cidx_array(solver);

  collect_garbage(solver, solver->pool.learned, false);
  solver->stats.reduce_calls ++;

  check_watch_vectors(solver);

  if (solver->verbosity >= 4) {
    fprintf(stderr, "c  on exit: %"PRIu32" clauses, %"PRIu32" literals\n",
            solver->pool.num_learned_clauses, solver->pool.num_learned_literals);
  }

  report(solver, "red");
}



/********************************************
 *  SIMPLIFICATION OF THE CLAUSE DATABASE   *
 *******************************************/

/*
 * Cleanup watch vector w:
 * - remove all the assigned (true) literals from w
 * - also remove all the clause indices
 * - after clauses are deleted from the pool, we call 'collect_garbage'
 *   to do a full cleanup and restore the watch vectors.
 */
static void cleanup_watch_vector(sat_solver_t *solver, watch_t *w) {
  uint32_t i, j, k, n;

  assert(solver->decision_level == 0 &&
         solver->stack.top == solver->stack.prop_ptr &&
         w != NULL);

  n = w->size;
  j = 0;
  i = 0;
  while (i < n) {
    k = w->data[i];
    if (idx_is_clause(k)) {
      i += 2;
    } else {
      if (lit_is_unassigned(solver, idx2lit(k))) {
        w->data[j] = k;
        j ++;
      }
      i ++;
    }
  }
  w->size = j;
}


/*
 * Simplify the binary clauses:
 * - if l is assigned at level 0, delete its watched vector
 *   (this assumes that all Boolean propagations have been done).
 * - otherwise, remove the assigned literals from watch[l].
 */
static void simplify_binary_clauses(sat_solver_t *solver) {
  uint32_t i, n;
  watch_t *w;

  assert(solver->decision_level == 0 &&
         solver->stack.top == solver->stack.prop_ptr);

  n = solver->nliterals;
  for (i=2; i<n; i++) {
    w = solver->watch[i];
    if (w != NULL) {
      switch (lit_value(solver, i)) {
      case VAL_UNDEF_TRUE:
      case VAL_UNDEF_FALSE:
        cleanup_watch_vector(solver, w);
        break;

      case VAL_TRUE:
      case VAL_FALSE:
        safe_free(w);
        solver->watch[i] = NULL;
        break;
      }
    }
  }
}


/*
 * After deletion: count the number of binary clauses left
 */
static uint32_t num_literals_in_watch_vector(watch_t *w) {
  uint32_t i, n, count;

  assert(w != NULL);
  count = 0;
  n = w->size;
  i = 0;
  while (i < n) {
    if (idx_is_literal(w->data[i])) {
      count ++;
      i ++;
    } else {
      i += 2;
    }
  }
  return count;
}


static uint32_t count_binary_clauses(sat_solver_t *solver) {
  uint32_t i, n, sum;
  watch_t *w;

  sum = 0;
  n = solver->nliterals;
  for (i=2; i<n; i++) {
    w = solver->watch[i];
    if (w != NULL) {
      sum += num_literals_in_watch_vector(w);
    }
  }
  assert((sum & 1) == 0 && sum/2 <= solver->binaries);

  return sum >> 1;
}


/*
 * Simplify the clause that starts at cidx:
 * - remove all literals that are false at the base level
 * - delete the clause if it is true
 * - if the clause cidx is reduced to a binary clause { l0, l1 }
 *   then delete cidx and add { l0, l1 } as a binary clause
 *
 * - return true if the clause is deleted
 * - return false otherwise
 */
static bool simplify_clause(sat_solver_t *solver, cidx_t cidx) {
  uint32_t i, j, n;
  literal_t *a;
  literal_t l;

  assert(solver->decision_level == 0 && good_clause_idx(&solver->pool, cidx));

  n = clause_length(&solver->pool, cidx);
  a = clause_literals(&solver->pool, cidx);

  j = 0;
  for (i=0; i<n; i++) {
    l = a[i];
    switch (lit_value(solver, l)) {
    case VAL_FALSE:
      break;

    case VAL_UNDEF_FALSE:
    case VAL_UNDEF_TRUE:
      a[j] = l;
      j ++;
      break;

    case VAL_TRUE:
      // the clause is true
      clause_pool_delete_clause(&solver->pool, cidx);
      return true;
    }
  }

  assert(j >= 2);

  if (j == 2) {
    // convert to a binary clause
    add_binary_clause(solver, a[0], a[1]); // must be done first
    clause_pool_delete_clause(&solver->pool, cidx);
    solver->simplify_new_bins ++;
    return true;
  }

  if (j < n) {
    clause_pool_shrink_clause(&solver->pool, cidx, j);
  }
  return false;
}


/*
 * Remove dead antecedents (of literals assigned at level 0)
 * - if l is implied at level 0 by a clause cidx,
 *   then cidx will be deleted by simplify_clause_database.
 *   so l ends up with a dead antecedent.
 * - to fix this, we force the ante_tag of all variables
 *   assigned at level 0 to ATAG_UNIT.
 */
static void remove_dead_antecedents(sat_solver_t *solver) {
  uint32_t i, n;
  literal_t l;

  assert(solver->decision_level == 0);

  n = solver->stack.top;
  for (i=0; i<n; i++) {
    l = solver->stack.lit[i];
    assert(solver->level[var_of(l)] == 0);
    solver->ante_tag[var_of(l)] = ATAG_UNIT;
  }
}


/*
 * Simplify all the clauses
 * - this does basic simplifications: remove all false literals
 *   and remove all true clauses.
 */
static void simplify_clause_database(sat_solver_t *solver) {
  cidx_t cidx;
  uint32_t d;

  assert(solver->decision_level == 0 && solver->stack.top == solver->stack.prop_ptr);

  if (solver->verbosity >= 4) {
    fprintf(stderr, "\nc Simplify clause database\n");
    fprintf(stderr, "c  on entry: prob: %"PRIu32" cls/%"PRIu32" lits, learned: %"PRIu32" cls/%"PRIu32" lits\n",
            solver->pool.num_prob_clauses, solver->pool.num_prob_literals,
            solver->pool.num_learned_clauses, solver->pool.num_learned_literals);
  }

  simplify_binary_clauses(solver);

  d = 0; // count deleted clauses
  cidx = clause_pool_first_clause(&solver->pool);
  // Note: pool.size may change within the loop if clauses are deleted
  while (cidx < solver->pool.size) {
    d += simplify_clause(solver, cidx);
    cidx = clause_pool_next_clause(&solver->pool, cidx);
  }

  solver->stats.prob_clauses_deleted += d;
  remove_dead_antecedents(solver);
  collect_garbage(solver, 0, true);

  solver->binaries = count_binary_clauses(solver);
  solver->stats.simplify_calls ++;

  check_watch_vectors(solver);

  if (solver->verbosity >= 4) {
    fprintf(stderr, "c  on exit: prob: %"PRIu32" cls/%"PRIu32" lits, learned: %"PRIu32" cls/%"PRIu32" lits\n\n",
            solver->pool.num_prob_clauses, solver->pool.num_prob_literals,
            solver->pool.num_learned_clauses, solver->pool.num_learned_literals);
  }

  report(solver, "simp");
}


/*******************************
 *  BINARY IMPLICATION GRAPH   *
 ******************************/

/*
 * The binary implication graph is defined by the binary clauses.
 * Its vertices are literals. A binary clause {l0, l1} defines two
 * edges in the graph: ~l0 --> l1 and ~l1 --> l0.
 *
 * If there's a circuit in this graph: l0 --> l1 --> .... --> l_n --> l0
 * then all the literals on the circuit are equivalent. We can reduce the
 * problem by replacing l1, ..., l_n by l0.
 */

#if 1
/*
 * Convert l to the original dimacs index:
 * - dimacs(pos_lit(x)) = x
 * - dimacs(neg_lit(x)) = -x
 */
static int32_t dimacs(uint32_t l) {
  int32_t x;
  x = var_of(l);
  return is_pos(l) ? x : - x;
}

/*
 * Display a strongly-connected component C
 * - l = root of the component C
 * - the elements of C are stored in solver->vertex_stack, above l
 */
static void show_scc(FILE *f, const sat_solver_t *solver, literal_t l) {
  literal_t l0;
  uint32_t i;
  const vector_t *v;

  v = &solver->vertex_stack;
  assert(v->size > 0);
  i = v->size - 1;
  l0 = v->data[i];
  if (l0 != l) {
    // interesting SCC: not reduced to { l }
    fprintf(f, "c ");
    if (solver->label[not(l)] == UINT32_MAX) {
      fprintf(f, "dual ");
    }
    fprintf(f, "SCC: { %"PRId32" ", dimacs(l0));
    do {
      assert(i > 0);
      i --;
      l0 = v->data[i];
      fprintf(f, "%"PRId32" ", dimacs(l0));
    } while (l0 != l);
    fprintf(f, "}\n");
  }
}

#endif

/*
 * Find a representative literal in a strongly-connected component
 * - l = root of the component C
 * - the elements of C are stored in solver->vertex_stack, above l
 *
 * In preprocessing mode, the representative is the smallest literal in C.
 * In search mode, the representative is the most active literal in C.
 */
static literal_t scc_representative(sat_solver_t *solver, literal_t l) {
  uint32_t i;
  literal_t rep, l0;
  double max_act, act;

  i = solver->vertex_stack.size;
  rep = l;
  if (solver->preprocess) {
    do {
      assert(i > 0);
      i --;
      l0 = solver->vertex_stack.data[i];
      if (l0 < rep) rep = l0;
    } while (l0 != l);

  } else {
    max_act = lit_activity(solver, rep);
    do {
      assert(i > 0);
      i --;
      l0 = solver->vertex_stack.data[i];
      act = lit_activity(solver, l0);
      if (act > max_act || (act == max_act && l0 < rep)) {
	max_act = act;
	rep = l0;
      }
    } while (l0 != l);
  }

  return rep;
}

/*
 * Process a strongly-connected component
 * - l = root of the component C
 * - the elements of C are stored in solver->vertex_stack, above l
 *
 * If the complementary component has been processed before, we just
 * mark that literals of C have been fully explored.
 *
 * Otherwise, we select a representative 'rep' in C. For every other
 * literal l0 in C, we record subst[l0] := rep.
 * - the antecedent tag for var_of(l0) is set to ATAG_SUBST
 * - the antecedent data for var_of(l0) is set to rep or not(rep)
 *   depending on l0's polarity.
 *
 * If we detect that C contains complementary literals l0 and not(l0),
 * we add the empty clause and exit.
 */
static void process_scc(sat_solver_t *solver, literal_t l) {
  literal_t l0, rep;
  bool unsat;

  assert(solver->label[l] < UINT32_MAX);

  if (solver->verbosity >= 400) {
    show_scc(stderr, solver, l);
  }

  if (solver->label[not(l)] == UINT32_MAX) {
    /*
     * This SCC is of the form { l_0 ..., l }. The complementary SCC {
     * not(l_0) ... not(l) } has been processed before.  We mark l0,
     * ..., l as fully explored and remove C from the
     * vertex_stack.
     */
    do {
      l0 = vector_pop(&solver->vertex_stack);
      solver->label[l0] = UINT32_MAX; // fully explored mark
    } while (l0 != l);

  } else {
    /*
     * We check for inconsistency and store the substitution
     */
    unsat = false;
    rep = scc_representative(solver, l);

    do {
      l0 = vector_pop(&solver->vertex_stack);
      solver->label[l0] = UINT32_MAX; // mark l0 as fully explored/SCC known
      if (lit_is_eliminated(solver, l0)) {
	// both l0 and not(l0) are in the SCC
	assert(base_subst(solver, l0) == not(rep));
	unsat = true;
	add_empty_clause(solver);
	break;
      }
      // record substitution: subst[l0] := rep
      if (l0 != rep) {
	set_lit_subst(solver, l0, rep);
      }
    } while (l0 != l);

    if (unsat) {
      fprintf(stderr, "c inconsistent SCC\n");
<<<<<<< HEAD
      // can't call show_scc here: the SCC is no longer on the stack
      //      show_scc(stderr, solver, l);
=======
>>>>>>> d70d944b
    }
  }
}

/*
 * Get the next successor of l0 in the implication graph:
 * - i = index in the watch vector of ~l0 to scan from
 * - if there's a binary clause {~l0, l1} at some index k >= i, then
 *   we return true, store l1 in *successor,  and store k+1 in *i.
 * - otherwise, the function returns false.
 */
static bool next_successor(const sat_solver_t *solver, literal_t l0, uint32_t *i, literal_t *successor) {
  uint32_t k, idx, n;
  watch_t *w;

  w = solver->watch[not(l0)];
  if (w != NULL) {
    n = w->size;
    k = *i;
    assert(k <= n);

    if (solver->preprocess) {
      /*
       * in preprocessing mode:
       * all elements in w->data are clause indices
       */
      while (k < n) {
	idx = w->data[k];
	if (clause_is_live(&solver->pool, idx) && clause_length(&solver->pool, idx) == 2) {
	  *i = k+1;
	  *successor = other_watched_literal_of_clause(&solver->pool, idx, not(l0));
	  return true;
	}
	k ++;
      }

    } else {
      /*
       * in search mode:
       * elements in w->data encode either a single literal
       * or a pair clause index + blocker
       */
      while (k < n) {
	idx = w->data[k];
	if (idx_is_literal(idx)) {
	  *i = k+1;
	  *successor = idx2lit(idx);
	  return true;
	} else if (clause_is_live(&solver->pool, idx) && clause_length(&solver->pool, idx) == 2) {
	  *i = k+2;
	  *successor = other_watched_literal_of_clause(&solver->pool, idx, not(l0));
	  return true;
	}
	k += 2;
      }
    }
  }

  return false;
}

/*
 * Compute strongly-connected components. Explore the graph starting from literal l.
 * - visit stores the visit index of a literal: visit[l1] = k means that l1 is reachable
 *   from l and is the k-th vertex visited (where k>=1).
 * - label stores the smallest index of a reachable literal: label[l1] = index of a
 *   vertex l2 reachable from l1 and with visit[l2] <= visit[l1]
 * - for vertices that have been fully explored, we set label[l] = UINT32_MAX (cf.
 *   process_scc).
 */
static void dfs_explore(sat_solver_t *solver, literal_t l) {
  gstack_elem_t *e;
  uint32_t k;
  literal_t x, y;

  //  fprintf(stderr, "dfs: root = %"PRId32"\n", dimacs(l));

  assert(solver->visit[l] == 0 &&
         gstack_is_empty(&solver->dfs_stack) &&
         solver->vertex_stack.size == 0);

  k = 1;
  solver->visit[l] = k;
  solver->label[l] = k;
  gstack_push_vertex(&solver->dfs_stack, l, 0);
  vector_push(&solver->vertex_stack, l);

  for (;;) {
    e = gstack_top(&solver->dfs_stack);
    x = e->vertex;
    if (next_successor(solver, x, &e->index, &y)) {
      // skip y if it's assigned at level0
      if (lit_is_active(solver, y)) {
	// x --> y in the implication graph
	if (solver->visit[y] == 0) {
	  // y not visited yet
	  k ++;
	  solver->visit[y] = k;
	  solver->label[y] = k;
	  gstack_push_vertex(&solver->dfs_stack, y, 0);
	  vector_push(&solver->vertex_stack, y);
	} else if (solver->label[y] < solver->label[x]) {
	  // y has a successor visited before x on the dfs stack
	  solver->label[x] = solver->label[y];
	}
      }

    } else {
      // all successors of x have been explored
      assert(solver->label[x] <= solver->visit[x]);
      if (solver->label[x] == solver->visit[x]) {
        // x is the root of its SCC
        process_scc(solver, x);
	if (solver->has_empty_clause) {
	  // unsat detected
	  reset_gstack(&solver->dfs_stack);
	  break;
	}
      }
      // pop x
      gstack_pop(&solver->dfs_stack);
      if (gstack_is_empty(&solver->dfs_stack)) {
        break; // all done
      }
      // update the label of x's predecessor
      y = gstack_top(&solver->dfs_stack)->vertex;
      if (solver->label[x] < solver->label[y]) {
        solver->label[y] = solver->label[x];
      }
    }
  }
}


/*
 * Compute all SCCs and build/extend the variable substitution.
 * - sets solver->has_empty_clause to true if an SCC
 *   contains complementary literals.
 * - store the eliminated variables in solver->subst_vars
 */
static void compute_sccs(sat_solver_t *solver) {
  uint32_t i, n;

  assert(solver->label == NULL && solver->visit == NULL);

  reset_vector(&solver->subst_vars);

  n = solver->nliterals;
  solver->label = (uint32_t *) safe_malloc(n * sizeof(uint32_t));
  solver->visit = (uint32_t *) safe_malloc(n * sizeof(uint32_t));
  for (i=0; i<n; i++) {
    solver->visit[i] = 0;
    solver->label[i] = 0;
  }
  for (i=2; i<n; i++) {
    if (lit_is_active(solver, i) && solver->label[i] == 0) {
      dfs_explore(solver, i);
      if (solver->has_empty_clause) break; // UNSAT detected
    }
  }

  safe_free(solver->label);
  safe_free(solver->visit);
  solver->label = NULL;
  solver->visit = NULL;
}



/*************************************
 *  APPLY THE VARIABLE SUBSTITUTION  *
 ************************************/

/*
 * Trick to detect duplicates and complementary literals in a clause:
 * - when literal l is added to a clause, we temporarily set its
 *   truth value to false.
 * - so the next occurrence of l is ignored and an occurrence of not(l)
 *   makes the clause true.
 */
// make l false and not l true (temporarily)
// preserve the preferred polarity in bits 3-2 of solver->value[l]
static void mark_false_lit(sat_solver_t *solver, literal_t l) {
  uint8_t v;

  assert(l < solver->nliterals);
  assert(lit_is_unassigned(solver, l));

  v = solver->value[l];
  solver->value[l] = (v<<2) | VAL_FALSE;
  v = solver->value[not(l)];
  solver->value[not(l)] = (v<<2) | VAL_TRUE;
}

// remove the mark on l and restore the preferred polarity
static void clear_false_lit(sat_solver_t *solver, literal_t l) {
  bvar_t x;
  uint8_t v;

  assert(l < solver->nliterals);
  assert((solver->value[l] & 3) == VAL_FALSE);

  x = var_of(l);
  v = solver->value[pos_lit(x)];
  solver->value[pos_lit(x)] = v >> 2;
  v  = solver->value[neg_lit(x)];
  solver->value[neg_lit(x)] = v >> 2;

  assert(solver->value[pos_lit(x)] < 2 &&
	 solver->value[neg_lit(x)] < 2 &&
	 (solver->value[pos_lit(x)] ^ solver->value[neg_lit(x)]) == 1);
}

// remove the marks on a[0 ... n-1]
static void clear_false_lits(sat_solver_t *solver, uint32_t n, const literal_t *a) {
  uint32_t i;

  for (i=0; i<n; i++) {
    clear_false_lit(solver, a[i]);
  }
}

/*
 * Simplify the clause that starts at cidx and apply the substitution.
 * - if the clause becomes empty: set solver->has_empty_clause to true
 * - if the clause simplifies to a unit clause: add a unit literal
 *
 * - delete the clause if it is true or if it reduces to a clause
 *   of length <= 2.
 */
static bool subst_and_simplify_clause(sat_solver_t *solver, cidx_t cidx) {
  uint32_t i, j, n;
  literal_t *a;
  literal_t l;

  assert(solver->decision_level == 0 && good_clause_idx(&solver->pool, cidx));

  n = clause_length(&solver->pool, cidx);
  a = clause_literals(&solver->pool, cidx);

  j = 0;
  for (i=0; i<n; i++) {
    l = full_lit_subst(solver, a[i]);
    switch (solver->value[l] & 3) {
    case VAL_FALSE:
      break;

    case VAL_UNDEF_FALSE:
    case VAL_UNDEF_TRUE:
      a[j] = l;
      j ++;
      mark_false_lit(solver, l);
      break;

    case VAL_TRUE:
      // the clause is true
      goto done;
    }
  }

 done:
  /*
   * a[0 ... j-1]: literals after substitution.
   * If i < n, the clause is true and must be deleted.
   * Otherwise, we keep the clause a[0 ... j-1].
   * We change representation if j <= 2.
   */
  clear_false_lits(solver, j, a);

  if (i < n) { // true clause
    clause_pool_delete_clause(&solver->pool, cidx);
    return true;
  }

  if (j <= 2) {
    // reduced to a small clause
    if (j == 0) {
      add_empty_clause(solver);
    } else if (j == 1) {
      add_unit_clause(solver, a[0]);
      solver->simplify_new_units ++;
    } else {
      add_binary_clause(solver, a[0], a[1]);
      solver->simplify_new_bins ++;
    }
    clause_pool_delete_clause(&solver->pool, cidx);
    return true;
  }

  if (j < n) {
    clause_pool_shrink_clause(&solver->pool, cidx, j);
  }
  return false;
}


/*
 * Apply the substitution to binary clause { l0, l1 }
 */
static void subst_and_simplify_binary_clause(sat_solver_t *solver, literal_t l0, literal_t l1) {
  literal_t a[2];
  literal_t l;
  uint32_t i, j;

  a[0] = l0;
  a[1] = l1;

  j = 0;
  for (i=0; i<2; i++) {
    l = full_lit_subst(solver, a[i]);
    switch(lit_value(solver, l)) {
    case VAL_FALSE:
      break;

    case VAL_UNDEF_TRUE:
    case VAL_UNDEF_FALSE:
      a[j] = l;
      j ++;
      break;

    case VAL_TRUE:
      return;
    }
  }

  if (j == 0) {
    add_empty_clause(solver);

  } else if (j == 1) {
    assert(lit_is_unassigned(solver, a[0]));
    add_unit_clause(solver, a[0]);

  } else {
    assert(lit_is_unassigned(solver, a[0]));
    assert(lit_is_unassigned(solver, a[1]));

    if (a[0] == a[1]) {
      add_unit_clause(solver, a[0]);
    } else if (a[0] != not(a[1])) {
      add_binary_clause(solver, a[0], a[1]);
    }
  }
}

/*
 * Scan vector w = watch[l0] where l0 is unassigned
 * - collect the binary clauses implicitly stored in w and add them to v
 *   then reset w
 * - to avoid duplicate clauses in v, we collect only the clauses of the
 *   form {l0 , l} with l > l0. We also ignore { l0, l} if l is true.
 */
static void collect_binary_clauses_of_watch(sat_solver_t *solver, watch_t *w, literal_t l0, vector_t *v) {
  uint32_t i, k, n;
  literal_t l;

  assert(lit_is_unassigned(solver, l0) && solver->watch[l0] == w);

  n = w->size;
  i = 0;
  while (i<n) {
    k = w->data[i];
    if (idx_is_literal(k)) {
      i ++;
      l = idx2lit(k);
      assert(! lit_is_false(solver, l));
      if (l > l0 && lit_is_unassigned(solver, l)) {
	vector_push(v, l0);
	vector_push(v, l);
      }
    } else {
      i += 2;
    }
  }

  w->size = 0;
}

/*
 * Scan all the watch vectors:
 * - add all the binary clauses to vector v
 * - reset all watch vectors
 */
static void collect_binary_clauses_and_reset_watches(sat_solver_t *solver, vector_t *v) {
  uint32_t i, n;
  watch_t *w;

  assert(solver->decision_level == 0 && solver->stack.top == solver->stack.prop_ptr);

  n = solver->nliterals;
  for (i=2; i<n; i++) {
    w = solver->watch[i];
    if (w != NULL) {
      if (lit_is_assigned(solver, i)) {
	/*
	 * Since boolean propagation is done, all binary
	 * clauses of w are true at level 0.
	 */
	safe_free(w);
	solver->watch[i] = NULL;
      } else {
	collect_binary_clauses_of_watch(solver, w, i, v);
      }
    }
  }
}

/*
 * Apply the substitution to all the binary clauses
 * - first, collect all binary clauses in an vector v and
 *   empty the watch vectors.
 * - then process all the clauses of v
 */
static void apply_subst_to_binary_clauses(sat_solver_t *solver) {
  vector_t aux;
  uint32_t i, n;

  init_vector(&aux);
  collect_binary_clauses_and_reset_watches(solver, &aux);
  n = aux.size;
  for (i=0; i<n; i += 2) {
    subst_and_simplify_binary_clause(solver, aux.data[i], aux.data[i+1]);
    if (solver->has_empty_clause) break;
  }
  delete_vector(&aux);
}


/*
 * Apply the substitution to all clauses
 */
static void apply_substitution(sat_solver_t *solver) {
  cidx_t cidx;
  uint32_t d;

  assert(solver->decision_level == 0 && solver->stack.top == solver->stack.prop_ptr);

  apply_subst_to_binary_clauses(solver);
  if (solver->has_empty_clause) return;

  d = 0; // count deleted clauses
  cidx = clause_pool_first_clause(&solver->pool);
  while (cidx < solver->pool.size) {
    d += subst_and_simplify_clause(solver, cidx);
    if (solver->has_empty_clause) return;
    cidx = clause_pool_next_clause(&solver->pool, cidx);
  }

  solver->stats.prob_clauses_deleted += d;
  remove_dead_antecedents(solver);
  collect_garbage(solver, 0, true);

  solver->binaries = count_binary_clauses(solver);
  solver->stats.subst_calls ++;

  check_watch_vectors(solver);
}




/*******************
 *  PREPROCESSING  *
 ******************/

/*
 * Statistics after preprocessing
 */
static void show_preprocessing_stats(sat_solver_t *solver, double time) {
  fprintf(stderr, "c\n"
	          "c After preprocessing\n");
  fprintf(stderr, "c  unit literals        : %"PRIu32"\n", solver->stats.pp_unit_lits);
  fprintf(stderr, "c  pure literals        : %"PRIu32"\n", solver->stats.pp_pure_lits);
  fprintf(stderr, "c  substitutions        : %"PRIu32"\n", solver->stats.pp_subst_vars);
  fprintf(stderr, "c  literal equiv        : %"PRIu32"\n", solver->stats.pp_equivs);
  fprintf(stderr, "c  cheap var elims      : %"PRIu32"\n", solver->stats.pp_cheap_elims);
  fprintf(stderr, "c  less cheap var elims : %"PRIu32"\n", solver->stats.pp_var_elims);
  fprintf(stderr, "c  active vars          : %"PRIu32"\n", num_active_vars(solver));
  fprintf(stderr, "c  deleted clauses      : %"PRIu32"\n", solver->stats.pp_clauses_deleted);
  fprintf(stderr, "c  subsumed clauses     : %"PRIu32"\n", solver->stats.pp_subsumptions);
  fprintf(stderr, "c  strengthenings       : %"PRIu32"\n", solver->stats.pp_strengthenings);
  fprintf(stderr, "c  unit strengthenings  : %"PRIu32"\n", solver->stats.pp_unit_strengthenings);
  fprintf(stderr, "c  unit clauses         : %"PRIu32"\n", solver->units);           // should be zero
  fprintf(stderr, "c  bin clauses          : %"PRIu32"\n", solver->binaries);
  fprintf(stderr, "c  big clauses          : %"PRIu32"\n", solver->pool.num_prob_clauses);
  fprintf(stderr, "c\n"
	          "c Preprocessing time    : %.4f\nc\n", time);
  if (solver->has_empty_clause) {
<<<<<<< HEAD
    fprintf(stderr, "c\nc  unsat by preprocessing\nc\n");
=======
    fprintf(stderr, "c\nc unsat by preprocessing\nc\n");
>>>>>>> d70d944b
  }
}


/*
 * QUEUE OF CLAUSES/SCAN INDEX
 */

/*
 * The queue cqueue + the scan index define a set of clauses to visit:
 * - cqueue contains clause idx that are smaller (strictly) than scan index.
 * - every clause in cqueue is marked.
 * - the set of clauses to visit is the union of the clauses in cqueue and
 *   the clauses of index >= scan_index.
 */

/*
 * Reset: empty the queue and remove marks
 */
static void reset_clause_queue(sat_solver_t *solver) {
  cidx_t cidx;

  solver->scan_index = 0;
  while (! queue_is_empty(&solver->cqueue)) {
    cidx = queue_pop(&solver->cqueue);
    if (clause_is_live(&solver->pool, cidx)) {
      unmark_clause(&solver->pool, cidx);
    }
  }
}


/*
 * Add cidx to the queue:
 * - cidx is the index of a clause that shrunk (so it may subsume more clauses)
 * - do nothing if cidx is marked (i.e., already in cqueue) or if cidx >= scan_index
 */
static void clause_queue_push(sat_solver_t *solver, cidx_t cidx) {
  if (cidx < solver->scan_index && clause_is_unmarked(&solver->pool, cidx)) {
    mark_clause(&solver->pool, cidx);
    queue_push(&solver->cqueue, cidx);
  }
}


/*
 * Next clause from scan index: return solver->pool.size if
 * all clauses have been scanned
 */
static cidx_t clause_scan_next(sat_solver_t *solver) {
  cidx_t i;

  i = solver->scan_index;
  if (i < solver->pool.size) {
    solver->scan_index = clause_pool_next_clause(&solver->pool, i);
  }
  return i;
}

/*
 * Get the next element in the queue
 * - return solver->pool.size if the queue is empty
 */
static cidx_t clause_queue_pop(sat_solver_t *solver) {
  cidx_t i;

  while(! queue_is_empty(&solver->cqueue)) {
    i = queue_pop(&solver->cqueue);
    if (clause_is_live(&solver->pool, i)) {
      unmark_clause(&solver->pool, i);
      goto done;
    }
  }
  i = solver->pool.size; // all done
 done:
  return i;
}



/*
 * HEURISTIC/HEAP FOR VARIABLE ELIMINATION
 */

/*
 * Check whether we should consider x for elimination:
 * - we skip x if it's marked as "TO_KEEP" or if it has many positive and
 *   negative occurrences.
 * - the cutoff is solver->val_elim_skip (10 by default).
 */
static bool pp_elim_candidate(const sat_solver_t *solver, bvar_t x) {
  assert(x < solver->nvars);

  return (solver->occ[pos_lit(x)] < solver->params.var_elim_skip
	  || solver->occ[neg_lit(x)] < solver->params.var_elim_skip)
    && !bvar_to_keep(&solver->descriptors, x);
}

/*
 * Cost of eliminating x (heuristic estimate)
 */
static uint64_t pp_elim_cost(const sat_solver_t *solver, bvar_t x) {
  assert(pp_elim_candidate(solver, x));
  return ((uint64_t) solver->occ[pos_lit(x)]) * solver->occ[neg_lit(x)];
}


/*
 * Number of occurrences of x
 */
static inline uint32_t var_occs(const sat_solver_t *solver, bvar_t x) {
  assert(x < solver->nvars);
  return solver->occ[pos_lit(x)] + solver->occ[neg_lit(x)];
}

/*
 * Ordering for elimination:
 * - elim_lt(solver, x, y) returns true if x < y for our heuristic ordering.
 * - we want to do cheap eliminations first (i.e., variables with one positive or
 *   one negative occurrences).
 * - for other variables, we use occ[pos_lit(x)] * occ[neg_lit(x)] as an estimate of the cost
 *   of eliminating x
 */
static bool elim_lt(const sat_solver_t *solver, bvar_t x, bvar_t y) {
  uint32_t cx, cy, ox, oy;

  cx = pp_elim_cost(solver, x);
  ox = var_occs(solver, x);
  cy = pp_elim_cost(solver, y);
  oy = var_occs(solver, y);

  if (cx < ox && cy >= oy) return true;     // x cheap, y not cheap
  if (cy < oy && cx >= ox) return false;    // y cheap, x not cheap
  return cx < cy;
}


/*
 * Simpler heuristic: not used
 */
/*
 * static bool elim_lt(const sat_solver_t *solver, bvar_t x, bvar_t y) {
 *   return pp_elim_cost(solver, x) < pp_elim_cost(solver, y);
 * }
 */


/*
 * Move the variable at position i up the tree
 */
static void elim_heap_move_up(sat_solver_t *solver, uint32_t i) {
  elim_heap_t *heap;
  bvar_t x, y;
  uint32_t j;

  heap = &solver->elim;

  assert(0 < i && i < heap->size);

  x = heap->data[i];
  for (;;) {
    j = i >> 1;        // parent of i
    if (j == 0) break; // top of the heap

    y = heap->data[j];
    if (!elim_lt(solver, x, y)) break; // x >= y: stop here

    // move y down into i
    heap->data[i] = y;
    heap->elim_idx[y] = i;
    i = j;
  }

  heap->data[i] = x;
  heap->elim_idx[x] = i;
}


/*
 * Move the variable at position i down the tree
 */
static void elim_heap_move_down(sat_solver_t *solver, uint32_t i) {
  elim_heap_t *heap;
  uint32_t j;
  bvar_t x, y, z;

  heap = &solver->elim;

  assert(0 < i && i < heap->size);

  x = heap->data[i];

  j = i<<1; // j = left child of i. (this can't overflow since heap->size < 2^32/4)

  while (j < heap->size) {
    // y = smallest of the two children of i
    y = heap->data[j];
    if (j + 1 < heap->size) {
      z = heap->data[j+1];
      if (elim_lt(solver, z, y)) {
        y = z;
        j ++;
      }
    }

    // if x < y then x goes into i
    if (elim_lt(solver, x, y)) break;

    // move y up into i
    heap->data[i] = y;
    heap->elim_idx[y] = i;
    i = j;
    j <<= 1;
  }

  heap->data[i] = x;
  heap->elim_idx[x] = i;
}


/*
 * Move variable at position i either up or down
 */
static void elim_heap_update(sat_solver_t *solver, uint32_t i) {
  elim_heap_move_up(solver, i);
  elim_heap_move_down(solver, i);
  check_elim_heap(solver);
}


/*
 * Check whether the heap is empty
 */
static inline bool elim_heap_is_empty(const sat_solver_t *solver) {
  return solver->elim.size == 1;
}


/*
 * Check whether x is in the heap
 */
#ifndef NDEBUG
static inline bool var_is_in_elim_heap(const sat_solver_t *solver, bvar_t x) {
  assert(x < solver->nvars);
  return solver->elim.elim_idx[x] >= 0;
}
#endif


/*
 * Remove the top variable from the heap
 */
static bvar_t elim_heap_get_top(sat_solver_t *solver) {
  elim_heap_t *heap;
  bvar_t x, y;

  heap = &solver->elim;

  assert(heap->size > 1);

  x = heap->data[1];
  heap->elim_idx[x] = -1;
  heap->size --;

  if (heap->size > 1) {
    y = heap->data[heap->size];
    heap->data[1] = y;
    heap->elim_idx[y] = 1;
    elim_heap_move_down(solver, 1);
  }

  check_elim_heap(solver);

  return x;
}


/*
 * Add variable x to the heap:
 * - x must not be present in the heap
 */
static void elim_heap_insert_var(sat_solver_t *solver, bvar_t x) {
  elim_heap_t *heap;
  uint32_t i;

  assert(pp_elim_candidate(solver, x));

  heap = &solver->elim;

  assert(heap->elim_idx[x] < 0); // x must not be in the heap

  i = heap->size;
  if (i == heap->capacity) {
    extend_elim_heap(heap);
  }
  assert(i < heap->capacity);
  heap->size ++;
  heap->data[i] = x;
  heap->elim_idx[x] = i;
  elim_heap_move_up(solver, i);

  check_elim_heap(solver);
}


/*
 * Remove x from the heap if it's there
 */
static void elim_heap_remove_var(sat_solver_t *solver, bvar_t x) {
  elim_heap_t *heap;
  int32_t i;
  bvar_t y;

  assert(x < solver->nvars);

  heap = &solver->elim;
  i = heap->elim_idx[x];
  if (i >= 0) {
    heap->elim_idx[x] = -1;
    heap->size --;
    if (heap->size > i) {
      y = heap->data[heap->size];
      heap->data[i] = y;
      heap->elim_idx[y] = i;
      elim_heap_update(solver, i);
    }
    check_elim_heap(solver);
  }
}


/*
 * Update: move/add x when its occurrence counts have changed
 */
static void elim_heap_update_var(sat_solver_t *solver, bvar_t x) {
  int32_t i;

  assert(x < solver->nvars);

  if (var_is_unassigned(solver, x) && pp_elim_candidate(solver, x)) {
    i = solver->elim.elim_idx[x];
    if (i < 0) {
      elim_heap_insert_var(solver, x);
    } else {
      elim_heap_update(solver, i);
    }
  } else {
    elim_heap_remove_var(solver, x);
  }
}


/*
 * GARBAGE COLLECTION DURING PREPROCESSING
 */

/*
 * Go through the pool and remove all the padding blocks
 * - if a clause is marked, add it to the clause queue (after the move)
 * - also restore the scan index
 */
static void pp_compact_clause_pool(sat_solver_t *solver) {
  clause_pool_t *pool;
  uint32_t k, n, len, end;
  cidx_t i, j;

  pool = &solver->pool;

  assert(clause_pool_invariant(pool) && pool->learned == pool->size);

  i = 0;
  j = 0;
  end = solver->scan_index;
  for (k=0; k<2; k++) {
    /*
     * First iteration, move the clauses that are before the scan index
     * Second iteration, clauses after the scan index.
     */
    while (i < end) {
      assert(good_clause_idx(pool, i));
      n = pool->data[i];
      if (n == 0) {
        // padding block, skip it
        i += padding_length(pool, i);
      } else {
        assert(j <= i);
        len = n;
        if ((n & CLAUSE_MARK) != 0) {
          // marked clause: store it in the clause queue
          queue_push(&solver->cqueue, j);
          len &= ~CLAUSE_MARK;
        }
        if (j < i) {
          clause_pool_move_clause(pool, j, i, len);
        }
        i += full_length(len);
        j += full_length(len);
      }
    }
    if (k == 0) {
      solver->scan_index = j;
      end = pool->size;
    }
  }

  assert(end == pool->size);
  pool->size = j;
  pool->learned = j;
  pool->available = pool->capacity - j;
  pool->padding = 0;

  assert(clause_pool_invariant(pool));
}


/*
 * Reconstruct the watch vectors after compaction
 */
static void pp_restore_watch_vectors(sat_solver_t *solver) {
  uint32_t i, n;
  cidx_t cidx;
  watch_t *w;

  n = solver->nliterals;
  for (i=0; i<n; i++) {
    w = solver->watch[i];
    if (w != NULL) {
      reset_watch(w);
    }
  }

  cidx = clause_pool_first_clause(&solver->pool);
  while (cidx < solver->pool.size) {
    assert(clause_is_live(&solver->pool, cidx));
    n = clause_length(&solver->pool, cidx);
    add_clause_all_watch(solver, n, clause_literals(&solver->pool, cidx), cidx);
    cidx += full_length(n);
  }
}


/*
 * Garbage collection
 */
static void pp_collect_garbage(sat_solver_t *solver) {
#if TRACE
  fprintf(stderr, "gc: pool size = %"PRIu32", literals = %"PRIu32", padding = %"PRIu32"\n",
          solver->pool.size, solver->pool.num_prob_literals, solver->pool.padding);
#endif
  check_clause_pool_counters(&solver->pool);
  reset_queue(&solver->cqueue);
  pp_compact_clause_pool(solver);
  pp_restore_watch_vectors(solver);
  check_clause_pool_counters(&solver->pool);
#if TRACE
  fprintf(stderr, "done: pool size = %"PRIu32", literals = %"PRIu32", padding = %"PRIu32"\n",
          solver->pool.size, solver->pool.num_prob_literals, solver->pool.padding);
#endif
}


/*
 * Heuristic for garbage collection:
 * - at least 10000 cells wasted in the clause database
 * - at least 12.5% of wasted cells
 */
static void pp_try_gc(sat_solver_t *solver) {
  if (solver->pool.padding > 10000 && solver->pool.padding > solver->pool.size >> 3) {
    pp_collect_garbage(solver);
  }
}


/*
 * REMOVE PURE AND UNIT LITERALS
 */

/*
 * Push pure or unit literal l into the queue
 * - l must not be assigned
 * - the function assigns l to true
 * - tag = either ATAG_UNIT or ATAG_PURE
 */
static void pp_push_literal(sat_solver_t *solver, literal_t l, antecedent_tag_t tag) {
  bvar_t v;

  assert(l < solver->nliterals);
  assert(lit_is_unassigned(solver, l));
  assert(solver->decision_level == 0);
  assert(tag == ATAG_UNIT || tag == ATAG_PURE);

  queue_push(&solver->lqueue, l);

  solver->value[l] = VAL_TRUE;
  solver->value[not(l)] = VAL_FALSE;

  v = var_of(not(l));
  solver->ante_tag[v] = tag;
  solver->ante_data[v] = 0;
  solver->level[v] = 0;

  if (solver->elim.data != NULL) {
    elim_heap_remove_var(solver, v);
  }
}

static inline void pp_push_pure_literal(sat_solver_t *solver, literal_t l) {
  pp_push_literal(solver, l, ATAG_PURE);
  solver->stats.pp_pure_lits ++;
}

static inline void pp_push_unit_literal(sat_solver_t *solver, literal_t l) {
  pp_push_literal(solver, l, ATAG_UNIT);
  solver->stats.pp_unit_lits ++;
}


/*
 * Decrement the occurrence counter of l.
 * - if occ[l] goes to zero, add not(l) to the queue as a pure literal (unless
 *   l is already assigned or eliminated).
 */
static void pp_decrement_occ(sat_solver_t *solver, literal_t l) {
  assert(solver->occ[l] > 0);
  solver->occ[l] --;
  if (solver->occ[l] == 0 && solver->occ[not(l)] > 0 && !lit_is_assigned(solver, l)) {
    pp_push_pure_literal(solver, not(l));
  }
}

/*
 * Decrement occ counts for all literals in a[0 ... n-1]
 */
static void pp_decrement_occ_counts(sat_solver_t *solver, literal_t *a, uint32_t n) {
  uint32_t i;

  if (solver->elim.data == NULL) {
    // no elimination heap: update only the occurrence counters
    for (i=0; i<n; i++) {
      pp_decrement_occ(solver, a[i]);
    }
  } else {
    // update the occurrence counters and the elimination heap
    for (i=0; i<n; i++) {
      pp_decrement_occ(solver, a[i]);
      elim_heap_update_var(solver, var_of(a[i]));
    }
  }
}

/*
 * Increment occ counts for all literals in a[0 ... n-1]
 */
static void pp_increment_occ_counts(sat_solver_t *solver, literal_t *a, uint32_t n) {
  uint32_t i;

  if (solver->elim.data == NULL) {
    // no elimination heap: update only the occurrence counters
    for (i=0; i<n; i++) {
      solver->occ[a[i]] ++;
    }
  } else {
    // update the occurrence counters and the elimination heap
    for (i=0; i<n; i++) {
      solver->occ[a[i]] ++;
      elim_heap_update_var(solver, var_of(a[i]));
    }
  }
}

/*
 * Delete clause cidx and update occ counts
 */
static void pp_remove_clause(sat_solver_t *solver, cidx_t cidx) {
  literal_t *a;
  uint32_t n;

  assert(clause_is_live(&solver->pool, cidx));

  n = clause_length(&solver->pool, cidx);
  a = clause_literals(&solver->pool, cidx);
  pp_decrement_occ_counts(solver, a, n);
  clause_pool_delete_clause(&solver->pool, cidx);
  solver->stats.pp_clauses_deleted ++;
}

/*
 * Visit clause at cidx and remove all assigned literals
 * - if the clause is true remove it
 * - otherwise remove all false literals from the clause
 * - if the result is empty, record this (solver->has_empty_clause := true)
 * - if the result is a unit clause, push the corresponding literal into the queue
 */
static void pp_visit_clause(sat_solver_t *solver, cidx_t cidx) {
  uint32_t i, j, n;
  literal_t *a;
  literal_t l;
  bool true_clause;

  assert(clause_is_live(&solver->pool, cidx));

  n = clause_length(&solver->pool, cidx);
  a = clause_literals(&solver->pool, cidx);
  true_clause = false;

  j = 0;
  for (i=0; i<n; i++) {
    l = a[i];
    switch (lit_value(solver, l)) {
    case VAL_TRUE:
      true_clause = true; // fall-through intended to keep the occ counts accurate
    case VAL_FALSE:
      assert(solver->occ[l] > 0);
      solver->occ[l] --;
      break;

    default:
      a[j] = l;
      j ++;
      break;
    }
  }

  if (true_clause) {
    pp_decrement_occ_counts(solver, a, j);
    clause_pool_delete_clause(&solver->pool, cidx);
    solver->stats.pp_clauses_deleted ++;
  } else if (j == 0) {
    add_empty_clause(solver);
    clause_pool_delete_clause(&solver->pool, cidx);
  } else if (j == 1) {
    pp_push_unit_literal(solver, a[0]);
    clause_pool_delete_clause(&solver->pool, cidx);
  } else {
    clause_pool_shrink_clause(&solver->pool, cidx, j);
    set_clause_signature(&solver->pool, cidx);
    clause_queue_push(solver, cidx);
  }
}



/*
 * Delete all the clauses that contain l (because l is true)
 */
static void pp_remove_true_clauses(sat_solver_t *solver, literal_t l) {
  watch_t *w;
  uint32_t i, n, k;

  assert(lit_is_true(solver, l));

  w = solver->watch[l];
  if (w != NULL) {
    n = w->size;
    for (i=0; i<n; i++) {
      k = w->data[i];
      if (clause_is_live(&solver->pool, k)) {
        pp_remove_clause(solver, k);
      }
    }
    // delete w
    safe_free(w);
    solver->watch[l] = NULL;
  }
}


/*
 * Visit all the clauses that contain l (because l is false)
 */
static void pp_visit_clauses_of_lit(sat_solver_t *solver, literal_t l) {
  watch_t *w;
  uint32_t i, n, k;

  assert(lit_is_false(solver, l));

  w = solver->watch[l];
  if (w != NULL) {
    n = w->size;
    for (i=0; i<n; i++) {
      k = w->data[i];
      if (clause_is_live(&solver->pool, k)) {
        pp_visit_clause(solver, k);
        if (solver->has_empty_clause) break;
      }
    }
    // delete w
    safe_free(w);
    solver->watch[l] = NULL;
  }
}



/*
 * Initialize the queue: store all unit and pure literals.
 */
static void collect_unit_and_pure_literals(sat_solver_t *solver) {
  uint32_t i, n;
  uint32_t pos_occ, neg_occ;

  assert(queue_is_empty(&solver->lqueue));

  n = solver->nvars;
  for (i=1; i<n; i++) {
    switch (var_value(solver, i)) {
    case VAL_TRUE:
      assert(solver->ante_tag[i] == ATAG_UNIT);
      queue_push(&solver->lqueue, pos_lit(i));
      solver->stats.pp_unit_lits ++;
      break;

    case VAL_FALSE:
      assert(solver->ante_tag[i] == ATAG_UNIT);
      queue_push(&solver->lqueue, neg_lit(i));
      solver->stats.pp_unit_lits ++;
      break;

    default:
      pos_occ = solver->occ[pos_lit(i)];
      neg_occ = solver->occ[neg_lit(i)];
      /*
       * if i doesn't occur at all then both pos_occ/neg_occ are zero.
       * we still record neg_lit(i) as a pure literal in this case to force
       * i to be assigned.
       */
      if (pos_occ == 0) {
        pp_push_pure_literal(solver, neg_lit(i));
      } else if (neg_occ == 0) {
        pp_push_pure_literal(solver, pos_lit(i));
      }
      break;
    }
  }
}


/*
 * Process the queue:
 * - return false if a conflict is detected
 * - return true otherwise
 */
static bool pp_empty_queue(sat_solver_t *solver) {
  literal_t l;

  while (! queue_is_empty(&solver->lqueue)) {
    l = queue_pop(&solver->lqueue);
    assert(lit_is_true(solver, l));
    assert(solver->ante_tag[var_of(l)] == ATAG_UNIT ||
           solver->ante_tag[var_of(l)] == ATAG_PURE);
    pp_remove_true_clauses(solver, l);
    if (solver->ante_tag[var_of(l)] == ATAG_UNIT) {
      pp_visit_clauses_of_lit(solver, not(l));
      if (solver->has_empty_clause) {
        reset_queue(&solver->lqueue);
        return false;
      }
    }
  }

  return true;
}


/*
 * EQUIVALENT DEFINITIONS
 */

/*
 * Process equivalence: l1 == l2
 */
static void literal_equiv(sat_solver_t *solver, literal_t l1, literal_t l2) {
  // provisional: we apply substitutions first
  l1 = full_lit_subst(solver, l1);
  l2 = full_lit_subst(solver, l2);
  if (l1 == l2) return;

  if (l1 == not(l2)) {
    add_empty_clause(solver);
    fprintf(stderr, "c   lit equiv: empty clause\n");
  } else if (var_of(l1) == const_bvar) {
    if (l1 == true_literal) {
      pp_push_unit_literal(solver, l2);
      fprintf(stderr, "c   lit equiv: unit literal %"PRId32"\n", l2);
    } else {
      pp_push_unit_literal(solver, not(l2));
      fprintf(stderr, "c   lit equiv: unit literal %"PRId32"\n", not(l2));
    }
  } else if (var_of(l2) == const_bvar) {
    if (l2 == true_literal) {
      pp_push_unit_literal(solver, l1);
      fprintf(stderr, "c   lit equiv: unit literal %"PRId32"\n", l1);
    } else {
      pp_push_unit_literal(solver, not(l1));
      fprintf(stderr, "c   lit equiv: unit literal %"PRId32"\n", not(l1));
    }
  } else if (l1 < l2) {
    set_lit_subst(solver, l2, l1);
    if (solver->verbosity >= 6) {
      fprintf(stderr, "c   lit equiv: subst[%"PRId32"] := %"PRId32"\n", l2, l1);
    }
  } else {
    set_lit_subst(solver, l1, l2);
    if (solver->verbosity >= 6) {
      fprintf(stderr, "c   lit equiv: subst[%"PRId32"] := %"PRId32"\n", l1, l2);
    }
  }
}


/*
 * Apply literal substitution to a truth table
 */
static void apply_subst_to_ttbl(const sat_solver_t *solver, ttbl_t *tt) {
  uint32_t i;
  literal_t l;

  for (i=0; i<tt->nvars; i++) {
    l = full_var_subst(solver, tt->label[i]);
    tt->label[i] = nsat_base_literal(solver, l);
  }
  normalize_truth_table(tt);
}


/*
 * Get x's definition and apply the substitution
 * - return true if x is defined by a gate and if the result is a binary gate
 * - store the truth table for x (after substitution) in tt
 */
static bool bvar_has_binary_def(const sat_solver_t *solver, bvar_t x, ttbl_t *tt) {
  uint32_t i;

  if (bvar_is_gate(&solver->descriptors, x)) {
    i = bvar_get_gate(&solver->descriptors, x);
    get_bgate(&solver->gates, i, tt);
    apply_subst_to_ttbl(solver, tt);
    return tt->nvars == 2;
  }

  return false;
}


/*
 * If we have  x = f(y, z) and y = g(t, u)  rewrite x to f(g(t, u), z)
 * - tt1 is the truth table for f(y, z)
 * - return true if the rewrite succeeds, false otherwise
 * - store the truth table for f(g(t, u), z) into *tt
 */
static bool bvar_rewrites1(const sat_solver_t *solver, const ttbl_t *tt1, ttbl_t *tt) {
  ttbl_t tt2;

  if (bvar_has_binary_def(solver, tt1->label[0], &tt2)) {
    // tt2 = truth table for g(t, u)
    compose_ttbl_left(tt1, &tt2, tt);
    return true;
  }

  return false;
}

/*
 * Variant: x = f(y, z) and z = g(t, u) --> x = f(y, g(t, u))
 */
static bool bvar_rewrites2(const sat_solver_t *solver, const ttbl_t *tt1, ttbl_t *tt) {
  ttbl_t tt2;

  if (bvar_has_binary_def(solver, tt1->label[1], &tt2)) {
    // tt2 = truth table for g(t, u)
    compose_ttbl_right(tt1, &tt2, tt);
    return true;
  }

  return false;
}


/*
 * Rewrite 3:
 *   x = f(y, z)
 *   y = g(a, b)
 *   z = h(c, d)
 *   a = c or b = c or a = d or b = d.
 */
static bool bvar_rewrites3(const sat_solver_t *solver, const ttbl_t *tt1, ttbl_t *tt) {
  ttbl_t tt2;
  ttbl_t tt3;

  if (bvar_has_binary_def(solver, tt1->label[0], &tt2) &&
      bvar_has_binary_def(solver, tt1->label[1], &tt3)) {
    // tt2 stores g(a, b) and tt3 stores h(c, d)
    return compose_ttbl_left_right(tt1, &tt2, &tt3, tt);
  }
  return false;
}


/*
 * Rewrite 4:
 *   x = f(y, z)
 *   y = g(a, b)
 *   z rewrites to h(c, d, e) by rewrite3
 *   { a, b } is a subset of { c, d, e }
 */
static bool bvar_rewrites4(const sat_solver_t *solver, const ttbl_t *tt1, ttbl_t *tt) {
  ttbl_t tt2;
  ttbl_t tt3;
  ttbl_t tt4;

  if (bvar_has_binary_def(solver, tt1->label[0], &tt2) &&
      bvar_has_binary_def(solver, tt1->label[1], &tt3) &&
      bvar_rewrites3(solver, &tt3, &tt4) && tt4.nvars >= 2) {
    return compose_ttbl_left_right(tt1, &tt2, &tt4, tt);
  }
  return false;
}

/*
 * Symmetric case:
 *    x = f(y, z)
 *    y rewrites to g(a, b, c) by rewrite3
 *    z = h(d, e)
 *    { d, e } is a subset of { a, b, c}
 */
static bool bvar_rewrites5(const sat_solver_t *solver, const ttbl_t *tt1, ttbl_t *tt) {
  ttbl_t tt2;
  ttbl_t tt3;
  ttbl_t tt4;

  if (bvar_has_binary_def(solver, tt1->label[0], &tt2) &&
      bvar_has_binary_def(solver, tt1->label[1], &tt3) &&
      bvar_rewrites3(solver, &tt2, &tt4) && tt4.nvars >= 2) {
    return compose_ttbl_left_right(tt1, &tt4, &tt3, tt);
  }
  return false;
}


/*
 * Last rewrite:
 *    x = f(y, z)
 *    y rewrites to g(a, b, c)
 *    z rewrites to h(a, b, c)
 */
static bool bvar_rewrites6(const sat_solver_t *solver, const ttbl_t *tt1, ttbl_t *tt) {
  ttbl_t tt2;
  ttbl_t tt3;
  ttbl_t tt4;
  ttbl_t tt5;

  if (bvar_has_binary_def(solver, tt1->label[0], &tt2) &&
      bvar_has_binary_def(solver, tt1->label[1], &tt3) &&
      bvar_rewrites3(solver, &tt2, &tt4) && tt4.nvars >= 2 &&
      bvar_rewrites3(solver, &tt3, &tt5) && tt5.nvars >= 2) {
    return compose_ttbl_left_right(tt1, &tt4, &tt5, tt);
  }

  return false;
}

/*
 * Process equality l0 = tt
 * - if tt is mapped to some literal l, merge l and l0
 * - otherwise if test_only is false, add the mapping tt -> l0 to map
 * - w is a string used to report message
 */
static void process_lit_eq_ttbl(sat_solver_t *solver, gate_hmap_t *map, literal_t l0,
				const ttbl_t *tt, bool test_only, const char *w) {
  literal_t l;

  if (solver->verbosity >= 6) {
    fprintf(stderr, "c   %s: %c%"PRId32" == ", w, pol(l0), var_of(l0));
    show_tt(tt);
  }

  l = gate_hmap_find_ttbl(map, tt);
  if (l != null_literal) {
    if (l != l0) {
      if (solver->verbosity >= 4) {
	fprintf(stderr, "c   %s: %"PRId32" == %"PRId32"\n", w, l, l0);
      }
      literal_equiv(solver, l, l0);
      solver->stats.equivs ++;
    }
  } else if (! test_only) {
    gate_hmap_add_ttbl(map, tt, l0);
  }
}

/*
 * Apply rewriting:
 * - l0 literal equal to the truth table tx
 * - tx must be normalized and binary
 */
static void try_rewrite_binary_gate(sat_solver_t *solver, literal_t l0, const ttbl_t *tx, gate_hmap_t *map) {
  ttbl_t r;

  assert(tx->nvars == 2);

  if (bvar_rewrites6(solver, tx, &r)) {
    process_lit_eq_ttbl(solver, map, l0, &r, false, "rewrite6");
    return;
  }

  if (bvar_rewrites5(solver, tx, &r)) {
    process_lit_eq_ttbl(solver, map, l0, &r, false, "rewrite5");
    return;
  }

  if (bvar_rewrites4(solver, tx, &r)) {
    process_lit_eq_ttbl(solver, map, l0, &r, false, "rewrite4");
    return;
  }

  if (bvar_rewrites3(solver, tx, &r)) {
    process_lit_eq_ttbl(solver, map, l0, &r, false, "rewrite3");
    return;
  }

  if (bvar_rewrites2(solver, tx, &r)) {
    process_lit_eq_ttbl(solver, map, l0, &r, false, "rewrite2");
    return;
  }

  if (bvar_rewrites1(solver, tx, &r)) {
    process_lit_eq_ttbl(solver, map, l0, &r, false, "rewrite1");
    return;
  }
}

/*
 * Search for equivalent definitions
 */
static void try_equivalent_vars(sat_solver_t *solver) {
  gate_hmap_t test;
  ttbl_t tt;
  uint32_t i, n;
  literal_t l0;

  if (solver->verbosity >= 10) {
    show_subst(solver);
  }

  init_gate_hmap(&test, 0);

  n = solver->descriptors.size;
  for (i=0; i<n; i++) {
    if (var_is_active(solver, i) && gate_for_bvar(solver, i, &tt)) {
      apply_subst_to_ttbl(solver, &tt);
      if (tt.nvars >= 2) {
	l0 = full_var_subst(solver, i);
	l0 = nsat_base_literal(solver, l0);
	process_lit_eq_ttbl(solver, &test, l0, &tt, false, "gate equiv");
	if (tt.nvars == 2) {
	  try_rewrite_binary_gate(solver, l0, &tt, &test);
	}
      }
    }
  }

  delete_gate_hmap(&test);
}



/*
 * VARIABLE SUBSTITUTION
 */

/*
 * Decrement occ counts of a[0 ... n-1]
 * This is like pp_decrement_occ_counts but doesn't try to detect
 * pure literals.
 */
static void pp_simple_decrement_occ_counts(sat_solver_t *solver, literal_t *a, uint32_t n) {
  uint32_t i;

  for (i=0; i<n; i++) {
    assert(solver->occ[a[i]] > 0);
    solver->occ[a[i]] --;
  }
}

/*
 * Apply the scc-based substitution to the clause that starts at cidx
 * - if the clause simplifies to a unit clause, add the literal to
 *   the unit-literal queue
 */
static void pp_apply_subst_to_clause(sat_solver_t *solver, cidx_t cidx) {
  literal_t *a;
  vector_t *b;
  uint32_t i, n;
  literal_t l;

  assert(clause_is_live(&solver->pool, cidx));

  n = clause_length(&solver->pool, cidx);
  a = clause_literals(&solver->pool, cidx);

  // apply substitution to all literals in a[0 ... n-1]
  // store the result in vector b
  b = &solver->buffer;
  reset_vector(b);

  for (i=0; i<n; i++) {
    l = full_lit_subst(solver, a[i]);
    assert(! lit_is_eliminated(solver, l));
    switch (solver->value[l] & 3) {
    case VAL_FALSE:
      break;

    case VAL_UNDEF_TRUE:
    case VAL_UNDEF_FALSE:
      vector_push(b, l);
      mark_false_lit(solver, l);
      break;

    case VAL_TRUE:
      goto done; // the clause is true
    }
  }

 done:
  clear_false_lits(solver, b->size, (literal_t *) b->data);

  /*
   * Decrement occ counts and delete the clause.
   * We don't want to use pp_remove_clauses because it has side effects
   * that are not correct here (i.e., finding pure literals).
   */
  pp_simple_decrement_occ_counts(solver, a, n);
  clause_pool_delete_clause(&solver->pool, cidx);

  /*
   * b = new clause after substitution.
   * if i < n, the clause is true.
   */
  if (i < n) {
    solver->stats.pp_clauses_deleted ++;
    return; // clause b is true. Nothing more to do
  }

  /*
   * Store b as a new problem clause
   */
  n = b->size;
  if (n == 0) {
    add_empty_clause(solver);
  } else if (n == 1) {
    // unit clause
    pp_push_unit_literal(solver, b->data[0]);
  } else {
    // regular clause
    assert(n >= 2);

    uint_array_sort(b->data, n); // keep the clause sorted
    cidx = clause_pool_add_problem_clause(&solver->pool, n, (literal_t *) b->data);
    add_clause_all_watch(solver, n, (literal_t *) b->data, cidx);
    set_clause_signature(&solver->pool, cidx);
  }
  pp_increment_occ_counts(solver, (literal_t *) b->data, n);
}


/*
 * Apply the substitution to all the clauses in vector w
 */
static void pp_apply_subst_to_watch_vector(sat_solver_t *solver, watch_t *w) {
  uint32_t i, n, k;

  n = w->size;
  for (i=0; i<n; i++) {
    k = w->data[i];
    if (clause_is_live(&solver->pool, k)) {
      pp_apply_subst_to_clause(solver, k);
      if (solver->has_empty_clause) return;
    }
  }
}

/*
 * Apply the substitution to all clauses that contain variable x
 * - then delete the watch vectors for x
 */
static void pp_apply_subst_to_variable(sat_solver_t *solver, bvar_t x) {
  watch_t *w;

  assert(solver->ante_tag[x] == ATAG_SUBST);

  w = solver->watch[pos_lit(x)];
  if (w != NULL) {
    pp_apply_subst_to_watch_vector(solver, w);
    safe_free(w);
    solver->watch[pos_lit(x)] = NULL;
  }

  w = solver->watch[neg_lit(x)];
  if (w != NULL) {
    pp_apply_subst_to_watch_vector(solver, w);
    safe_free(w);
    solver->watch[neg_lit(x)] = NULL;
  }

  //  pp_try_gc(solver);
}


/*
 * Compute the SCCs from the binary clauses
 * - return false if a conflict is detected
 * - return true otherwise
 */
static bool pp_scc_simplification(sat_solver_t *solver) {
  vector_t *v;
  uint32_t i, n, n0;
  bvar_t x;

  compute_sccs(solver);
  if (solver->has_empty_clause) {
    reset_vector(&solver->subst_vars);
    return false;
  }

  v = &solver->subst_vars;
  n = v->size;
  if (n > 0) {
    n0 = n;
    if (solver->verbosity >= 3) {
<<<<<<< HEAD
      fprintf(stderr, "c  scc: %"PRIu32" variables eliminated\n", n);
=======
      fprintf(stderr, "c  scc %"PRIu32" variable substitutions\n", n);
>>>>>>> d70d944b
    }
    for (;;) {
      try_equivalent_vars(solver);
      if (n == v->size) break;
      n = v->size;
    }
    if (solver->verbosity >= 3 && n > n0) {
      fprintf(stderr, "c  eq  %"PRIu32" substitutions\n", n - n0);
    }
    // equivalent_vars may add more variables to vector v
    n = v->size;
    for (i=0; i<n; i++) {
      x = v->data[i];
      assert(solver->ante_tag[x] == ATAG_SUBST);
      // force a value for x so that it doesn't get considered in
      // other simplification procedures
      solver->value[pos_lit(x)] = VAL_TRUE;
      solver->value[neg_lit(x)] = VAL_FALSE;

      // save clause l := l0 to reconstruct the model: l0 = ante_data[x], l = pos_lit(x)
      clause_vector_save_subst_clause(&solver->saved_clauses, solver->ante_data[x], pos_lit(x));

      pp_apply_subst_to_variable(solver, x);
    }
    reset_vector(v);
  }

  // substitution may reduce a clause to empty
  return !solver->has_empty_clause;
}



/*
 * SUBSUMPTION/STRENGTHENING
 */

#ifndef NDEBUG
/*
 * In preprocessing, all clauses and watch vectors should be sorted
 */
static bool clause_is_sorted(const sat_solver_t *solver, cidx_t cidx) {
  uint32_t i, n;
  literal_t *a;

  n = clause_length(&solver->pool, cidx);
  a = clause_literals(&solver->pool, cidx);
  for (i=1; i<n; i++) {
    if (a[i-1] >= a[i]) {
      return false;
    }
  }
  return true;
}

static bool watch_vector_is_sorted(const watch_t *w) {
  uint32_t i, n;

  if (w != NULL) {
    n = w->size;
    for (i=1; i<n; i++) {
      if (w->data[i-1] >= w->data[i]) {
        return false;
      }
    }
  }

  return true;
}

#endif



/*
 * Search for variable x in array a[l, ..., m-1]
 * - a must be sorted in increasing order
 * - must have l <= m (also m <= MAX_CLAUSE_SIZE)
 * - returns m is there's no literal in a with variable x
 * - returns an index i such that a[i] is pos_lit(x) or neg_lit(x) otherwise
 */
static uint32_t pp_search_for_var(bvar_t x, uint32_t l, uint32_t m, const literal_t *a) {
  uint32_t i, h;
  bvar_t y;

  assert(l <= m);

  h = m;
  while (l < h) {
    i = (l + h) >> 1; // can't overflow since h <= MAX_CLAUSE_SIZE
    assert(l <= i && i < h);
    y = var_of(a[i]);
    if (x == y) return i;
    if (x < y) {
      h = i;
    } else {
      l = i+1;
    }
  }

  // not found
  return m;
}

/*
 * Remove the k-th literal from a[0... n-1]
 */
static void pp_remove_literal(uint32_t n, uint32_t k, literal_t *a) {
  assert(k < n);
  n --;
  while (k < n) {
    a[k] = a[k+1];
    k ++;
  }
}

/*
 * Remove clause cidx from watch[l]
 * - cidx must occur in the watch vector
 * - we mark cidx as a dead clause by replacing it with cidx + 2
 */
static void pp_remove_clause_from_watch(sat_solver_t *solver, literal_t l, cidx_t cidx) {
  watch_t *w;
  uint32_t i, j, n;

  w = solver->watch[l];
  assert(w != NULL && watch_vector_is_sorted(w));

  n = w->size;
  i = 0;
  assert(i < n);
  for (;;) {
    j = (i + n) >> 1;
    assert(i <= j && j < n);
    if (w->data[j] == cidx) break;
    if (w->data[j] < cidx) {
      i = j;
    } else {
      n = j;
    }
  }
  // replace cidx by cidx + 2 to keep the watch vector sorted and
  // make sure all elements are multiple of 2
  w->data[j] = cidx + 2;
}

/*
 * Check whether clause a[0 ... n-1] subsumes or strengthens clause cidx:
 * - subsumes means that all literals a[0] ... a[n-1] occur in clause cidx
 * - strengthens means that all literals a[0] .. a[n-1] but one occur
 *   in cidx and that (not a[i]) occurs in cidx.
 *
 * In the first case, we can remove clause cidx.
 *
 * In the second case, we can remove (not a[i]) from clause cidx. This is
 * subsumption/resolution:
 * - clause cidx is of the from (A, not a[i], B)
 * - clause a[0 ... n-1] is of the from (A, a[i])
 * - resolving these two clauses produces (A, B) which subsumes cidx
 *
 * - s is the signature of a[0 ... n-1]
 * - clause cidx may be marked.
 *
 * Return true if there's no conflict, false otherwise.
 */
static bool try_subsumption(sat_solver_t *solver, uint32_t n, const literal_t *a, uint32_t s, cidx_t cidx) {
  uint32_t i, j, k, m, q;
  literal_t *b;
  literal_t l;

  assert(clause_is_live(&solver->pool, cidx));
  assert(clause_is_sorted(solver, cidx));

  m = clause_length(&solver->pool, cidx);
  q = clause_signature(&solver->pool, cidx);
  b = clause_literals(&solver->pool, cidx);

  assert(m >= 2);

  if (m < n || ((~q & s) != 0)) return true;

  k = m;
  j = 0;

  /*
   * in this loop:
   * - k < m => b[k] = not(a[i0]) for some 0 <= i0 < i
   * - all literals in of a[0 ... i-1] occur in b,
   *   except possibly a[i0] which occurs negated.
   * - all elements of b[0 .. j-1] are < a[i]
   */
  for (i=0; i<n; i++) {
    // search for a[i] or not(a[i]) in array b[j ... m-1]
    j = pp_search_for_var(var_of(a[i]), j, m, b);
    if (j == m) return true;  // a[i] not in cidx
    assert(b[j] == a[i] || b[j] == not(a[i]));
    if (a[i] != b[j]) {
      if (k < m) return true;
      k = j;
    }
    j ++;
  }

  if (k < m) {
    // strengthening: remove literal b[k] form clause cidx
    l = b[k];
    pp_decrement_occ(solver, l);
    pp_remove_literal(m, k, b);
    pp_remove_clause_from_watch(solver, l, cidx);
    elim_heap_update_var(solver, var_of(l));
    m --;
    if (m == 1) {
      pp_push_unit_literal(solver, b[0]);
      clause_pool_delete_clause(&solver->pool, cidx);
      solver->stats.pp_unit_strengthenings ++;
    } else {
      clause_pool_shrink_clause(&solver->pool, cidx, m);
      set_clause_signature(&solver->pool, cidx);
      clause_queue_push(solver, cidx);
      solver->stats.pp_strengthenings ++;
    }
  } else {
    // subsumption: remove clause cidx
    pp_decrement_occ_counts(solver, b, m);
    clause_pool_delete_clause(&solver->pool, cidx);
    solver->stats.pp_subsumptions ++;
  }

  // deal with unit or pure literals
  return pp_empty_queue(solver);
}


/*
 * Variable in a[0 ... n-1] with smallest number of total occurrences
 */
static literal_t pp_key_literal(sat_solver_t *solver, const literal_t *a, uint32_t n) {
  literal_t k, l;
  uint32_t i, c;

  assert(n >= 2);

  k = a[0];
  c = solver->occ[k] + solver->occ[not(k)];

  for (i=1; i<n; i++) {
    l = a[i];
    if (solver->occ[l] + solver->occ[not(l)] < c) {
      c = solver->occ[l] + solver->occ[not(l)];
      k = l;
    }
  }

  return k;
}


#if TRACE
static uint32_t w_len(sat_solver_t *solver, literal_t l) {
  watch_t *w;
  uint32_t len;

  len = 0;
  w = solver->watch[l];
  if (w != NULL) len += w->size;
  w = solver->watch[not(l)];
  if (w != NULL) len += w->size;

  return len;
}
#endif

/*
 * Check backward subsumption from clause cidx:
 * - checks whether cidx subsumes or strengthen any clause of index >= start
 * - remove all such clauses subsumed by cidx
 * - add strengthened clauses to the clause queue.
 *
 * Return false if there's a conflict, true otherwise.
 */
static bool pp_clause_subsumption(sat_solver_t *solver, uint32_t cidx, uint32_t start) {
  literal_t *a;
  uint32_t i, n, m, k, s;
  literal_t key;
  watch_t *w;

  assert(clause_is_live(&solver->pool, cidx));
  assert(clause_is_sorted(solver, cidx));

  n = clause_length(&solver->pool, cidx);
  s = clause_signature(&solver->pool, cidx);
  a = clause_literals(&solver->pool, cidx);
  key = pp_key_literal(solver, a, n);

#if TRACE
  fprintf(stderr, "subsumption check: cidx = %"PRIu32", len = %"PRIu32", key = %"PRIu32", occs = %"PRIu32", watch size = %"PRIu32"\n",
          cidx, n, key, solver->occ[key] + solver->occ[not(key)], w_len(solver, key));
#endif

  w = solver->watch[key];
  if (w != NULL) {
    m = w->size;
    if (m < solver->params.subsume_skip) {
      for (i=0; i<m; i++) {
        k = w->data[i];
        if (k >= start && k != cidx && clause_is_live(&solver->pool, k)) {
          if (!try_subsumption(solver, n, a, s, k)) {
            return false;
          }
          if (!clause_is_live(&solver->pool, cidx)) {
            goto done;
          }
        }
      }
    }
  }

  w = solver->watch[not(key)];
  if (w != NULL) {
    m = w->size;
    if (m < solver->params.subsume_skip) {
      for (i=0; i<m; i++) {
        k = w->data[i];
        if (k >= start && clause_is_live(&solver->pool, k)) {
          assert(k != cidx);
          if (!try_subsumption(solver, n, a, s, k)) {
            return false;
          }
          if (!clause_is_live(&solver->pool, cidx)) {
            goto done;
          }
        }
      }
    }
  }

 done:
  return true;
}


/*
 * Collect and mark all variables in clause cidx
 * - the variables are added to solver->aux
 */
static void pp_collect_vars_of_clause(sat_solver_t *solver, cidx_t cidx) {
  literal_t *a;
  uint32_t i, n;
  bvar_t x;

  assert(clause_is_live(&solver->pool, cidx));

  n = clause_length(&solver->pool, cidx);
  a = clause_literals(&solver->pool, cidx);
  for (i=0; i<n; i++) {
    x = var_of(a[i]);
    if (! variable_is_marked(solver, x)) {
      mark_variable(solver, x);
      vector_push(&solver->aux, x);
    }
  }
}


/*
 * Collect clauses of index < s from w
 * - if a clause is marked we skip it
 * - otherwise we mark it and add it to cvector
 */
static void pp_collect_subsume_candidates_in_watch(sat_solver_t *solver, watch_t *w, uint32_t s) {
  uint32_t i, n, cidx;

  if (w != NULL) {
    n = w->size;
    for (i=0; i<n; i++) {
      cidx = w->data[i];
      if (cidx < s && clause_is_live(&solver->pool, cidx) && clause_is_unmarked(&solver->pool, cidx)) {
        mark_clause(&solver->pool, cidx);
        vector_push(&solver->cvector, cidx);
      }
    }
  }
}

/*
 * Collect clauses that may subsume a clause of index >= s
 * - solver->aux contains variables of clauses >= s
 * - all variables in solver->aux are marked.
 * - the relevant clauses are stored in solver->cvector
 * - all variable marks are cleared
 *
 * To avoid duplication, we mark clauses as we add them to cvector.
 * If a clause is already marked, it's in the clause queue so don't
 * need to add it to cvector.
 */
static void pp_collect_subsume_candidates(sat_solver_t *solver, uint32_t s) {
  vector_t *v;
  uint32_t i, n;
  bvar_t x;

  reset_vector(&solver->cvector);

  v = &solver->aux;
  n = v->size;
  for (i=0; i<n; i++) {
    x = v->data[i];
    assert(variable_is_marked(solver, x));
    unmark_variable(solver, x);
    pp_collect_subsume_candidates_in_watch(solver, solver->watch[pos_lit(x)], s);
    pp_collect_subsume_candidates_in_watch(solver, solver->watch[neg_lit(x)], s);
  }
  reset_vector(v); // cleanup

  // cleanup: remove the marks of all clauses in cvector
  v = &solver->cvector;
  n = v->size;
  for (i=0; i<n; i++) {
    assert(clause_is_marked(&solver->pool, v->data[i]));
    unmark_clause(&solver->pool, v->data[i]);
  }
}



/*
 * One round of subsumption starting from solver->scan_index
 *
 * The set of clauses is split in two:
 * - S1: clauses of index < scan_index
 * - S2: clauses of index >= scan_index
 * We know that the clauses in S1 don't subsume each other.
 *
 * We first scan clauses of S2 and we check whether they subsume or
 * strengthen anything. Then we compute the set of variables that
 * occur in clauses of S2 and we construct the set of clauses from S1
 * that contain any such variable. We check for subsumption from theses
 * clauses. Finally, we process the queue of clauses.
 */
static bool pp_subsumption(sat_solver_t *solver) {
  uint32_t i, n, s;
  cidx_t cidx;

  // save the scan index in s
  s = solver->scan_index;

  // First pass: scan clauses of S2
  for (;;) {
    cidx = clause_scan_next(solver);
    if (cidx >= solver->pool.size) break;
    if (clause_is_live(&solver->pool, cidx) &&
        !pp_clause_subsumption(solver, cidx, 0)) {
      return false;
    }
  }

  if (s > 0) {
    // collect variables of S2 into solver->aux
    reset_vector(&solver->aux);
    cidx = next_clause_index(&solver->pool, s);
    while (cidx < solver->pool.size) {
      if (clause_is_live(&solver->pool, cidx)) {
        pp_collect_vars_of_clause(solver, cidx);
      }
      cidx = clause_pool_next_clause(&solver->pool, cidx);
    }

    // clauses of S1 that may subsume/strengthen a clause of S2
    pp_collect_subsume_candidates(solver, s);
    n = solver->cvector.size;
    for (i=0; i<n; i++) {
      cidx = solver->cvector.data[i];
      // cidx was live when it was added but it can
      // be deleted within this loop in pp_empty_queue
      if (clause_is_live(&solver->pool, cidx) &&
          !pp_clause_subsumption(solver, cidx, s)) {
        return false;
      }
    }
  }


  // Final step: empty the queue
  for (;;) {
    cidx = clause_queue_pop(solver);
    if (cidx >= solver->pool.size) break;
    assert(clause_is_live(&solver->pool, cidx));
    if (!pp_clause_subsumption(solver, cidx, 0)) {
      return false;
    }
  }

  return true;
}

/*
 * RESOLUTION/VARIABLE ELIMINATION
 */

/*
 * Total size of all live clauses in vector w
 */
static uint32_t live_clauses_size(const clause_pool_t *pool, const watch_t *w) {
  uint32_t s, i, n, cidx;

  assert(w != NULL);

  s = 0;
  n = w->size;
  for (i=0; i<n; i++) {
    cidx = w->data[i];
    if (clause_is_live(pool, cidx)) {
      s += clause_length(pool, cidx);
    }
  }

  return s;
}

/*
 * Save clause of given idx
 */
static void pp_save_clause(sat_solver_t *solver, uint32_t cidx, literal_t l) {
  assert(clause_is_live(&solver->pool, cidx));
  clause_vector_save_clause(&solver->saved_clauses, clause_length(&solver->pool, cidx),
                            clause_literals(&solver->pool, cidx), l);

}


/*
 * Save half the clauses that contain x so that we can later extend the truth-assignment to x.
 */
static void pp_save_elim_clauses_for_var(sat_solver_t *solver, bvar_t x) {
  watch_t *w;
  literal_t l;
  uint32_t s, n, i, cidx;

  l = pos_lit(x);
  w = solver->watch[pos_lit(x)];
  s = live_clauses_size(&solver->pool, solver->watch[pos_lit(x)]);

  n = live_clauses_size(&solver->pool, solver->watch[neg_lit(x)]);
  if (n < s) {
    l = neg_lit(x);
    w = solver->watch[neg_lit(x)];
    s = n;
  }

  resize_clause_vector(&solver->saved_clauses, s);
  n = w->size;
  for (i=0; i<n; i++) {
    cidx = w->data[i];
    if (clause_is_live(&solver->pool, cidx)) {
      pp_save_clause(solver, cidx, l);
    }
  }
  clause_vector_add_block_length(&solver->saved_clauses, s);
}


/*
 * Check whether the resolvent of clauses c1 and c2 is not trivial
 * - l = pivot literal
 * - both clauses must be sorted
 * - c1 must contain l and c2 must contain (not l)
 * - return true if the resolvent is not trivial, and store its length in *length
 */
static bool non_trivial_resolvent(const sat_solver_t *solver, uint32_t c1, uint32_t c2, literal_t l, uint32_t *length) {
  literal_t *a1, *a2;
  uint32_t i1, i2, n1, n2, len;

  assert(clause_is_live(&solver->pool, c1) && clause_is_sorted(solver, c1));
  assert(clause_is_live(&solver->pool, c2) && clause_is_sorted(solver, c2));

  n1 = clause_length(&solver->pool, c1);
  a1 = clause_literals(&solver->pool, c1);
  n2 = clause_length(&solver->pool, c2);
  a2 = clause_literals(&solver->pool, c2);

  len = n1 + n2;
  i1 = 0;
  i2 = 0;
  do {
    if (var_of(a1[i1]) < var_of(a2[i2])) {
      i1 ++;
    } else if (var_of(a1[i1]) > var_of(a2[i2])) {
      i2 ++;
    } else if (a1[i1] != a2[i2] && a1[i1] != l) {
      assert(a1[i1] == not(a2[i2])); // trivial resolvent
      return false;
    } else {
      i1 ++;
      i2 ++;
      len --;
    }
  } while (i1 < n1 && i2 < n2);

  *length = len;

  return true;
}

/*
 * Construct the resolvent of clauses c1 and c2
 * - l = literal
 * - both clauses must be sorted
 * - c1 must contain l and c2 must contain (not l)
 * - store it in solver->buffer
 * - return true if the resolvent is not trivial/false if it is
 */
static bool pp_build_resolvent(sat_solver_t *solver, uint32_t c1, uint32_t c2, literal_t l) {
  literal_t *a1, *a2;
  uint32_t i1, i2, n1, n2;

  assert(clause_is_live(&solver->pool, c1) && clause_is_sorted(solver, c1));
  assert(clause_is_live(&solver->pool, c2) && clause_is_sorted(solver, c2));

  reset_vector(&solver->buffer);
  n1 = clause_length(&solver->pool, c1);
  a1 = clause_literals(&solver->pool, c1);
  n2 = clause_length(&solver->pool, c2);
  a2 = clause_literals(&solver->pool, c2);

  i1 = 0;
  i2 = 0;
  do {
    if (var_of(a1[i1]) < var_of(a2[i2])) {
      vector_push(&solver->buffer, a1[i1]);
      i1 ++;
    } else if (var_of(a1[i1]) > var_of(a2[i2])) {
      vector_push(&solver->buffer, a2[i2]);
      i2 ++;
    } else if (a1[i1] == a2[i2]) {
      vector_push(&solver->buffer, a1[i1]);
      i1 ++;
      i2 ++;
    } else {
      assert(a1[i1] == not(a2[i2]));
      if (a1[i1] != l) return false;
      i1 ++;
      i2 ++;
    }
  } while (i1 < n1 && i2 < n2);

  while (i1 < n1) {
    vector_push(&solver->buffer, a1[i1]);
    i1 ++;
  }
  while (i2 < n2) {
    vector_push(&solver->buffer, a2[i2]);
    i2 ++;
  }
  return true;
}


/*
 * Add l as a new clause (unit resolvent)
 * - do nothing if l is already true
 * - add the empty clause if l is already false
 */
static void pp_add_unit_resolvent(sat_solver_t *solver, literal_t l) {
  switch (lit_value(solver, l)) {
  case VAL_TRUE:
    break;

  case VAL_FALSE:
    add_empty_clause(solver);
    break;

  default:
    pp_push_unit_literal(solver, l);
    break;
  }
}

/*
 * Construct the resolvent of c1 and c2 and add it if it's not trivial.
 * - if the resolvent is a unit clause, add its literal to the unit queue
 * - return false if there's a conflict, true otherwise.
 */
static void pp_add_resolvent(sat_solver_t *solver, uint32_t c1, uint32_t c2, literal_t l) {
  vector_t *b;
  uint32_t n, cidx;

  if (pp_build_resolvent(solver, c1, c2, l)) {
    b = &solver->buffer;
    n = b->size;
    assert(n > 0);
    if (n == 1) {
      pp_add_unit_resolvent(solver, b->data[0]);
    } else {
      cidx = clause_pool_add_problem_clause(&solver->pool, n, (literal_t *) b->data);
      add_clause_all_watch(solver, n, (literal_t *) b->data, cidx);
      set_clause_signature(&solver->pool, cidx);
    }
    pp_increment_occ_counts(solver, (literal_t *) b->data, n);
  }
}


/*
 * Mark x as an eliminated variable:
 * - we also give it a value to make sure pos_lit(x) and neg_lit(x) don't get
 *   added to the queue of pure_literals.
 */
static void pp_mark_eliminated_variable(sat_solver_t *solver, bvar_t x) {
  assert(var_is_unassigned(solver, x));
  assert(solver->decision_level == 0);

  solver->value[pos_lit(x)] = VAL_TRUE;
  solver->value[neg_lit(x)] = VAL_FALSE;
  solver->ante_tag[x] = ATAG_ELIM;
  solver->ante_data[x] = 0;
  solver->level[x] = 0;
}

/*
 * Eliminate variable x:
 * - get all the clauses that contain pos_lit(x) and neg_lit(x) and construct
 *   their resolvents
 * - any pure or unit literals created as a result are added to solver->lqueue
 * - may also set solver->has_empty_clause to true
 */
static void pp_eliminate_variable(sat_solver_t *solver, bvar_t x) {
  watch_t *w1, *w2;
  uint32_t i1, i2, n1, n2;
  cidx_t c1, c2;

  assert(x < solver->nvars);

  w1 = solver->watch[pos_lit(x)];
  w2 = solver->watch[neg_lit(x)];

  if (w1 == NULL || w2 == NULL) return;

  n1 = w1->size;
  n2 = w2->size;
  for (i1=0; i1<n1; i1++) {
    c1 = w1->data[i1];
    assert(idx_is_clause(c1));
    if (clause_is_live(&solver->pool, c1)) {
      for (i2=0; i2<n2; i2++) {
        c2 = w2->data[i2];
        assert(idx_is_clause(c2));
        if (clause_is_live(&solver->pool, c2)) {
          pp_add_resolvent(solver, c1, c2, pos_lit(x));
          if (solver->has_empty_clause) return;
        }
      }
    }
  }
  // save enough clauses to extend the model to x
  pp_save_elim_clauses_for_var(solver, x);

  /*
   * We must mark x as an eliminated variable before deleting the clauses
   * that contain x.
   */
  pp_mark_eliminated_variable(solver, x);

  // Delete the clauses that contain x
  for (i1=0; i1<n1; i1++) {
    c1 = w1->data[i1];
    assert(idx_is_clause(c1));
    if (clause_is_live(&solver->pool, c1)) {
      pp_remove_clause(solver, c1);
    }
  }
  for (i2=0; i2<n2; i2++) {
    c2 = w2->data[i2];
    assert(idx_is_clause(c2));
    if (clause_is_live(&solver->pool, c2)) {
      pp_remove_clause(solver, c2);
    }
  }
  safe_free(w1);
  safe_free(w2);
  solver->watch[pos_lit(x)] = NULL;
  solver->watch[neg_lit(x)] = NULL;

  pp_try_gc(solver);
}




/*
 * Check whether eliminating variable x creates too many clauses.
 * - return true if the number of non-trivial resolvent is less than
 *   the number of clauses that contain x
 */
static bool pp_variable_worth_eliminating(const sat_solver_t *solver, bvar_t x) {
  watch_t *w1, *w2;
  uint32_t i1, i2, n1, n2;
  cidx_t c1, c2;
  uint32_t n, new_n, len;

  assert(x < solver->nvars);

  w1 = solver->watch[pos_lit(x)];
  w2 = solver->watch[neg_lit(x)];

  if (w1 == NULL || w2 == NULL) return true;

  n1 = w1->size;
  n2 = w2->size;
  if (n1 >= 10 && n2 >= 10) return false;

  // number of clauses that contain x
  n = solver->occ[pos_lit(x)] + solver->occ[neg_lit(x)];
  new_n = 0;
  len = 0; // Prevents a GCC warning

  for (i1=0; i1<n1; i1++) {
    c1 = w1->data[i1];
    assert(idx_is_clause(c1));
    if (clause_is_live(&solver->pool, c1)) {
      for (i2=0; i2<n2; i2++) {
        c2 = w2->data[i2];
        assert(idx_is_clause(c2));
        if (clause_is_live(&solver->pool, c2)) {
          new_n += non_trivial_resolvent(solver, c1, c2, pos_lit(x), &len);
          if (new_n > n || len > solver->params.res_clause_limit) return false;
        }
      }
    }
  }
  assert(new_n <= n);

  return true;
}


/*
 * Add variables to the elimination heap.
 */
static void collect_elimination_candidates(sat_solver_t *solver) {
  uint32_t i, n;

  n = solver->nvars;
  for (i=1; i<n; i++) {
    if (var_is_active(solver, i) && pp_elim_candidate(solver, i)) {
      assert(!var_is_in_elim_heap(solver, i));
      elim_heap_insert_var(solver, i);
    }
  }
}


/*
 * Eliminate variables: iterate over all variables in the elimination
 * heap.
 */
static void process_elimination_candidates(sat_solver_t *solver) {
  uint32_t pp, nn;
  bvar_t x;
  bool cheap;

  while (! elim_heap_is_empty(solver)) {
    x = elim_heap_get_top(solver);

    if (var_is_assigned(solver, x)) {
      assert(solver->ante_tag[x] == ATAG_PURE ||
             solver->ante_tag[x] == ATAG_UNIT ||
             solver->ante_tag[x] == ATAG_ELIM ||
	     solver->ante_tag[x] == ATAG_SUBST);
      continue;
    }
    assert(!var_is_eliminated(solver, x));

    pp = solver->occ[pos_lit(x)];
    nn = solver->occ[neg_lit(x)];
    if (pp == 0 || nn == 0) {
      continue;
    }
    if (pp_variable_worth_eliminating(solver, x)) {
      pp_eliminate_variable(solver, x);
      cheap = (pp == 1 || nn == 1 || (pp == 2 && nn == 2));
      solver->stats.pp_cheap_elims += cheap;
      solver->stats.pp_var_elims += (1 - cheap);
      // check for conflicts + process unit/pure literals
      if (solver->has_empty_clause || !pp_empty_queue(solver)) return;
    }
  }
}


/*
 * END OF PREPROCESSING
 */

/*
 * Cleanup all the watch vectors
 */
static void pp_reset_watch_vectors(sat_solver_t *solver) {
  uint32_t i, n;
  watch_t *w;

  n = solver->nliterals;
  for (i=2; i<n; i++) {
    w = solver->watch[i];
    if (w != NULL) {
      w->size = 0;
    }
  }
}

#ifndef NDEBUG
/*
 * Check that clause at index cidx has no assigned literals.
 */
static bool clause_is_clean(const sat_solver_t *solver, cidx_t cidx) {
  uint32_t i, n;
  literal_t *a;

  n = clause_length(&solver->pool, cidx);
  a = clause_literals(&solver->pool, cidx);
  for (i=0; i<n; i++) {
    if (lit_is_assigned(solver, a[i])) {
      return false;
    }
  }
  return true;
}
#endif

/*
 * Scan all live clauses in the pool
 * - remove binary clauses from the pool and move them to the watch vectors
 * - also compact the pool
 */
static void pp_rebuild_watch_vectors(sat_solver_t *solver) {
  clause_pool_t *pool;
  uint32_t n;
  cidx_t i, j;
  literal_t l1, l2;

  pool = &solver->pool;

  assert(clause_pool_invariant(pool));
  assert(pool->learned == pool->size &&
         pool->num_learned_clauses == 0 &&
         pool->num_learned_literals == 0);

  pool->num_prob_clauses = 0;
  pool->num_prob_literals = 0;

  i = 0;
  j = 0;
  while (i < pool->size) {
    n = pool->data[i];
    if (n == 0) {
      // padding block: skip it
      i += padding_length(pool, i);
    } else {
      assert(n >= 2 && (n & CLAUSE_MARK) == 0);
      assert(clause_is_clean(solver, i));
      l1 = first_literal_of_clause(pool, i);
      l2 = second_literal_of_clause(pool, i);
      if (n == 2) {
        // binary clause
        add_binary_clause(solver, l1, l2);
        i += full_length(2);
      } else {
        // regular clause at index j
        if (j < i) {
          clause_pool_move_clause(pool, j, i, n);
        }
        pool->num_prob_clauses ++;
        pool->num_prob_literals += n;
        add_clause_watch(solver, l1, j, l2);
        add_clause_watch(solver, l2, j, l1);
        i += full_length(n);
        j += full_length(n);
      }
    }
  }
  pool->learned = j;
  pool->size = j;
  pool->available = pool->capacity - j;
  pool->padding = 0;

  assert(clause_pool_invariant(pool));
}

/*
 * Shrink watch vectors that are less than 25% full
 */
static void shrink_watch_vectors(sat_solver_t *solver) {
  uint32_t i, n;
  watch_t *w;

  n = solver->nliterals;
  for (i=2; i<n; i++) {
    w = solver->watch[i];
    if (false && w != NULL && w->capacity >= 100 && w->size < (w->capacity >> 2)) {
      solver->watch[i] = shrink_watch(w);
    }
  }
}


static void prepare_for_search(sat_solver_t *solver) {
  check_clause_pool_counters(&solver->pool);      // DEBUG
  solver->units = 0;
  solver->binaries = 0;
  reset_stack(&solver->stack);
  pp_reset_watch_vectors(solver);
  pp_rebuild_watch_vectors(solver);
  shrink_watch_vectors(solver);
  check_clause_pool_counters(&solver->pool);      // DEBUG
  check_watch_vectors(solver);                    // DEBUG
}



/*
 * PREPROCESSING
 */

/*
 * On entry to preprocess:
 * - watch[l] contains all the clauses in which l occurs
 * - occ[l] = number of occurrences of l
 * Unit clauses are stored implicitly in the propagation queue.
 * Binary clauses are stored in the pool.
 *
 * On exit:
 * - either solver->has_empty_clause is true or the clauses and watch
 *   vectors are ready for search: binary clauses are stored directly
 *   in the watch vectors; other clauses have two watch literals.
 */
static void nsat_preprocess(sat_solver_t *solver) {
  if (solver->verbosity >= 2) fprintf(stderr, "c Preprocessing\n");

#if 0
  fprintf(stderr, "\n\n*** INPUT ***\n");
  show_subst(solver);
  fprintf(stderr, "\n\n");
  show_state(stderr, solver);
  fprintf(stderr, "\n\n*** DONE INPUT ***\n");
#endif

  collect_unit_and_pure_literals(solver);
  do {
    if (! pp_empty_queue(solver)) goto done;
    pp_try_gc(solver);    
    if (! pp_scc_simplification(solver)) goto done;
  } while (! queue_is_empty(&solver->lqueue));  
  
#if 0
  fprintf(stderr, "\n\n*** STEP1 ***\n");
  show_all_var_defs(solver);
  show_subst(solver);
  fprintf(stderr, "\n");  
  show_state(stderr, solver);
  fprintf(stderr, "\n\n*** DONE STEP1 ***\n");
#endif

  prepare_elim_heap(&solver->elim, solver->nvars);
  collect_elimination_candidates(solver);
  assert(solver->scan_index == 0);
  do {
    if (solver->verbosity >= 4) fprintf(stderr, "c Elimination\n");
    process_elimination_candidates(solver);
    if (solver->verbosity >= 4) fprintf(stderr, "c Subsumption\n");
    if (solver->has_empty_clause || !pp_subsumption(solver)) break;
  } while (!elim_heap_is_empty(solver));

#if 0
  fprintf(stderr, "\n\n*** STEP2 ***\n");
  show_subst(solver);
  fprintf(stderr, "\n\n");
  show_state(stderr, solver);
  fprintf(stderr, "\n\n*** DONE STEP2 ***\n");
#endif

  do {
    if (! pp_empty_queue(solver)) goto done;
    pp_try_gc(solver);
    if (! pp_scc_simplification(solver)) goto done;
  } while (! queue_is_empty(&solver->lqueue));

 done:
  solver->stats.pp_subst_vars = solver->stats.subst_vars;
  solver->stats.pp_equivs = solver->stats.equivs;

  if (solver->verbosity >= 4) fprintf(stderr, "c Done\nc\n");

  reset_clause_queue(solver);
  reset_elim_heap(&solver->elim);
  if (!solver->has_empty_clause) {
    prepare_for_search(solver);
  }
}



/**************************
 *  BOOLEAN PROPAGATION   *
 *************************/

/*
 * Conflict: binary clause {l0, l1} is false
 */
static void record_binary_conflict(sat_solver_t *solver, literal_t l0, literal_t l1) {
  assert(lit_is_false(solver, l0) && lit_is_false(solver, l1));

#if TRACE
  printf("\n---> DPLL:   Binary conflict: %"PRIu32" %"PRIu32"\n", l0, l1);
  fflush(stdout);
#endif

  solver->conflict_tag = CTAG_BINARY;
  solver->conflict_buffer[0] = l0;
  solver->conflict_buffer[1] = l1;
  solver->stats.conflicts ++;
}

/*
 * For debugging: check that clause cidx is false
 */
#ifndef NDEBUG
static bool clause_is_false(const sat_solver_t *solver, cidx_t cidx) {
  literal_t *l;
  uint32_t i, n;

  assert(good_clause_idx(&solver->pool, cidx));
  n = clause_length(&solver->pool, cidx);
  l = clause_literals(&solver->pool, cidx);
  for (i=0; i<n; i++) {
    if (!lit_is_false(solver, l[i])) {
      return false;
    }
  }
  return true;
}
#endif

/*
 * Conflict: clause cidx is false
 */
static void record_clause_conflict(sat_solver_t *solver, cidx_t cidx) {
  assert(clause_is_false(solver, cidx));

#if TRACE
  printf("\n---> DPLL:   Clause conflict: cidx = %"PRIu32"\n");
  fflush(stdout);
#endif

  solver->conflict_tag = CTAG_CLAUSE;
  solver->conflict_index = cidx;
  solver->stats.conflicts ++;
}


/*
 * Propagation from literal l0
 * - l0 must be false in the current assignment
 * - sets solver->conflict_tag if there's a conflict
 */
static void propagate_from_literal(sat_solver_t *solver, literal_t l0) {
  watch_t *w;
  literal_t *lit;
  uint32_t i, j, n, k, len, t;
  literal_t l, l1;
  bval_t vl;

  assert(lit_is_false(solver, l0));

  w = solver->watch[l0];
  if (w == NULL || w->size == 0) return; // nothing to do

  n = w->size;
  j = 0;
  i = 0;
  while (i < n) {
    k = w->data[i];
    w->data[j] = k; // Keep k in w. We'll undo this later if needed.
    i ++;
    j ++;
    if (idx_is_literal(k)) {
      /*
       * Binary clause
       */
      l = idx2lit(k);
      vl = lit_value(solver, l);
      if (vl == VAL_TRUE) continue;
      if (vl == VAL_FALSE) {
        record_binary_conflict(solver, l0, l);
        goto conflict;
      }
      assert(bval_is_undef(vl));
      binary_clause_propagation(solver, l, l0);
      continue;

    } else {
      /*
       * Clause in the pool
       */
      // get the blocker
      l = w->data[i];
      w->data[j] = l;
      i ++;
      j ++;
      if (lit_is_true(solver, l)) {
        continue;
      }

      // read len directly (the clause should not be marked)
      len = solver->pool.data[k];
      assert(len == clause_length(&solver->pool, k));

      lit = clause_literals(&solver->pool, k);
      assert(lit[0] == l0 || lit[1] == l0);
      // Get the other watched literal in clause k
      l = lit[0] ^ lit[1] ^ l0;
      // If l is true, nothing to do
      vl = lit_value(solver, l);
      if (vl == VAL_TRUE) {
        w->data[j-1] = l; // change blocker
        continue;
      }

      // Force l to go into lit[0] and l0 into lit[1]
      lit[0] = l;
      lit[1]  = l0;

      // Search for an unassigned or true literal in lit[2 ... len-1]
      for (t=2; t<len; t++) {
        if (! lit_is_false(solver, lit[t])) {
          // lit[t] is either true or not assigned.
          // It can replace l0 as watched literal
          l1 = lit[t];
          lit[1] = l1;
          lit[t] = l0;
          add_clause_watch(solver, l1, k, l);
          j -= 2; // remove [k, blocker] from l0's watch vector
          goto done;
        }
      }

      // All literals in lit[1 ... len-1] are false
      assert(t == len);
      if (vl == VAL_FALSE) {
        record_clause_conflict(solver, k);
        goto conflict;
      }
      assert(bval_is_undef(vl));
      clause_propagation(solver, l, k);
    done:
      continue;
    }
  }
  w->size = j;
  return;

 conflict:
  while (i<n) {
    w->data[j] = w->data[i];
    j ++;
    i ++;
  }
  w->size = j;
}


/*
 * Boolean propagation
 * - on entry, solver->conflict_tag must be CTAG_NONE
 * - on exit, it's set to CTAG_BINARY or CTAG_CLAUSE if there's a conflict
 */
static void nsat_boolean_propagation(sat_solver_t *solver) {
  literal_t l;
  uint32_t i;

  assert(solver->conflict_tag == CTAG_NONE);

  for (i = solver->stack.prop_ptr; i< solver->stack.top; i++) {
    l = not(solver->stack.lit[i]);
    propagate_from_literal(solver, l);
    if (solver->conflict_tag != CTAG_NONE) {
      return;
    }
  }
  solver->stack.prop_ptr = i;

  check_propagation(solver);
}


/*
 * Level-0 propagation: boolean propagation + set status to UNSAT
 * and add the empty clause if a conflict is detected.
 */
static void level0_propagation(sat_solver_t *solver) {
  assert(solver->decision_level == 0);
  nsat_boolean_propagation(solver);
  if (solver->conflict_tag != CTAG_NONE) {
    add_empty_clause(solver);
  }
}


/******************
 *  BACKTRACKING  *
 *****************/

/*
 * Backtrack to back_level
 * - undo all assignments at levels >= back_level + 1
 * - solver->decision_level must be larger than back_level
 *   (otherwise level_index[back_level + 1] may not be set properly).
 */
static void backtrack(sat_solver_t *solver, uint32_t back_level) {
  uint32_t i, d;
  literal_t l;
  bvar_t x;

  assert(back_level < solver->decision_level);

  d = solver->stack.level_index[back_level + 1];
  i = solver->stack.top;
  while (i > d) {
    i --;
    l = solver->stack.lit[i];
    x = var_of(l);
    assert(lit_is_true(solver, l) && solver->level[x] > back_level);
    solver->value[pos_lit(x)] ^= (uint8_t) 0x2;   // clear assign bit
    solver->value[neg_lit(x)] ^= (uint8_t) 0x2;   // clear assign bit
    assert(var_is_unassigned(solver, x));
    heap_insert(&solver->heap, x);
  }
  solver->stack.top = i;
  solver->stack.prop_ptr = i;

  // same thing for the clause stack
  solver->stash.top = solver->stash.level[back_level + 1];

  solver->decision_level = back_level;
}



/*
 * Check whether all variables assigned at level k have activity less than ax
 */
static bool level_has_lower_activity(sat_solver_t *solver, double ax, uint32_t k) {
  sol_stack_t *stack;
  uint32_t i, n;
  bvar_t x;

  assert(k <= solver->decision_level);
  stack = &solver->stack;

  // i := start of level k
  // n := end of level k
  i = stack->level_index[k];
  n = stack->top;
  if (k < solver->decision_level) {
    n = stack->level_index[k+1];
  }

  while (i < n) {
    x = var_of(stack->lit[i]);
    assert(var_is_assigned(solver, x) && solver->level[x] == k);
    if (solver->heap.activity[x] >= ax) {
      return false;
    }
    i ++;
  }

  return true;
}

/*
 * Partial restart:
 * - find the unassigned variable of highest activity
 * - keep all the decision levels that have at least one variable
 *   with activity higher than that.
 * - do nothing if the decision_level is 0
 */
static void partial_restart(sat_solver_t *solver) {
  double ax;
  bvar_t x;
  uint32_t i, n;

  solver->stats.starts ++;
  if (solver->decision_level > 0) {
    cleanup_heap(solver);

    if (heap_is_empty(&solver->heap)) {
      // full restart
      backtrack(solver, 0);
    } else {
      x = solver->heap.heap[1];
      assert(var_is_unassigned(solver, x));
      ax = solver->heap.activity[x];

      n = solver->decision_level;
      for (i=1; i<=n; i++) {
	if (level_has_lower_activity(solver, ax, i)) {
	  backtrack(solver, i-1);
	  break;
	}
      }
    }
  }
}

/*
 * Full restart: backtrack to level 0
 */
static void full_restart(sat_solver_t *solver) {
  solver->stats.starts ++;
  if (solver->decision_level > 0) {
    backtrack(solver, 0);
  }
}


/*******************************************************
 *  CONFLICT ANALYSIS AND CREATION OF LEARNED CLAUSES  *
 ******************************************************/

/*
 * During conflict resolution, we build a clause in solver->buffer.
 * Except at the very end, all literals in this buffer have decision
 * level < conflict level. To prevent duplicates, we mark all of them.
 *
 * In addition, we also mark the literals that must be resolved.
 * These literals have decision level equal to the conflict level.
 */

/*
 * Process literal l during conflict resolution.
 * - l is either a part of the learned clause or a literal to resolve
 * - if l is marked do nothing (already seen)
 * - if l has decision level 0, ignore it
 * - otherwise:
 *     mark l
 *     increase variable activity
 *     if l's decision_level < conflict level then add l to the buffer
 *
 * - return 1 if l is to be resolved
 * - return 0 otherwise
 */
static uint32_t process_literal(sat_solver_t *solver, literal_t l) {
  bvar_t x;

  x = var_of(l);

  assert(solver->level[x] <= solver->decision_level);
  assert(lit_is_false(solver, l));

  if (! variable_is_marked(solver, x) && solver->level[x] > 0) {
    mark_variable(solver, x);
#if USE_DIVING
    if (! solver->diving) {
      // in diving mode, we don't touch activities.
      increase_var_activity(&solver->heap, x);
    }
#else
    increase_var_activity(&solver->heap, x);
#endif
    if (solver->level[x] == solver->decision_level) {
      return 1;
    }
    vector_push(&solver->buffer, l);
  }

  return 0;
}

/*
 * Process clause cidx:
 * - process literals starting from i0
 * - i0 is either 0 or 1
 * - increase the clause activity if it's a learned clause
 * - return the number of literals to resolved
 */
static uint32_t process_clause(sat_solver_t *solver, cidx_t cidx, uint32_t i0) {
  literal_t *lit;
  uint32_t i, n, toresolve;

  assert(i0 <= 1);

  if (is_learned_clause_idx(&solver->pool, cidx)) {
    increase_clause_activity(solver, cidx);
  }

  toresolve = 0;
  n = clause_length(&solver->pool, cidx);
  lit = clause_literals(&solver->pool, cidx);
  for (i=i0; i<n; i++) {
    toresolve += process_literal(solver, lit[i]);
  }
  return toresolve;
}

/*
 * Stacked clause cidx
 * - process literals at indexes 1 to n
 * - the first literal is the implied literal
 * - return the number of literals to resolve.
 */
static uint32_t process_stacked_clause(sat_solver_t *solver, cidx_t cidx) {
  literal_t *lit;
  uint32_t i, n, toresolve;

  toresolve = 0;
  n = stacked_clause_length(&solver->stash, cidx);
  lit = stacked_clause_literals(&solver->stash, cidx);
  assert(n >= 2);
  for (i=1; i<n; i++) {
    toresolve += process_literal(solver, lit[i]);
  }
  return toresolve;
}


/*
 * Build learned clause and find UIP
 *
 * Result:
 * - the learned clause is stored in solver->buffer
 * - the implied literal is in solver->buffer.data[0]
 * - all literals in the learned clause are marked
 */
static void analyze_conflict(sat_solver_t *solver) {
  literal_t *stack;
  literal_t b;
  bvar_t x;
  uint32_t j, unresolved;

  assert(solver->decision_level > 0);

  unresolved = 0;
  vector_reset_and_reserve(&solver->buffer); // make room for one literal

  /*
   * Scan the conflict clause
   */
  if (solver->conflict_tag == CTAG_BINARY) {
    unresolved += process_literal(solver, solver->conflict_buffer[0]);
    unresolved += process_literal(solver, solver->conflict_buffer[1]);
  } else {
    assert(solver->conflict_tag == CTAG_CLAUSE);
    unresolved += process_clause(solver, solver->conflict_index, 0);
  }

  /*
   * Scan the assignment stack from top to bottom and process
   * the antecedent of all literals to resolve.
   */
  stack = solver->stack.lit;
  j = solver->stack.top;
  for (;;) {
    j --;
    b = stack[j];
    assert(d_level(solver, b) == solver->decision_level);
    if (literal_is_marked(solver, b)) {
      if (unresolved == 1) {
        // found UIP
        solver->buffer.data[0] = not(b);
        break;
      } else {
        unresolved --;
        x = var_of(b);
        unmark_variable(solver, x);
        switch (solver->ante_tag[x]) {
        case ATAG_BINARY:
          // solver->ante_data[x] = antecedent literal
          unresolved += process_literal(solver, solver->ante_data[x]);
          break;

        case ATAG_CLAUSE:
          assert(first_literal_of_clause(&solver->pool, solver->ante_data[x]) == b);
          // solver->ante_data[x] = antecedent clause
          unresolved += process_clause(solver, solver->ante_data[x], 1);
          break;

        default:
          assert(solver->ante_tag[x] == ATAG_STACKED);
          assert(first_literal_of_stacked_clause(&solver->stash, solver->ante_data[x]) == b);
          // solver->ante_data[x] = antecedent stacked clause
          unresolved += process_stacked_clause(solver, solver->ante_data[x]);
          break;
        }
      }
    }
  }

  check_marks(solver);
}


/*
 * CLAUSE SIMPLIFICATION
 */

/*
 * Check whether literal l is redundant (can be removed from the learned clause)
 * - l must be a literal in the learned clause
 * - it's redundant if it's implied by other literals in the learned clause
 * - we assume that all these literals are marked.
 *
 * To check this, we explore the implication graph recursively from l.
 * Variables already visited are marked in solver->map:
 * - solver->map[x] == NOT_SEEN means x has not been seen yet
 * - solver->map[x] == IMPLIED means x is 'implied by marked literals'
 * - solver->map[x] == NOT_IMPLIED means x is 'not implied by marked literals'
 *
 * We use the following rules:
 * - a decision literal is not removable
 * - if l all immediate predecessors of l are marked or are are removable
 *   then l is removable.
 * - if one of l's predecessor is not marked and not removable then l
 *   is not removable.
 */
enum {
  NOT_SEEN = 0,
  IMPLIED = 1,
  NOT_IMPLIED = 2
};

// number of predecessors of x in the implication graph
static uint32_t num_predecessors(sat_solver_t *solver, bvar_t x) {
  uint32_t n;

  switch (solver->ante_tag[x]) {
  case ATAG_BINARY:
    n = 1;
    break;

  case ATAG_CLAUSE:
    n = clause_length(&solver->pool, solver->ante_data[x]) - 1;
    break;

  default:
    assert(solver->ante_tag[x] == ATAG_STACKED);
    n = stacked_clause_length(&solver->stash, solver->ante_data[x]) - 1;
    break;
  }
  return n;
}

// get the i-th predecessor of x
static bvar_t predecessor(sat_solver_t *solver, bvar_t x, uint32_t i) {
  literal_t *lit;
  literal_t l;

  switch (solver->ante_tag[x]) {
  case ATAG_BINARY:
    assert(i == 0);
    l = solver->ante_data[x];
    break;

  case ATAG_CLAUSE:
    assert(i < clause_length(&solver->pool, solver->ante_data[x]) - 1);
    lit = clause_literals(&solver->pool, solver->ante_data[x]);
    l = lit[i + 1];
    break;

  default:
    assert(solver->ante_tag[x] == ATAG_STACKED);
    assert(i < stacked_clause_length(&solver->stash, solver->ante_data[x]) - 1);
    lit = stacked_clause_literals(&solver->stash, solver->ante_data[x]);
    l = lit[i + 1];
    break;
  }

  return var_of(l);
}

// auxiliary function: check whether x is already explored and IMPLIED or
// trivially implied by marked literals
static inline bool var_is_implied(const sat_solver_t *solver, bvar_t x) {
  return variable_is_marked(solver, x) ||
    solver->ante_tag[x] == ATAG_UNIT ||
    tag_map_read(&solver->map, x) == IMPLIED;
}

// check whether x is already explored and NOT_IMPLIED
// or whether x is a decision variable (can't be implied by marked literals)
static inline bool var_is_not_implied(const sat_solver_t *solver, bvar_t x) {
  assert(!variable_is_marked(solver, x));
  return solver->ante_tag[x] == ATAG_DECISION || tag_map_read(&solver->map, x) == NOT_IMPLIED;
}


static bool implied_by_marked_literals(sat_solver_t *solver, literal_t l) {
  gstack_t *gstack;
  tag_map_t *map;
  gstack_elem_t *top;
  bvar_t x, y;
  uint32_t i;

  x = var_of(l);
  map = &solver->map;

  if (var_is_implied(solver, x)) {
    return true;
  }
  if (var_is_not_implied(solver, x)) {
    return false;
  }

  gstack = &solver->gstack;
  assert(gstack_is_empty(gstack));
  gstack_push_vertex(gstack, x, 0);

  do {
    top = gstack_top(gstack);
    x = top->vertex;
    if (top->index == num_predecessors(solver, x)) {
      tag_map_write(map, x, IMPLIED);
      gstack_pop(gstack);
    } else {
      y = predecessor(solver, x, top->index);
      top->index ++;
      if (var_is_implied(solver, y)) {
        continue;
      }
      if (var_is_not_implied(solver, y)) {
        goto not_implied;
      }
      gstack_push_vertex(gstack, y, 0);
    }
  } while (! gstack_is_empty(gstack));

  return true;

 not_implied:
  for (i=0; i<gstack->top; i++) {
    tag_map_write(map, gstack->data[i].vertex, NOT_IMPLIED);
  }
  reset_gstack(gstack);
  return false;
}

// check whether literals a[1 ... n-1] are all implied by marked literals
static bool array_implied_by_marked_literals(sat_solver_t *solver, literal_t *a, uint32_t n) {
  uint32_t i;

  for (i=1; i<n; i++) {
    if (! implied_by_marked_literals(solver, a[i])) {
      return false;
    }
  }
  return true;
}

// check whether l is implied by other literals in the learned clause
// (l is in the learned clause, so it is marked).
static bool literal_is_redundant(sat_solver_t *solver, literal_t l) {
  literal_t *lit;
  bvar_t x;
  antecedent_tag_t atag;
  cidx_t cidx;
  uint32_t n;

  x = var_of(l);
  assert(var_is_assigned(solver, x) && variable_is_marked(solver, x));

  atag = solver->ante_tag[x] & 0x7F; // remove mark bit
  switch (atag) {
  case ATAG_BINARY:
    // ante_data[x] = literal that implies not(l)
    return implied_by_marked_literals(solver, solver->ante_data[x]);

  case ATAG_CLAUSE:
    // ante_data[x] = clause that implies not(l)
    cidx = solver->ante_data[x];
    n = clause_length(&solver->pool, cidx);
    lit = clause_literals(&solver->pool, cidx);
    assert(lit[0] == not(l));
    return array_implied_by_marked_literals(solver, lit, n);

  case ATAG_STACKED:
    // ante_data[x] = stacked clause that implies not(l)
    cidx = solver->ante_data[x];
    n = stacked_clause_length(&solver->stash, cidx);
    lit = stacked_clause_literals(&solver->stash, cidx);
    assert(lit[0] == not(l));
    return array_implied_by_marked_literals(solver, lit, n);

  default:
    assert(atag == ATAG_DECISION);
    return false;
  }
}


/*
 * Simplify the learned clause:
 * - it's in solver->buffer
 * - all literals in solver->buffer are marked
 * - solver->buffer.data[0] is the implied literal
 * - all other literals have a decision level < solver->decision_level
 *
 * On exit:
 * - the simplified learned clause is in solver->buffer.
 * - all marks are removed.
 */
static void simplify_learned_clause(sat_solver_t *solver) {
  vector_t *buffer;
  uint32_t i, j, n;
  literal_t l;

  assert(solver->aux.size == 0);

  buffer = &solver->buffer;
  n = buffer->size;
  j = 1;
  for (i=1; i<n; i++) { // The first literal is not redundant
    l = buffer->data[i];
    if (literal_is_redundant(solver, l)) {
      // move l to the aux buffer to clean the marks later
      vector_push(&solver->aux, l);
      solver->stats.subsumed_literals ++;
    } else {
      // keep l into buffer
      buffer->data[j] = l;
      j ++;
    }
  }
  buffer->size = j;

  // cleanup: remove marks and reset the map
  clear_tag_map(&solver->map);
  for (i=0; i<j; i++) {
    unmark_variable(solver, var_of(buffer->data[i]));
  }
  n = solver->aux.size;
  for (i=0; i<n; i++) {
    unmark_variable(solver, var_of(solver->aux.data[i]));
  }
  reset_vector(&solver->aux);

  check_all_unmarked(solver);
}


/*
 * Prepare for backtracking:
 * - search for a literal of second highest decision level in
 *   the learned clause.
 * - solver->buffer contains the learned clause.
 * - the implied literal is in solver->buffer.data[0]
 */
static void prepare_to_backtrack(sat_solver_t *solver) {
  uint32_t i, j, d, x, n;
  literal_t l, *b;

  b = (literal_t *) solver->buffer.data;
  n = solver->buffer.size;

  if (n == 1) {
    solver->backtrack_level = 0;
    return;
  }

  j = 1;
  l = b[1];
  d = d_level(solver, l);
  for (i=2; i<n; i++) {
    x = d_level(solver, b[i]);
    if (x > d) {
      d = x;
      j = i;
    }
  }

  // swap b[1] and b[j]
  b[1] = b[j];
  b[j] = l;

  // record backtrack level
  solver->backtrack_level = d;
}


/*
 * Update the exponential moving averages used by the restart heuristics
 *
 * We have
 *     ema_0 = 0
 *     ema_t+1 = 2^(32 - k) x + (1 - 2^k) ema_t
 * where k is less than 32 and x is the lbd of the learned clause
 * - as in the paper by Biere & Froehlich, we use
 *    k = 5  for the 'fast' ema
 *    k = 14 for the 'slow' ema
 *
 * Update: experimental change (07/28/2017): use k=16 for the slow ema
 * (same as cadical).
 *
 * NOTE: these updates can't overflow: the LDB is bounded by U < 2^30
 * then we have ema <= 2^32*U. Same thing for the number of assigned
 * variables.
 */
static void update_emas(sat_solver_t *solver, uint32_t x) {
#if USE_DIVING
  if (! solver->diving) {
    solver->slow_ema -= solver->slow_ema >> 16;
    solver->slow_ema += ((uint64_t) x) << 16;
    solver->fast_ema -= solver->fast_ema >> 5;
    solver->fast_ema += ((uint64_t) x) << 27;
    solver->fast_count ++;
  }
#else
  solver->slow_ema -= solver->slow_ema >> 16;
  solver->slow_ema += ((uint64_t) x) << 16;
  solver->fast_ema -= solver->fast_ema >> 5;
  solver->fast_ema += ((uint64_t) x) << 27;
  solver->fast_count ++;
#endif
}

// update the search depth = number of assigned literals at the time
// of a conflict
static void update_max_depth(sat_solver_t *solver) {
  if (solver->stack.top > solver->max_depth) {
    solver->max_depth = solver->stack.top;
    solver->max_depth_conflicts = solver->stats.conflicts;
  }
}

// update the conflict level EMA
static void update_level(sat_solver_t *solver) {
  solver->level_ema -= solver->level_ema >> 16;solver->level_ema -= solver->level_ema >> 16;
  solver->level_ema += ((uint64_t) solver->decision_level) << 16;
}


/*
 * Resolve a conflict and add a learned clause
 * - solver->decision_level must be positive
 */
static void resolve_conflict(sat_solver_t *solver) {
  uint32_t n, d;
  literal_t l;
  cidx_t cidx;

  //  update_max_depth(solver);

  analyze_conflict(solver);
  simplify_learned_clause(solver);
  prepare_to_backtrack(solver);

  // EMA statistics
  n = solver->buffer.size;
  d = clause_lbd(solver, n, (literal_t *) solver->buffer.data);
  update_emas(solver, d);

  // Collect data if compiled with DATA=1
  export_conflict_data(solver, d);

  backtrack(solver, solver->backtrack_level);
  solver->conflict_tag = CTAG_NONE;

  // statistics
  update_level(solver);

  // add the learned clause
  l = solver->buffer.data[0];
  if (n >= 3) {
#if USE_DIVING
    if (solver->diving && n >= solver->params.stack_threshold) {
      cidx = push_clause(&solver->stash, n, (literal_t *) solver->buffer.data);
      stacked_clause_propagation(solver, l, cidx);
    } else {
      cidx = add_learned_clause(solver, n, (literal_t *) solver->buffer.data);
      clause_propagation(solver, l, cidx);
    }
#else
    cidx = add_learned_clause(solver, n, (literal_t *) solver->buffer.data);
    clause_propagation(solver, l, cidx);
#endif
  } else if (n == 2) {
    add_binary_clause(solver, l, solver->buffer.data[1]);
    binary_clause_propagation(solver, l, solver->buffer.data[1]);
  } else {
    assert(n > 0);
    add_unit_clause(solver, l);
  }
}




/*****************************************************
 *  VARIABLE SUBSTITUTION + DATABASE SIMPLIFICATION  *
 ****************************************************/

/*
 * Compute SCCs and apply the substitution if any + perform one
 * round of propagation.
 *
 * - sets solver->has_empty_clause to true if a conflict is detected.
 */
static void try_scc_simplification(sat_solver_t *solver) {
  vector_t *v;
  uint32_t i, n, n0, units;
  bvar_t x;

  assert(solver->decision_level == 0);

  solver->stats.scc_calls ++;
  units = solver->units;

  compute_sccs(solver);
  if (solver->has_empty_clause) {
    fprintf(stderr, "c empty clause after SCC computation\n");
    reset_vector(&solver->subst_vars);
    return;
  }

  v = &solver->subst_vars;
  n0 = v->size;
  if (n0 > 0) {
    if (solver->verbosity >= 3) {
<<<<<<< HEAD
      fprintf(stderr, "c  scc: %"PRIu32" variables eliminated\n", n);
=======
      fprintf(stderr, "c  scc %"PRIu32" variable substitutions\n", n0);
>>>>>>> d70d944b
    }
    try_equivalent_vars(solver);
    n = v->size;

    // equivalent_vars may add more variables to vector v
    if (solver->verbosity >= 3 && n > n0) {
      fprintf(stderr, "c  eq  %"PRIu32" substitutions\n", n - n0);
    }

    // save clause to extend the model later
    for (i=0; i<n; i++) {
      x = v->data[i];
      assert(solver->ante_tag[x] == ATAG_SUBST);
      // the substitution is x := ante_data[x]
      clause_vector_save_subst_clause(&solver->saved_clauses, solver->ante_data[x], pos_lit(x));
    }
    reset_vector(v);

    report(solver, "scc");

    // apply the substitution
    apply_substitution(solver);
    if (solver->has_empty_clause) {
      fprintf(stderr, "c empty clause after substitution\n");
      return;
    }

    // one round of propagation
    if (solver->units > units) {
      level0_propagation(solver);
      if (solver->has_empty_clause) {
	fprintf(stderr, "c empty clause after substitution and propagation\n");
	return;
      }
    }
  }
}




/*************************************************
 *  RECOVER TRUTH VALUE OF ELIMINATED VARIABLES  *
 ************************************************/

/*
 * Check whether all literals in a[0 ... n] are false
 */
static bool saved_clause_is_false(sat_solver_t *solver, uint32_t *a, uint32_t n) {
  uint32_t i;

  for (i=0; i<n; i++) {
    if (lit_value(solver, a[i]) == VAL_TRUE) {
      return false;
    }
    assert(lit_value(solver, a[i]) == VAL_FALSE);
  }

  return true;
}

/*
 * Process a block of saved clauses
 * - a = start of the block
 * - n = block length
 * - a[n-1] = literal to flip if needed
 */
static void extend_assignment_for_block(sat_solver_t *solver, uint32_t *a, uint32_t n) {
  literal_t l;
  uint32_t i, j;
  bval_t val;

  l = a[n-1];
  assert(solver->ante_tag[var_of(l)] == ATAG_ELIM || solver->ante_tag[var_of(l)] == ATAG_SUBST);

  val = VAL_FALSE; // default value for l
  i = 0;
  while (i < n) {
    j = i;
    while (a[j] != l) j++;
    // a[i ... j] = saved clause with a[j] == l
    if (saved_clause_is_false(solver, a+i, j-i)) {
      // all literals in a[i ... j-1] are false so l is forced to true
      val = VAL_TRUE;
      break;
    }
    i = j+1;
  }

  solver->value[l] = val;
  solver->value[not(l)] = opposite_val(val);
}


#if 0
// NOT USED ANYMORE.

// we now store a clause in the saved_clause vector whenever we
// eliminate a variable.
/*
 * Extend the current assignment to variables eliminated by substitution
 */
static void extend_assignment_by_substitution(sat_solver_t *solver) {
  uint32_t i, n;
  literal_t l;
  bval_t val;

  n = solver->nvars;
  for (i=1; i<n; i++) {
    if (solver->ante_tag[i] == ATAG_SUBST) {
      l = full_var_subst(solver, i);
      assert(lit_is_assigned(solver, l));
      val = lit_value(solver, l);

      solver->value[pos_lit(i)] = val;
      solver->value[neg_lit(i)] = opposite_val(val);
    }
  }
}

#endif


/*
 * Extend the current assignment to all eliminated variables
 */
static void extend_assignment(sat_solver_t *solver) {
  nclause_vector_t *v;
  uint32_t n, block_size;;

  v = &solver->saved_clauses;
  n = v->top;
  while (n > 0) {
    n --;
    block_size = v->data[n];
    assert(block_size >= 1 && block_size <= n);
    n -= block_size;
    extend_assignment_for_block(solver, v->data + n, block_size);
  }
}



/*****************
 *  HEURISTICS   *
 ****************/

/*
 * Number of literals assigned at level 0
 * - this is used to decide whether to call simplify_clause_database
 */
static uint32_t level0_literals(const sat_solver_t *solver) {
  uint32_t n;

  n = solver->stack.top;
  if (solver->decision_level > 0) {
    n = solver->stack.level_index[1];
  }
  return n;
}


/*
 * MODE
 */

/*
 * Initial mode
 */
static void init_mode(sat_solver_t *solver) {
  solver->progress_units = 0;
  solver->progress_binaries = 0;
  solver->progress = solver->params.search_counter;
  solver->check_next = solver->params.search_period;
  solver->diving = false;
  solver->dive_budget = solver->params.diving_budget;
  solver->max_depth = 0;
  solver->max_depth_conflicts = 0;
  solver->dive_start = 0;
}

#if USE_DIVING
/*
 * Check whether we're making progress (in search mode).
 * - we declare progress when we've learned new unit or binary clauses
 */
static bool made_progress(sat_solver_t *solver) {
  uint32_t units, binaries;
  bool progress;

  units = level0_literals(solver);
  binaries = solver->binaries;
  progress = units > solver->progress_units || binaries > solver->progress_binaries;
  solver->progress_units = units;
  solver->progress_binaries = binaries;

  return progress;
}

static inline bool need_check(const sat_solver_t *solver) {
  return solver->stats.conflicts >= solver->check_next;
}

static bool switch_to_diving(sat_solver_t *solver) {
  assert(! solver->diving);

  solver->check_next += solver->params.search_period;

  if (made_progress(solver)) {
    solver->progress = solver->params.search_counter;
  } else {
    assert(solver->progress > 0);
    solver->progress --;
    if (solver->progress == 0) {
      solver->diving = true;
      solver->max_depth_conflicts = solver->stats.conflicts;
      solver->max_depth = 0;
      solver->dive_start = solver->stats.conflicts;
      solver->stats.dives ++;
      return true;
    }
  }

  return false;
}

static void done_diving(sat_solver_t *solver) {
  uint64_t delta;

  solver->diving = false;
  if (solver->dive_budget <= 200000) {
    solver->dive_budget += solver->dive_budget >> 2;
  }
  solver->progress = solver->params.search_counter;
  solver->progress_units = level0_literals(solver);
  solver->progress_binaries = solver->binaries;

  // adjust reduce_next, restart_next, simplify_next, etc.
  // delta = number of conflicts in the dive
  delta = solver->stats.conflicts - solver->dive_start;
  solver->reduce_next += delta;
  solver->restart_next += delta;
  solver->simplify_next += delta;
  solver->check_next += delta;
}

#endif

/*
 * WHEN TO RESTART
 */

/*
 * Glucose-style restart condition:
 * 1) solver->fast_ema is an estimate of the quality of the recently
 *    learned clauses.
 * 2) solver->slow_ema is an estimate of the average quality of all
 *    learned clauses.
 *
 * Intuition:
 * - if solver->fast_ema is larger than solver->slow_ema then recent
 *   learned clauses don't seem too good. We want to restart.
 *
 * To make this more precise: we use a magic constant K = 0.9 (approximately)
 * Worse than average learned clauses is 'fast_ema * K > slow_ema'
 * For our fixed point implementation, we use
 *    K = (1 - 1/2^4 - 1/2^5) = 0.90625
 *
 * To avoid restarting every time, we keep track of the number of
 * samples from which fast_ema is computed (in solver->fast_count).
 * We wait until fast_count >= 50 before restarting.
 */


/*
 * Initialize the restart counters
 */
static void init_restart(sat_solver_t *solver) {
  solver->slow_ema = 0;
  solver->fast_ema = 0;
  solver->level_ema = 0;
  solver->restart_next = solver->params.restart_interval;
  solver->fast_count = 0;
}

/*
 * Check for restart
 */
#if USE_DIVING

static bool need_restart(sat_solver_t *solver) {
  uint64_t aux;

  if (solver->diving) {
    return solver->stats.conflicts > solver->max_depth_conflicts + solver->dive_budget;
  }

  if (solver->stats.conflicts >= solver->restart_next &&
      solver->decision_level >= (uint32_t) (solver->fast_ema >> 32)) {
    aux = solver->fast_ema;
    //    aux -= (aux >> 3) + (aux >> 4) + (aux >> 6); // K * fast_ema
    aux -= (aux >> 4) + (aux >> 5);    // approximately 0.9 * fast_ema
    if (aux >= solver->slow_ema) {
      return true;
    }
  }

  return solver->stats.conflicts >= solver->check_next;
}

#else 

static bool need_restart(sat_solver_t *solver) {
  uint64_t aux;

  if (solver->stats.conflicts >= solver->restart_next &&
      solver->decision_level >= (uint32_t) (solver->fast_ema >> 32)) {
    aux = solver->fast_ema;
    //    aux -= (aux >> 3) + (aux >> 4) + (aux >> 6); // K * fast_ema
    aux -= (aux >> 4) + (aux >> 5);    // approximately 0.9 * fast_ema
    if (aux >= solver->slow_ema) {
      return true;
    }
  }

  return false;
}

#endif

static void done_restart(sat_solver_t *solver) {
  solver->restart_next = solver->stats.conflicts + solver->params.restart_interval;
}



/*
 * WHEN TO REDUCE
 */

/*
 * Heuristic similar to Cadical:
 * - we keep three counters:
 *    reduce_next
 *    reduce_inc
 *    reduce_inc2
 * - when the number of conflicts is bigger than reduce_next
 *   we call reduce
 * - after reduce, we update the counters:
 *    reduce_inc = reduce_inc + reduce_inc2
 *    reduce_next = reduce_next + reduce_inc
 *    reduce_inc2 = max(0, reduce_inc2 - 1)
 */

/*
 * Initialize the reduce counters
 */
static void init_reduce(sat_solver_t *solver) {
  solver->reduce_next = solver->params.reduce_interval;
  solver->reduce_inc = solver->params.reduce_interval;
  solver->reduce_inc2 = solver->params.reduce_delta;
}

/*
 * Check to trigger call to reduce_learned_clause_set
 */
static inline bool need_reduce(const sat_solver_t *solver) {
  //  return !solver->diving && solver->stats.conflicts >= solver->reduce_next;
  return solver->stats.conflicts >= solver->reduce_next;
}

/*
 * Update counters after a call to reduce
 */
static void done_reduce(sat_solver_t *solver) {
  solver->reduce_inc += solver->reduce_inc2;
  solver->reduce_next = solver->stats.conflicts + solver->reduce_inc;
  if (solver->reduce_inc2 > 0) {
    solver->reduce_inc2 --;
  }
}


/*
 * WHEN TO SIMPLIFY
 */

/*
 * Initialize counters
 */
static void init_simplify(sat_solver_t *solver) {
  solver->simplify_assigned = 0;
  solver->simplify_binaries = 0;
  solver->simplify_next = 0;
}

/*
 * Heuristic to trigger a call to simplify_clause_database:
 * - we call simplify when there's more literals assigned at level 0
 *   (or more binary clauses)
 */
static bool need_simplify(const sat_solver_t *solver) {
  return (level0_literals(solver) > solver->simplify_assigned ||
	  solver->binaries > solver->simplify_binaries + solver->params.simplify_bin_delta ||
	  (solver->binaries > solver->simplify_binaries && solver->stats.conflicts >= solver->simplify_next + 100000))
    && solver->stats.conflicts >= solver->simplify_next;
}


/*
 * Update counters after simplify
 */
static void done_simplify(sat_solver_t *solver) {
  /*
   * new_bins = number of binary clauses produced in this
   *            simplification round
   * these clauses have not been seen by the SCC construction.
   * Some of the new bin clauses may have been deleted so we can't assume
   */
  if (solver->simplify_new_bins > solver->binaries) {
    solver->simplify_binaries = solver->binaries;
  } else {
    solver->simplify_binaries = solver->binaries - solver->simplify_new_bins;
  }
  solver->simplify_assigned = solver->stack.top;
  solver->simplify_next = solver->stats.conflicts + solver->params.simplify_interval;

  solver->check_next = solver->stats.conflicts + solver->params.search_period;
  solver->progress = solver->params.search_counter;
  solver->progress_units = level0_literals(solver);
  solver->progress_binaries = solver->binaries;

#if 0
  fprintf(stderr, "c done simplify\n");
  fprintf(stderr, "c   simplify_binaries = %"PRIu32"\n", solver->simplify_binaries);
  fprintf(stderr, "c   simplify_assigned = %"PRIu32"\n", solver->simplify_assigned);
  fprintf(stderr, "c   simplify_next = %"PRIu64"\n", solver->simplify_next);
  fprintf(stderr, "c   simplify_next + 100000 = %"PRIu64"\n", solver->simplify_next + 100000);
  fprintf(stderr, "c\n");
#endif
}




/*****************************
 *  MAIN SOLVING PROCEDURES  *
 ****************************/

/*
 * Select an unassigned decision variable
 * - return 0 if all variables are assigned
 */
static bvar_t nsat_select_decision_variable(sat_solver_t *solver) {
  uint32_t rnd;
  bvar_t x;

  if (solver->params.randomness > 0) {
    rnd = random_uint32(solver) & VAR_RANDOM_MASK;
    if (rnd < solver->params.randomness) {
      x = random_uint(solver, solver->nvars);
      if (var_is_active(solver, x)) {
        assert(x > 0);
        solver->stats.random_decisions ++;
        return x;
      }
    }
  }

  /*
   * Unassigned variable of highest activity
   */
  while (! heap_is_empty(&solver->heap)) {
    x = heap_get_top(&solver->heap);
    if (var_is_active(solver, x)) {
      assert(x > 0);
      return x;
    }
  }

  /*
   * Check the variables in [heap->vmax ... heap->nvars - 1]
   */
  x = solver->heap.vmax;
  while (x < solver->heap.nvars) {
    if (var_is_active(solver, x)) {
      solver->heap.vmax = x+1;
      return x;
    }
    x ++;
  }

  assert(x == solver->heap.nvars);
  solver->heap.vmax = x;

  return 0;
}

/*
 * Preferred literal when x is selected as decision variable.
 * - we pick l := pos_lit(x) then check whether value[l] is 0b00 or 0b01
 * - in the first case, the preferred value for l is false so we return not(l)
 */
static inline literal_t preferred_literal(const sat_solver_t *solver, bvar_t x) {
  literal_t l;

  assert(var_is_unassigned(solver, x));

  l = pos_lit(x);
  /*
   * Since l is not assigned, value[l] is either VAL_UNDEF_FALSE (i.e., 0)
   * or VAL_UNDEF_TRUE (i.e., 1).
   *
   * We return l if value[l] = VAL_UNDEF_TRUE = 1.
   * We return not(l) if value[l] = VAL_UNDEF_FALSE = 0.
   * Since not(l) is l^1, the returned value is (l ^ 1 ^ value[l]).
   */
  l ^= 1 ^ solver->value[l];
  assert((var_prefers_true(solver, x) && l == pos_lit(x)) ||
         (!var_prefers_true(solver, x) && l == neg_lit(x)));

  return l;
}


/*
 * Search until we get sat/unsat or we restart
 * - restart is based on the LBD/Glucose heuristics as modified by
 *   Biere & Froehlich.
 */
static void sat_search(sat_solver_t *solver) {
  bvar_t x;

  assert(solver->stack.prop_ptr == solver->stack.top);

  check_propagation(solver);
  check_watch_vectors(solver);

  for (;;) {
    nsat_boolean_propagation(solver);
    if (solver->conflict_tag == CTAG_NONE) {
      // No conflict
#if USE_DIVING
      if (need_restart(solver) || need_simplify(solver)) {
        break;
      }
#else
      if (need_restart(solver)) {
	break;
      }
#endif
      if (need_reduce(solver)) {
        nsat_reduce_learned_clause_set(solver);
        check_watch_vectors(solver);
	done_reduce(solver);
      }

      update_max_depth(solver);

      x = nsat_select_decision_variable(solver);
      if (x == 0) {
        solver->status = STAT_SAT;
        break;
      }
      nsat_decide_literal(solver, preferred_literal(solver, x));
    } else {
      // Conflict
      if (solver->decision_level == 0) {
        export_last_conflict(solver);
        solver->status = STAT_UNSAT;
        break;
      }
      resolve_conflict(solver);
      check_watch_vectors(solver);

#if USE_DIVING
      if (! solver->diving) {
	decay_clause_activities(solver);
	decay_var_activities(&solver->heap);
      }
#else
      decay_clause_activities(solver);
      decay_var_activities(&solver->heap);
#endif
    }
  }
}



/*
 * Simplify: call try_scc_simplification, then simplify clause database
 * - add empty clause and set status to UNSAT if there's a conflict.
 */
static void nsat_simplify(sat_solver_t *solver) {
  solver->simplify_new_units = 0;
  solver->simplify_new_bins = 0;
  if (solver->binaries > solver->simplify_binaries) {
    try_scc_simplification(solver);
    if (solver->has_empty_clause) return;
  }
  if (level0_literals(solver) > solver->simplify_assigned) {
    simplify_clause_database(solver);
  }
}


/*
 * Preprocessing: call nsat_preprocess and print statistics
 */
static void nsat_do_preprocess(sat_solver_t *solver) {
  double start, end;

  if (solver->verbosity >= 1) {
    start = get_cpu_time();
    nsat_preprocess(solver);
    end = get_cpu_time();
    show_preprocessing_stats(solver, time_diff(end, start));
  } else {
    nsat_preprocess(solver);
  }

  solver->preprocess = false;
}


#if 0
static void add_not_eq(sat_solver_t *solver, bvar_t x, literal_t l) {
  literal_t a[2];

  // not (x == l) is (not ((x and l) or (~x and ~l)))
  //              is (not (x and l)) and (not (~x and ~l))
  //              is (~x or ~l) and (x or l)
  a[0] = pos_lit(x);
  a[1] = l;
  nsat_solver_simplify_and_add_clause(solver, 2, a);

  a[0] = neg_lit(x);
  a[1] = not(l);
  nsat_solver_simplify_and_add_clause(solver, 2, a);

}

static void add_eq(sat_solver_t *solver, bvar_t x, literal_t l) {
  add_not_eq(solver, x, not(l));
}

static void make_true(sat_solver_t *solver, literal_t l) {
  literal_t aux[1];
  aux[0] = l;
  nsat_solver_simplify_and_add_clause(solver, 1, aux);
}

static void make_false(sat_solver_t *solver, literal_t l) {
  literal_t aux[1];
  aux[0] = not(l);
  nsat_solver_simplify_and_add_clause(solver, 1, aux);
}

#endif


/*
 * Solving procedure
 */
solver_status_t nsat_solve(sat_solver_t *solver) {

  //  open_stat_file();

  if (solver->has_empty_clause) goto done;

  solver->prng = solver->params.seed;
  solver->cla_inc = INIT_CLAUSE_ACTIVITY_INCREMENT;

  init_mode(solver);
  init_restart(solver);
  init_reduce(solver);
  init_simplify(solver);

  if (solver->preprocess) {
    // preprocess + one round of simplification
    nsat_do_preprocess(solver);
    if (solver->has_empty_clause) goto done;
    nsat_simplify(solver);
    done_simplify(solver);
  } else {
    // one round of propagation + one round of simplification
    level0_propagation(solver);
    if (solver->has_empty_clause) goto done;
    nsat_simplify(solver);
    done_simplify(solver);
  }

  report(solver, "");

  // main loop: simplification may detect unsat
  // and set has_empty_clause to true
  while (! solver->has_empty_clause) {
    sat_search(solver);
    if (solver->status != STAT_UNKNOWN) break;

#if USE_DIVING
    if (need_simplify(solver)) {
      if (solver->diving) {
	done_diving(solver);
      }
      full_restart(solver);
      done_restart(solver);
      nsat_simplify(solver);
      done_simplify(solver);
    } else if (solver->diving) {
      done_diving(solver);
      full_restart(solver);
      report(solver, "");
    } else if (need_check(solver)) {
      //      report(solver, "chk");
      if (switch_to_diving(solver)) {
	full_restart(solver);
	report(solver, "dive");
      }
    } else {
      partial_restart(solver);
      done_restart(solver);
    }
#else
    if (need_simplify(solver)) {
#if 0
      fprintf(stderr, "c start simplify\n");
      fprintf(stderr, "c   binaries = %"PRIu32"\n", solver->binaries);
      fprintf(stderr, "c   assigned = %"PRIu32"\n", level0_literals(solver));
      fprintf(stderr, "c   conflicts = %"PRIu64"\n", solver->stats.conflicts);
      fprintf(stderr, "c\n");
#endif
      full_restart(solver);
      done_restart(solver);
      nsat_simplify(solver);
      done_simplify(solver);
    } else {
      partial_restart(solver);
      done_restart(solver);
    }
#endif

  }

  report(solver, "end");

 done:
  assert(solver->status == STAT_UNSAT || solver->status == STAT_SAT);

  if (solver->status == STAT_SAT) {
    solver->stats.successful_dive = solver->diving;
    extend_assignment(solver);
  }

#if 0
  fprintf(stderr, "\n\n*** DONE ***\n");
  show_state(stderr, solver);
#endif

  if (solver->verbosity >= 2) {
    nsat_show_statistics(stderr, solver);
  }

  //  close_stat_file();

  return solver->status;
}


/************************
 *  DISPLAY STATISTICS  *
 ***********************/

void nsat_show_statistics(FILE *f, const sat_solver_t *solver) {
  const solver_stats_t *stat = &solver->stats;

  fprintf(f, "c\n");
  fprintf(f, "c Statistics\n");
  fprintf(f, "c  starts                  : %"PRIu32"\n", stat->starts);
#if USE_DIVING
  fprintf(f, "c  dives                   : %"PRIu32"\n", stat->dives);
  fprintf(f, "c  successful dive         : %"PRIu32"\n", stat->successful_dive);
#endif
  fprintf(f, "c  simplify db             : %"PRIu32"\n", stat->simplify_calls);
  fprintf(f, "c  reduce db               : %"PRIu32"\n", stat->reduce_calls);
  fprintf(f, "c  scc calls               : %"PRIu32"\n", stat->scc_calls);
  fprintf(f, "c  apply subst calls       : %"PRIu32"\n", stat->subst_calls);
  fprintf(f, "c  substituted vars        : %"PRIu32"\n", stat->subst_vars);
  fprintf(f, "c  equivalences            : %"PRIu32"\n", stat->equivs);
  fprintf(f, "c  decisions               : %"PRIu64"\n", stat->decisions);
  fprintf(f, "c  random decisions        : %"PRIu64"\n", stat->random_decisions);
  fprintf(f, "c  propagations            : %"PRIu64"\n", stat->propagations);
  fprintf(f, "c  conflicts               : %"PRIu64"\n", stat->conflicts);
  fprintf(f, "c  lits in pb. clauses     : %"PRIu32"\n", solver->pool.num_prob_literals);
  fprintf(f, "c  lits in learned clauses : %"PRIu32"\n", solver->pool.num_learned_literals);
  fprintf(f, "c  subsumed lits.          : %"PRIu64"\n", stat->subsumed_literals);
  fprintf(f, "c  deleted pb. clauses     : %"PRIu64"\n", stat->prob_clauses_deleted);
  fprintf(f, "c  deleted learned clauses : %"PRIu64"\n", stat->learned_clauses_deleted);
  fprintf(f, "c\n");
}




/************
 *  MODELS  *
 ***********/

/*
 * Return the model: copy all variable value into val
 * - val's size must be at least solver->nvars
 * - val[0] is always true
 */
void nsat_get_allvars_assignment(const sat_solver_t *solver, bval_t *val) {
  uint32_t i, n;

  n = solver->nvars;
  for (i=0; i<n; i++) {
    val[i] = var_value(solver, i);
  }
}


/*
 * Copy all true literals in array a:
 * - a must have size >= solver->nvars.
 * return the number of literals added to a.
 */
uint32_t nsat_get_true_literals(const sat_solver_t *solver, literal_t *a) {
  uint32_t n;
  literal_t l;

  n = 0;
  for (l = 0; l< solver->nliterals; l++) {
    if (lit_value(solver, l) == VAL_TRUE) {
      a[n] = l;
      n ++;
    }
  }

  return n;
}



/***********************
 *  EXPORT/DUMP STATE  *
 **********************/

/*
 * For debugging: show the definition of variable x
 */
static void show_var_def(const sat_solver_t *solver, bvar_t x) {
  ttbl_t tt;
   uint32_t i;

  i = bvar_get_gate(&solver->descriptors, x);
  get_bgate(&solver->gates, i, &tt);

  fprintf(stderr, "c %"PRId32" = G(", x);
  for (i=0; i<tt.nvars; i++) {
    fprintf(stderr, "%"PRId32", ", tt.label[i]);
  }
  fprintf(stderr, "0x%02x)\n", tt.mask);
}


static void show_tt(const ttbl_t *tt) {
  uint32_t i;
  fprintf(stderr, "G(");
  for (i=0; i<tt->nvars; i++) {
    fprintf(stderr, "%"PRId32", ", tt->label[i]);
  }
  fprintf(stderr, "0x%02x)\n", tt->mask);
}


/*
 * Show the full substitution
 */
static void show_subst(const sat_solver_t *solver) {
  uint32_t i, n;
  literal_t l;
  literal_t l0;
  bvar_t x;
  int sign;

  n = solver->nvars;
  for (i=0; i<n; i++) {
    l = full_var_subst(solver, i);
    if (l != pos_lit(i)) {
      x = var_of(l);
      sign = is_pos(l) ? ' ' : '~';
      l0 = nsat_base_literal(solver, l);
      if (l0 != pos_lit(i)) {
	if (l0 == true_literal) {
	  fprintf(stderr, "c   subst(%"PRId32") = %c%"PRId32" --> true\n", i, sign, x);
	} else if (l0 == false_literal) {
	  fprintf(stderr, "c   subst(%"PRId32") = %c%"PRId32" --> false\n", i, sign, x);
	} else {
	  assert(l0 == l);
	  fprintf(stderr, "c   subst(%"PRId32") = %c%"PRId32"\n", i, sign, x);
	}
      }
    }
  }
}



void show_all_var_defs(const sat_solver_t *solver) {
  gate_hmap_t test;
  bgate_t *g;
  uint32_t i, j, n, equiv;
  literal_t l;

  init_gate_hmap(&test, 0);

  n = solver->descriptors.size;
  for (i=0; i<n; i++) {
    if (bvar_is_gate(&solver->descriptors, i)) {
      show_var_def(solver, i);
    }
  }

  equiv = 0;
  for (i=0; i<n; i++) {
    if (bvar_is_gate(&solver->descriptors, i)) {
      j = bvar_get_gate(&solver->descriptors, i);
      g = bgate(&solver->gates, j);
      l = gate_hmap_find(&test, g);
      if (l == null_literal) {
	gate_hmap_add(&test, g, pos_lit(i));
      } else {
	fprintf(stderr, "c gate equiv: %"PRId32" == %"PRId32"\n", l, pos_lit(i));
	equiv ++;
      }
    }
  }

  fprintf(stderr, "c tested %"PRIu32" gates\n", test.nelems);
  fprintf(stderr, "c found %"PRIu32" equivalences\n", equiv);

  delete_gate_hmap(&test);
}



static const char* tag2string(antecedent_tag_t tag) {
  switch (tag) {
  case ATAG_NONE: return "none";
  case ATAG_UNIT: return "unit";
  case ATAG_DECISION: return "decision";
  case ATAG_BINARY: return "binary";
  case ATAG_CLAUSE: return "clause";
  case ATAG_STACKED: return "stacked";

  case ATAG_PURE: return "pure";
  case ATAG_ELIM: return "elim";
  case ATAG_SUBST: return "subst";
  default: return "badtag";
  }
}

static void show_assigned_vars(FILE *f, const sat_solver_t *solver) {
  uint32_t i, n;

  n = solver->nvars;
  for (i=0; i<n; i++) {
    switch (var_value(solver, i)) {
    case VAL_TRUE:
      fprintf(f, "%"PRIu32" := true, %s, lev = %"PRIu32"\n", i, tag2string(solver->ante_tag[i]), solver->level[i]);
      break;

    case VAL_FALSE:
      fprintf(f, "%"PRIu32" := false, %s, lev = %"PRIu32"\n", i, tag2string(solver->ante_tag[i]), solver->level[i]);
      break;

    default:
      break;
    }
  }
}

static void show_clause(FILE *f, const clause_pool_t *pool, cidx_t idx) {
  uint32_t n, i;
  literal_t *lit;

  assert(good_clause_idx(pool, idx));

  n = clause_length(pool, idx);
  lit = clause_literals(pool, idx);

  fprintf(f, "%"PRIu32":", idx);
  for (i=0; i<n; i++) {
    fprintf(f, " %"PRIu32, lit[i]);
  }
  fprintf(f, "\n");
}

static void show_all_clauses(FILE *f, const clause_pool_t *pool) {
  uint32_t cidx;

  cidx = clause_pool_first_clause(pool);
  while (cidx < pool->size) {
    show_clause(f, pool, cidx);
    cidx = clause_pool_next_clause(pool, cidx);
  }
}

static void show_watch_vector(FILE *f, const sat_solver_t *solver, literal_t l) {
  watch_t *w;
  uint32_t i, n, k;

  assert(l < solver->nliterals);
  w = solver->watch[l];
  fprintf(f, "watch[%"PRIu32"]:", l);
  if (w == NULL) {
    fprintf(f, " null\n");
  } else {
    n = w->size;
    i = 0;
    if (n == 0) {
      fprintf(f, " empty\n");
    } else if (solver->preprocess) {
      // all elements in w->data are clause indices
      while (i<n) {
	k = w->data[i];
	assert(idx_is_clause(k));
	fprintf(f, " cl(%"PRIu32")", k);
	i ++;
      }
      fprintf(f, "\n");
    } else {
      while (i<n) {
        k = w->data[i];
        if (idx_is_literal(k)) {
          fprintf(f, " lit(%"PRIu32")", idx2lit(k));
          i ++;
        } else {
          fprintf(f, " cl(%"PRIu32")", k);
          i += 2;
        }
      }
      fprintf(f, "\n");
    }
  }
}

static void show_all_watch_vectors(FILE *f, const sat_solver_t *solver) {
  uint32_t i;

  for (i=0; i<solver->nliterals; i++) {
    show_watch_vector(f, solver, i);
  }
}

void show_state(FILE *f, const sat_solver_t *solver) {
  fprintf(f, "nvars: %"PRIu32"\n", solver->nvars);
  fprintf(f, "nliterals: %"PRIu32"\n", solver->nliterals);
  fprintf(f, "num prob. clauses: %"PRIu32"\n", solver->pool.num_prob_clauses);
  fprintf(f, "num learned clauses: %"PRIu32"\n", solver->pool.num_learned_clauses);
  fprintf(f, "assignment\n");
  show_assigned_vars(f, solver);
  fprintf(f, "clauses\n");
  show_all_clauses(f, &solver->pool);
  fprintf(f, "watch vectors\n");
  show_all_watch_vectors(f, solver);
}




/****************************************
 *   CONSISTENCY CHECKS FOR DEBUGGING   *
 ***************************************/

#if DEBUG

/*
 * Check whether the clause pool counters are correct.
 */
static bool good_counters(const clause_pool_t *pool) {
  uint32_t prob_clauses, prob_lits, learned_clauses, learned_lits, i;

  prob_clauses = 0;
  prob_lits = 0;
  learned_clauses = 0;
  learned_lits = 0;

  i = clause_pool_first_clause(pool);
  while (i < pool->learned) {
    prob_clauses ++;
    prob_lits += clause_length(pool, i);
    i = clause_pool_next_clause(pool, i);
  }
  while (i < pool->size) {
    learned_clauses ++;
    learned_lits += clause_length(pool, i);
    i = clause_pool_next_clause(pool, i);
  }

  return
    prob_clauses == pool->num_prob_clauses &&
    prob_lits == pool->num_prob_literals &&
    learned_clauses == pool->num_learned_clauses &&
    learned_lits == pool->num_learned_literals;
}

/*
 * Check that the padding counter is correct
 */
static bool good_padding_counter(const clause_pool_t *pool) {
  cidx_t cidx;
  uint32_t n, len;

  n = 0;
  cidx = 0;
  while (cidx < pool->size) {
    if (is_clause_start(pool, cidx)) {
      cidx += clause_full_length(pool, cidx);
    } else {
      len = padding_length(pool, cidx);
      cidx += len;
      n += len;
    }
  }

  return n == pool->padding;
}


/*
 * Check the counters, assuming pool->learned and pool->size are correct.
 */
static void check_clause_pool_counters(const clause_pool_t *pool) {
  if (!good_counters(pool)) {
    fprintf(stderr, "**** BUG: inconsistent pool counters ****\n");
    fflush(stderr);
  }
  if (!good_padding_counter(pool)) {
    fprintf(stderr, "**** BUG: inconsistent padding pool counter ****\n");
    fflush(stderr);
  }
}


/*
 * Check that all problem clauses have index < pool->learned
 * and that all learned clause have index >= pool->learned;
 * This assumes that pool->num_prob_clauses is correct.
 */
static void check_clause_pool_learned_index(const clause_pool_t *pool) {
  cidx_t cidx, end, next;
  uint32_t n, i;

  /*
   * Find the index of the last problem clause:
   *   cidx = 0 if there are no problem clauses
   *   cidx = pool->size if there are less problem clauses than expected
   */
  n = pool->num_prob_clauses;
  cidx = 0;
  end = 0;
  for (i=0; i<n; i++) {
    cidx = next_clause_index(pool, end);
    if (cidx >= pool->size) break;
    end = cidx + clause_full_length(pool, cidx);
  }

  if (cidx == pool->size) {
    fprintf(stderr, "**** BUG: expected %"PRIu32" problem clauses. Found %"PRIu32". ****\n",
            pool->num_prob_clauses, i + 1);
    fflush(stderr);
  } else {
    next = next_clause_index(pool, end);        // next clause after that (i.e., first learned clause or nothing)
    if (cidx >= pool->learned) {
      fprintf(stderr, "**** BUG: last problem clause starts at %"PRIu32". Learned index is %"PRIu32" ****\n",
              cidx, pool->learned);
      fflush(stderr);
    } else if (end > pool->learned) {
      fprintf(stderr, "**** BUG: last problem clause ends at %"PRIu32". Learned index is %"PRIu32" ****\n",
              end, pool->learned);
      fflush(stderr);
    } else if (next < pool->size && next < pool->learned) {
      fprintf(stderr, "**** BUG: first learned clause starts at %"PRIu32". Learned index is %"PRIu32" ****\n",
              next, pool->learned);
      fflush(stderr);
    }
  }
}



/*
 * HEAP INVARIANTS
 */
static void check_heap(const nvar_heap_t *heap) {
  uint32_t i, j, n;
  int32_t k;
  bvar_t x, y;

  n = heap->heap_last;
  for (i=0; i<=n; i++) {
    x = heap->heap[i];
    if (heap->heap_index[x] != (int32_t) i) {
      fprintf(stderr, "*** BUG: heap[%"PRIu32"] = %"PRIu32" but heap_index[%"PRIu32"] = %"PRId32" ****\n",
              i, x, x, heap->heap_index[x]);
    }
    j = i>>1; // parent of i (or j=i=0 for the special marker)
    y = heap->heap[j];
    if (heap->activity[y] < heap->activity[x]) {
      fprintf(stderr, "*** BUG: bad heap ordering: activity[%"PRIu32"] < activity[%"PRIu32"] ****\n", j, i);
    }
  }

  n = heap->nvars;
  for (i=0; i<n; i++) {
    k= heap->heap_index[i];
    if (k >= 0 && heap->heap[k] != i) {
      fprintf(stderr, "*** BUG: heap_index[%"PRIu32"] = %"PRId32" but heap[%"PRId32"] = %"PRIu32" ****\n",
              i, k, k, heap->heap[k]);
    }
  }
}


/*
 * SORTING FOR CLAUSE DELETION
 * - a = array of clause idx
 * - n = number of elements in a
 * We check that all elements in a can be deleted and that a is sorted in increasing order.
 */
static void check_candidate_clauses_to_delete(const sat_solver_t *solver, const cidx_t *a, uint32_t n) {
  uint32_t i;
  cidx_t c1, c2;
  float a1, a2;

  for (i=0; i<n; i++) {
    c1 = a[i];
    if (clause_is_locked(solver, c1)) {
      fprintf(stderr, "**** BUG: locked clause (cidx = %"PRIu32") is candidate for deletion ****\n", c1);
      fflush(stderr);
    }
  }

  if (n <= 1) return;

  c1 = a[0];
  a1 = get_learned_clause_activity(&solver->pool, c1);
  for (i=1; i<n; i++) {
    c2 = a[i];
    a2 = get_learned_clause_activity(&solver->pool, c2);
    if (a1 > a2 || (a1 == a2 && c1 > c2)) {
      fprintf(stderr, "**** BUG: candidates for deletion not sorted (at position i = %"PRIu32")\n", i);
      fflush(stderr);
    }
    a1 = a2;
    c1 = c2;
  }
}


/*
 * WATCH VECTORS
 */

/*
 * Check that cidx occurs in vector watch[l]
 */
static bool clause_is_in_watch_vector(const sat_solver_t *solver, literal_t l, cidx_t cidx) {
  const watch_t *w;
  uint32_t i, n;

  w = solver->watch[l];
  if (w != NULL) {
    n = w->size;
    i = 0;
    while (i < n) {
      if (idx_is_literal(w->data[i])) {
        i ++;
      } else {
        if (w->data[i] == cidx) {
          return true;
        }
        i += 2;
      }
    }
  }

  return false;
}

static void check_all_clauses_are_in_watch_vectors(const sat_solver_t *solver) {
  cidx_t cidx, end;
  literal_t l0, l1;

  cidx = clause_pool_first_clause(&solver->pool);
  end = solver->pool.size;

  while (cidx < end) {
    l0 = first_literal_of_clause(&solver->pool, cidx);
    l1 = second_literal_of_clause(&solver->pool, cidx);
    assert(l0 < solver->nliterals && l1 < solver->nliterals);
    if (!clause_is_in_watch_vector(solver, l0, cidx)) {
      fprintf(stderr, "*** BUG: missing clause index (%"PRIu32") in watch vector for literal %"PRIu32" ***\n",
              cidx, l0);
      fflush(stderr);
    }
    if (!clause_is_in_watch_vector(solver, l1, cidx)) {
      fprintf(stderr, "*** BUG: missing clause index (%"PRIu32") in watch vector for literal %"PRIu32" ***\n",
              cidx, l1);
      fflush(stderr);
    }
    cidx = clause_pool_next_clause(&solver->pool, cidx);
  }
}

static void check_watch_vector_is_good(const sat_solver_t *solver, const watch_t *w, literal_t l) {
  uint32_t i, n, k;

  assert(w != NULL && w == solver->watch[l]);

  n = w->size;
  i = 0;
  while (i < n) {
    k = w->data[i];
    if (idx_is_clause(k)) {
      if (first_literal_of_clause(&solver->pool, k) != l &&
          second_literal_of_clause(&solver->pool, k) != l) {
        fprintf(stderr, "*** BUG: clause %"PRIu32" is in watch vector for literal %"PRIu32"\n, but the literal is not first or second ***\n", k, l);
        fflush(stderr);
      }
      i += 2;
    } else {
      i ++;
    }
  }
}

static void check_all_watch_vectors_are_good(const sat_solver_t *solver) {
  uint32_t i, n;
  watch_t *w;

  n = solver->nliterals;
  for (i=0; i<n; i++) {
    w = solver->watch[i];
    if (w != NULL) {
      check_watch_vector_is_good(solver, w, i);
    }
  }
}

static void check_watch_vectors(const sat_solver_t *solver) {
  check_all_clauses_are_in_watch_vectors(solver);
  check_all_watch_vectors_are_good(solver);
}


/*
 * PROPAGATION
 */

/*
 * Check whether clause cidx is true
 */
static bool clause_is_true(const sat_solver_t *solver, cidx_t cidx) {
  uint32_t i, n;
  literal_t *lit;

  assert(good_clause_idx(&solver->pool, cidx));

  n = clause_length(&solver->pool, cidx);
  lit = clause_literals(&solver->pool, cidx);
  for (i=0; i<n; i++) {
    if (lit_is_true(solver, lit[i])) {
      return true;
    }
  }

  return false;
}


/*
 * Get the number of false literals in clause cidx
 */
static uint32_t num_false_literals_in_clause(const sat_solver_t *solver, cidx_t cidx) {
  uint32_t i, n, cnt;
  literal_t *lit;

  assert(good_clause_idx(&solver->pool, cidx));

  n = clause_length(&solver->pool, cidx);
  lit = clause_literals(&solver->pool, cidx);
  cnt = 0;
  for (i=0; i<n; i++) {
    if (lit_is_false(solver, lit[i])) {
      cnt ++;
    }
  }

  return cnt;
}

/*
 * Same thing for a stacked clause cidx
 */
static uint32_t num_false_literals_in_stacked_clause(const sat_solver_t *solver, cidx_t cidx) {
  uint32_t i, n, cnt;
  literal_t *lit;

  assert(good_stacked_clause_idx(&solver->stash, cidx));

  n = stacked_clause_length(&solver->stash, cidx);
  lit = stacked_clause_literals(&solver->stash, cidx);
  cnt = 0;
  for (i=0; i<n; i++) {
    if (lit_is_false(solver, lit[i])) {
      cnt ++;
    }
  }

  return cnt;
}


/*
 * Check that no propagation was missed (for the clause pool)
 * - this is called when there's no conflict reported
 */
static void check_pool_propagation(const sat_solver_t *solver) {
  cidx_t cidx;
  uint32_t f, n;

  for (cidx = clause_pool_first_clause(&solver->pool);
       cidx < solver->pool.size;
       cidx = clause_pool_next_clause(&solver->pool, cidx)) {
    if (! clause_is_true(solver, cidx)) {
      f = num_false_literals_in_clause(solver, cidx);
      n = clause_length(&solver->pool, cidx);
      if (f == n) {
        fprintf(stderr, "*** BUG: missed conflict. Clause %"PRIu32" is false ***\n", cidx);
        fflush(stderr);
      } else if (f == n -1) {
        fprintf(stderr, "*** BUG: missed propagation for clause %"PRIu32" ***\n", cidx);
        fflush(stderr);
      }
    }
  }
}


/*
 * Report missed conflicts and propagation for vector w
 * - l = literal corresponding to w (i.e., solver->watch[l] is w)
 * - l is false in the solver.
 */
static void check_missed_watch_prop(const sat_solver_t *solver, const watch_t *w, literal_t l) {
  uint32_t i, k, n;
  literal_t l1;

  assert(lit_is_false(solver, l) && solver->watch[l] == w);

  n = w->size;
  i = 0;
  while (i < n) {
    k = w->data[i];
    if (idx_is_literal(k)) {
      l1 = idx2lit(k);
      if (lit_is_false(solver, l1)) {
        fprintf(stderr, "*** BUG: missed binary conflict for clause %"PRIu32" %"PRIu32" ***\n", l, l1);
        fflush(stderr);
      } else if (lit_is_unassigned(solver, l1)) {
        fprintf(stderr, "*** BUG: missed binary propagation for clause %"PRIu32" %"PRIu32" ***\n", l, l1);
        fflush(stderr);
      }
      i ++;
    } else {
      i += 2;
    }
  }
}


/*
 * Check that no propagation was missed (for the binary clauses)
 * - this is called when no conflict was reported
 */
static void check_binary_propagation(const sat_solver_t *solver) {
  uint32_t i, n;
  const watch_t *w;

  n = solver->nliterals;
  for (i=0; i<n; i++) {
    if (lit_is_false(solver, i)) {
      w = solver->watch[i];
      if (w != NULL) {
        check_missed_watch_prop(solver, w, i);
      }
    }
  }
}


/*
 * Check that all literals implied by a clause cidx are in first
 * position in that clause.
 */
static void check_clause_antecedents(const sat_solver_t *solver) {
  uint32_t i;
  literal_t l;
  cidx_t cidx;

  for (i=0; i<solver->stack.top; i++) {
    l = solver->stack.lit[i];
    if (solver->ante_tag[var_of(l)] == ATAG_CLAUSE) {
      cidx = solver->ante_data[var_of(l)];
      if (first_literal_of_clause(&solver->pool, cidx) != l) {
        fprintf(stderr, "*** BUG: implied literal %"PRIu32" is not first in clause %"PRIu32" ****\n", l, cidx);
        fflush(stderr);
      }
    }
  }
}


/*
 * Check that all propagations are sound:
 * - in a binary propagation {l, l1} then l1 must be false
 * - in a clause propagation {l, l1 .... l_k} then l1 ... l_k must all be false
 */
static void check_sound_propagation(const sat_solver_t *solver) {
  uint32_t i, n, f;
  cidx_t cidx;
  literal_t l, l1;

  for (i=0; i<solver->stack.top; i++) {
    l = solver->stack.lit[i];
    assert(lit_is_true(solver, l));
    switch (solver->ante_tag[var_of(l)]) {
    case ATAG_BINARY:
      l1 = solver->ante_data[var_of(l)];
      if (! lit_is_false(solver, l1)) {
        fprintf(stderr, "*** BUG: unsound propagation for binary clause %"PRIu32" %"PRIu32" ***\n", l, l1);
        fflush(stderr);
      }
      break;

    case ATAG_CLAUSE:
      cidx = solver->ante_data[var_of(l)];
      f = num_false_literals_in_clause(solver, cidx);
      n = clause_length(&solver->pool, cidx);
      if (f != n - 1) {
        fprintf(stderr, "*** BUG: unsound propagation. Clause %"PRIu32" antecedent of literal %"PRIu32" ***\n",
                cidx, l);
        fflush(stderr);
      }
      break;

    default:
      break;
    }
  }
}


/*
 * Check the stacked clauses:
 * - if an assigned literal l has stack clause cidx as antecedent then
 *   l must be first in the clause
 */
static void check_stacked_clause_antecedents(const sat_solver_t *solver) {
  uint32_t i;
  literal_t l;
  cidx_t cidx;

  for (i=0; i<solver->stack.top; i++) {
    l = solver->stack.lit[i];
    if (solver->ante_tag[var_of(l)] == ATAG_STACKED) {
      cidx = solver->ante_data[var_of(l)];
      if (first_literal_of_stacked_clause(&solver->stash, cidx) != l) {
        fprintf(stderr, "*** BUG: implied literal %"PRIu32" is not first in stacked clause %"PRIu32" ****\n", l, cidx);
        fflush(stderr);
      }
    }
  }
}

/*
 * Check the stacked clauses (continued)
 * - for every stacked clause cidx:
 *   its first literal must be assigned and true
 * - all the other literals must be false
 */
static void check_stacked_clauses(const sat_solver_t *solver) {
  cidx_t cidx;
  uint32_t f, n;
  literal_t l;

  for (cidx = 0;
       cidx < solver->stash.top;
       cidx = next_stacked_clause(&solver->stash, cidx)) {
    l = first_literal_of_stacked_clause(&solver->stash, cidx);
    if (solver->ante_tag[var_of(l)] != ATAG_STACKED ||
        solver->ante_data[var_of(l)] != cidx) {
      fprintf(stderr, "*** BUG: bad antecedent for literal %"PRIu32" (first in stacked clause %"PRIu32") ****\n", l, cidx);
      fflush(stderr);
    }
    if (!lit_is_true(solver, l)) {
      fprintf(stderr, "*** BUG: literal %"PRIu32" (first in stacked clause %"PRIu32") is not true ****\n", l, cidx);
      fflush(stderr);
    }
    n = stacked_clause_length(&solver->stash, cidx);
    f = num_false_literals_in_stacked_clause(solver, cidx);
    if (f != n-1) {
      fprintf(stderr, "*** BUG: stacked clause %"PRIu32" has %"PRIu32" false literals (out of %"PRIu32") ***\n", cidx, f, n);
      fflush(stderr);
    }
  }
}

/*
 * Full check
 */
static void check_propagation(const sat_solver_t *solver) {
  check_binary_propagation(solver);
  check_pool_propagation(solver);
  check_clause_antecedents(solver);
  check_sound_propagation(solver);
  check_stacked_clause_antecedents(solver);
  check_stacked_clauses(solver);
}


/*******************************
 *  MARKS AND LEARNED CLAUSES  *
 ******************************/

/*
 * Check that all literals in solver->buffer are marked
 */
static void check_buffer_marks(const sat_solver_t *solver) {
  uint32_t n, i;
  literal_t l;

  n = solver->buffer.size;
  for (i=0; i<n; i++) {
    l = solver->buffer.data[i];
    if (! variable_is_marked(solver, var_of(l))) {
      fprintf(stderr, "*** BUG: literal %"PRIu32" in the learned clause is not marked ***\n", l);
      fflush(stderr);
    }
  }
}

/*
 * Count the number of marked variables
 */
static uint32_t num_marked_variables(const sat_solver_t *solver) {
  uint32_t n, i, c;

  c = 0;
  n = solver->nvars;
  for (i=0; i<n; i++) {
    if (variable_is_marked(solver, i)) {
      c ++;
    }
  }

  return c;
}


/*
 * After construction of the learned clause (before it's simplified):
 * - all literals in the clause must be marked.
 * - no other literals should be marked.
 */
static void check_marks(const sat_solver_t *solver) {
  uint32_t n;

  n = num_marked_variables(solver);
  if (n != solver->buffer.size) {
    fprintf(stderr, "*** BUG: expected %"PRIu32" marked variables; found %"PRIu32" ***\n",
            solver->buffer.size, n);
  } else {
    check_buffer_marks(solver);
  }
}


/*
 * When we've simplified the learned clause: no variable should be marked
 */
static void check_all_unmarked(const sat_solver_t *solver) {
  uint32_t n;

  n = num_marked_variables(solver);
  if (n > 0) {
    fprintf(stderr, "*** BUG: found %"PRIu32" marked variables: should be 0 ***\n", n);
    fflush(stderr);
  }
}


/**********************
 *  ELIMINATION HEAP  *
 *********************/

static void check_elim_heap(const sat_solver_t *solver) {
  const elim_heap_t *heap;
  uint32_t i, n;
  bvar_t x;

  heap = &solver->elim;
  n = heap->size;
  for (i=2; i<n; i++) {
    if (elim_lt(solver, heap->data[i], heap->data[i>>1])) {
      fprintf(stderr, "*** BUG: invalid elimination heap: at index %"PRIu32" ***\n", i);
      fflush(stderr);
    }
  }

  for (i=0; i<n; i++) {
    x = heap->data[i];
    if (heap->elim_idx[x] != i) {
      fprintf(stderr, "*** BUG: invalid heap index: data[%"PRIu32"] = %"PRIu32", but elim_idx[%"PRIu32"] /= %"PRIu32" ***\n", i, x, x, i);
      fflush(stderr);
    }
  }

  for (x=0; x<solver->nvars; x++) {
    if (heap->elim_idx[x] >= 0) {
      i = heap->elim_idx[x];
      if (i >= heap->size) {
        fprintf(stderr, "*** BUG: bad elim_idx for variable %"PRIu32": index = %"PRIu32", heap size = %"PRIu32"\n", x, i, heap->size);
        fflush(stderr);
      }
      if (heap->data[i] != x) {
        fprintf(stderr, "*** BUG: invalid data: elim_idx[%"PRIu32"] = %"PRIu32", but data[%"PRIu32"] /= %"PRIu32" ***\n", x, i, i, x);
        fflush(stderr);
      }
    }
  }
}

#endif<|MERGE_RESOLUTION|>--- conflicted
+++ resolved
@@ -4460,11 +4460,6 @@
 
     if (unsat) {
       fprintf(stderr, "c inconsistent SCC\n");
-<<<<<<< HEAD
-      // can't call show_scc here: the SCC is no longer on the stack
-      //      show_scc(stderr, solver, l);
-=======
->>>>>>> d70d944b
     }
   }
 }
@@ -4952,11 +4947,7 @@
   fprintf(stderr, "c\n"
 	          "c Preprocessing time    : %.4f\nc\n", time);
   if (solver->has_empty_clause) {
-<<<<<<< HEAD
     fprintf(stderr, "c\nc  unsat by preprocessing\nc\n");
-=======
-    fprintf(stderr, "c\nc unsat by preprocessing\nc\n");
->>>>>>> d70d944b
   }
 }
 
@@ -6186,11 +6177,7 @@
   if (n > 0) {
     n0 = n;
     if (solver->verbosity >= 3) {
-<<<<<<< HEAD
-      fprintf(stderr, "c  scc: %"PRIu32" variables eliminated\n", n);
-=======
       fprintf(stderr, "c  scc %"PRIu32" variable substitutions\n", n);
->>>>>>> d70d944b
     }
     for (;;) {
       try_equivalent_vars(solver);
@@ -8214,11 +8201,7 @@
   n0 = v->size;
   if (n0 > 0) {
     if (solver->verbosity >= 3) {
-<<<<<<< HEAD
-      fprintf(stderr, "c  scc: %"PRIu32" variables eliminated\n", n);
-=======
       fprintf(stderr, "c  scc %"PRIu32" variable substitutions\n", n0);
->>>>>>> d70d944b
     }
     try_equivalent_vars(solver);
     n = v->size;
