/*
 * This file is part of the Yices SMT Solver.
 * Copyright (C) 2017 SRI International.
 *
 * Yices is free software: you can redistribute it and/or modify
 * it under the terms of the GNU General Public License as published by
 * the Free Software Foundation, either version 3 of the License, or
 * (at your option) any later version.
 *
 * Yices is distributed in the hope that it will be useful,
 * but WITHOUT ANY WARRANTY; without even the implied warranty of
 * MERCHANTABILITY or FITNESS FOR A PARTICULAR PURPOSE.  See the
 * GNU General Public License for more details.
 *
 * You should have received a copy of the GNU General Public License
 * along with Yices.  If not, see <http://www.gnu.org/licenses/>.
 */

/*
 * Parser for the SMT-LIB 2.0 language
 */

#include <setjmp.h>
#include <inttypes.h>

#include "frontend/smt2/smt2_commands.h"
#include "frontend/smt2/smt2_lexer.h"
#include "frontend/smt2/smt2_parse_tables.h"
#include "frontend/smt2/smt2_parser.h"
#include "frontend/smt2/smt2_term_stack.h"

/*
 * Short cuts to save typing
 */
static inline char *tkval(lexer_t *lex) {
  return current_token_value(lex);
}

static inline uint32_t tklen(lexer_t *lex) {
  return current_token_length(lex);
}


/*
 * Marker for the bottom of the state stack
 */
enum {
  done = NSTATES,
};


/*
 * Read action from the tables in smt2_parse_tables.h
 */
static smt2_action_t get_action(state_t s, smt2_token_t tk) {
  int32_t i;

  i = base[s] + tk;
  if (check[i] == s) {
    return value[i];
  } else {
    return default_value[s];
  }
}


/*
 * Special case: check whether the token is equal to "not"
 * The lexer returns a code of SMT2_TK_SYMBOL in this case.
 * - tk = character string
 * - len = number of characters in the token
 */
static bool token_is_not(const char *tk, uint32_t len) {
  return smt2_string_to_symbol(tk, len) == SMT2_SYM_NOT;
}


/*
 * Main parsing procedure
 * - start = initial state
 * return -1 on error, 0 otherwise
 */
static int32_t smt2_parse(parser_t *parser, state_t start) {
  smt2_token_t token;
  smt2_keyword_t kw;
  parser_state_t state;
  parser_stack_t *stack;
  lexer_t *lex;
  tstack_t *tstack;
  int exception;
  loc_t loc;
  loc_t saved_loc; // used to store location of (as ...
  bool keep_tokens;
  etk_queue_t *token_queue;

  stack = &parser->pstack;
  lex = parser->lex;
  tstack = parser->tstack;

  assert(parser_stack_is_empty(stack));
  assert(tstack_is_empty(tstack));


  /*
   * keep_tokens: when true, all tokens received from the lexer are
   * pushed into the SMT2 global token queue. This enables SMT2
   * commands to print SMT2 expressions as they appear in the input.
   */
  keep_tokens = false;
  token_queue = NULL;

  // To catch exceptions in term-stack operations
  exception = setjmp(tstack->env);
  if (exception == 0) {
    parser_push_state(stack, done);
    state = start;

  loop:
    // jump here for actions that consume the current token
    token = next_smt2_token(lex);
    loc.line = current_token_line(lex);
    loc.column = current_token_column(lex);
    if (keep_tokens) {
      assert(token_queue != NULL);
      push_smt2_token(token_queue, token, tkval(lex), tklen(lex));
    }

  skip_token:
    // jump here for actions that don't consume the token
    switch (get_action(state, token)) {
    case next_goto_c1:
      state = c1;
      goto loop;

    case empty_command_return:
      tstack_push_op(tstack, SMT2_SILENT_EXIT, &loc);
      tstack_eval(tstack);
      state = parser_pop_state(stack);
      assert(state == done);
      goto the_end;

    case check_sat_next_goto_r0:
      tstack_push_op(tstack, SMT2_CHECK_SAT, &loc);
      state = r0;
      goto loop;

    case check_sat_assuming_next_goto_c16:
      tstack_push_op(tstack, SMT2_CHECK_SAT_ASSUMING, &loc);
      state = c16;
      goto loop;

    case get_assertions_next_goto_r0:
      tstack_push_op(tstack, SMT2_GET_ASSERTIONS, &loc);
      state = r0;
      goto loop;

    case get_proof_next_goto_r0:
      tstack_push_op(tstack, SMT2_GET_PROOF, &loc);
      state = r0;
      goto loop;

    case get_unsat_assumptions_next_goto_r0:
      tstack_push_op(tstack, SMT2_GET_UNSAT_ASSUMPTIONS, &loc);
      state = r0;
      goto loop;

    case get_unsat_core_next_goto_r0:
      tstack_push_op(tstack, SMT2_GET_UNSAT_CORE, &loc);
      state = r0;
      goto loop;

    case get_assignment_next_goto_r0:
      tstack_push_op(tstack, SMT2_GET_ASSIGNMENT, &loc);
      state = r0;
      goto loop;

    case exit_next_goto_r0:
      tstack_push_op(tstack, SMT2_EXIT, &loc);
      state = r0;
      goto loop;

    case push_next_goto_c3:
      tstack_push_op(tstack, SMT2_PUSH, &loc);
      state = c3;
      goto loop;

    case pop_next_goto_c3:
      tstack_push_op(tstack, SMT2_POP, &loc);
      state = c3;
      goto loop;

    case get_option_next_goto_c4:
      tstack_push_op(tstack, SMT2_GET_OPTION, &loc);
      state = c4;
      goto loop;

    case get_info_next_goto_c4:
      tstack_push_op(tstack, SMT2_GET_INFO, &loc);
      state = c4;
      goto loop;

    case set_logic_next_goto_c5:
      tstack_push_op(tstack, SMT2_SET_LOGIC, &loc);
      state = c5;
      goto loop;

    case set_option_next_goto_c6:
      tstack_push_op(tstack, SMT2_SET_OPTION, &loc);
      state = c6;
      goto loop;

    case set_info_next_goto_c6:
      tstack_push_op(tstack, SMT2_SET_INFO, &loc);
      state = c6;
      goto loop;

    case assert_next_push_r0_goto_t0:
      tstack_push_op(tstack, SMT2_ASSERT, &loc);
      parser_push_state(stack, r0);
      state = t0;
      goto loop;

    case declare_sort_next_goto_c8:
      tstack_push_op(tstack, SMT2_DECLARE_SORT, &loc);
      state = c8;
      goto loop;

    case define_sort_next_goto_c9:
      tstack_push_op(tstack, SMT2_DEFINE_SORT, &loc);
      state = c9;
      goto loop;

    case declare_const_next_goto_c14:
      tstack_push_op(tstack, SMT2_DECLARE_FUN, &loc);
      state = c14;
      goto loop;

    case declare_fun_next_goto_c10:
      tstack_push_op(tstack, SMT2_DECLARE_FUN, &loc);
      state = c10;
      goto loop;

    case define_const_next_goto_c15:
      tstack_push_op(tstack, SMT2_DEFINE_FUN, &loc);
      state = c15;
      goto loop;

    case define_fun_next_goto_c11:
      tstack_push_op(tstack, SMT2_DEFINE_FUN, &loc);
      state = c11;
      goto loop;

    case get_value_next_goto_c12:
      /*
       * Activate the keep_tokens hack here
       * We push the two tokens '(' 'get-value' into the token_queue
       */
      keep_tokens = true;
      token_queue = smt2_token_queue();
      push_smt2_token(token_queue, SMT2_TK_LP, NULL, 0);
      push_smt2_token(token_queue, token, tkval(lex), tklen(lex));
      // now proceed as normal: push the command
      tstack_push_op(tstack, SMT2_GET_VALUE, &loc);
      state = c12;
      goto loop;

    case get_model_next_goto_r0:
      tstack_push_op(tstack, SMT2_GET_MODEL, &loc);
      state = r0;
      goto loop;

    case echo_next_goto_c13:
      tstack_push_op(tstack, SMT2_ECHO, &loc);
      state = c13;
      goto loop;

    case reset_assertions_next_goto_r0:
      tstack_push_op(tstack, SMT2_RESET_ASSERTIONS, &loc);
      state = r0;
      goto loop;

    case reset_next_goto_r0:
      tstack_push_op(tstack, SMT2_RESET_ALL, &loc);
      state = r0;
      goto loop;

    case numeral_next_goto_r0:
      tstack_push_rational(tstack, tkval(lex), &loc);
      state = r0;
      goto loop;

    case keyword_next_goto_r0:
    case symbol_next_goto_r0:
      tstack_push_symbol(tstack, tkval(lex), tklen(lex), &loc);
      state = r0;
      goto loop;

    case keyword_next_goto_c6a:
      tstack_push_symbol(tstack, tkval(lex), tklen(lex), &loc);
      state = c6a;
      goto loop;

    case next_return:
      // eval current command
      assert(! parser_stack_is_empty(stack));
      tstack_eval(tstack);
      state = parser_pop_state(stack);
      if (state == done) {
        goto the_end;
      }
      goto loop;

    case push_r0_goto_a0:
      parser_push_state(stack, r0);
      state = a0;
      goto skip_token;

    case symbol_next_goto_c3:
      // in (declare-sort <symbol> ..)
      //      tstack_push_free_type_or_macro_name(tstack, tkval(lex), tklen(lex), &loc);
      tstack_push_free_sort_name(tstack, tkval(lex), tklen(lex), &loc);
      state = c3;
      goto loop;

    case symbol_next_goto_c9a:
      // in (define-sort <symbol> ...)
      //      tstack_push_free_type_or_macro_name(tstack, tkval(lex), tklen(lex), &loc);
      tstack_push_free_sort_name(tstack, tkval(lex), tklen(lex), &loc);
      state = c9a;
      goto loop;

    case next_goto_c9b:
      state = c9b;
      goto loop;

    case next_push_r0_goto_s0:
      parser_push_state(stack, r0);
      state = s0;
      goto loop;

    case symbol_next_goto_c9b:
      // in (define-sort .. (... <symbol> ...) ...)
      // type variable
      tstack_push_op(tstack, DECLARE_TYPE_VAR, &loc);
      tstack_push_symbol(tstack, tkval(lex), tklen(lex), &loc);
      tstack_eval(tstack); // eval DECLARE_TYPE_VAR
      state = c9b;
      goto loop;

    case symbol_next_goto_c10a:
      // in (declare-fun <symbol> ...)
      //      tstack_push_free_termname(tstack, tkval(lex), tklen(lex), &loc);
      tstack_push_free_fun_name(tstack, tkval(lex), tklen(lex), &loc);
      state = c10a;
      goto loop;

    case next_goto_c10b:
      state = c10b;
      goto loop;

    case push_c10b_goto_s0:
      parser_push_state(stack, c10b);
      state = s0;
      goto skip_token;

    case symbol_next_goto_c11a:
      // in (define-fun <symbol> ...)
      //      tstack_push_free_termname(tstack, tkval(lex), tklen(lex), &loc);
      tstack_push_free_fun_name(tstack, tkval(lex), tklen(lex), &loc);
      state = c11a;
      goto loop;

    case next_goto_c11b:
      state = c11b;
      goto loop;

    case next_push_r0_push_t0_goto_s0:
      parser_push_state(stack, r0);
      parser_push_state(stack, t0);
      state = s0;
      goto loop;

    case next_goto_c11d:
      state = c11d;
      goto loop;

    case symbol_next_push_c11f_goto_s0:
      // in (define-fun ... ( .. (<symbol> <sort> ) ... ) ...)
      // variable of the given <sort>
      tstack_push_op(tstack, DECLARE_VAR, &loc);
      tstack_push_symbol(tstack, tkval(lex), tklen(lex), &loc);
      parser_push_state(stack, c11f);
      state = s0;
      goto loop;

    case eval_next_goto_c11b:
      // evaluate the DECLARE_VAR
      tstack_eval(tstack);
      state = c11b;
      goto loop;

    case next_push_c12b_goto_t0:
      parser_push_state(stack, c12b);
      state = t0;
      goto loop;

    case next_goto_r0:
      state = r0;
      goto loop;

    case push_c12b_goto_t0:
      parser_push_state(stack, c12b);
      state = t0;
      goto skip_token;

    case string_next_goto_r0:
      // string argument to echo
      tstack_push_string(tstack, tkval(lex), tklen(lex), &loc);
      state = r0;
      goto loop;

    case symbol_next_push_r0_goto_s0:
      // <symbol> in (declare-const <symbol> <sort> )
      tstack_push_free_fun_name(tstack, tkval(lex), tklen(lex), &loc);
      parser_push_state(stack, r0);
      state = s0;
      goto loop;

    case symbol_next_push_r0_push_t0_goto_s0:
      // <symbol> in (define-const <symbol> <sort> <term> )
      tstack_push_free_fun_name(tstack, tkval(lex), tklen(lex), &loc);
      parser_push_state(stack, r0);
      parser_push_state(stack, t0);
      state = s0;
      goto loop;

    case next_goto_c16a:
      state = c16a;
      goto loop;

    case symbol_next_goto_c16a:
<<<<<<< HEAD
      // <symbol> in a literal list (positive literal)
      // TBD
=======
      // <symbol> in a positive literal list in check-sat-assuming
      tstack_push_symbol(tstack, tkval(lex), tklen(lex), &loc);
>>>>>>> 9f7443f1
      state = c16a;
      goto loop;

    case next_goto_c16b:
      state = c16b;
      goto loop;

    case not_next_goto_c16c:
      if (! token_is_not(tkval(lex), tklen(lex))) {
	// syntax error.
	smt2_syntax_error(lex, -3); // NOT expected
	goto cleanup;
      }
      state = c16c;
      goto loop;

    case symbol_next_goto_c16d:
<<<<<<< HEAD
      // TBD: <symbol> is a negated literal in check-sat-assuming
      // push operator for NOT
=======
      // <symbol> is a negated literal in check-sat-assuming
      tstack_push_not_symbol(tstack, tkval(lex), tklen(lex), &loc);
>>>>>>> 9f7443f1
      state = c16d;
      goto loop;

    case numeral_next_return:
      tstack_push_rational(tstack, tkval(lex), &loc);
      state = parser_pop_state(stack);
      if (state == done) {
        goto the_end;
      }
      goto loop;

    case decimal_next_return:
      tstack_push_float(tstack, tkval(lex), &loc);
      state = parser_pop_state(stack);
      if (state == done) {
        goto the_end;
      }
      goto loop;

    case hexadecimal_next_return:
      // skip the prefix '#x'
      assert(tklen(lex) > 2);
      tstack_push_bvhex(tstack, tkval(lex) + 2, tklen(lex) - 2, &loc);
      state = parser_pop_state(stack);
      if (state == done) {
        goto the_end;
      }
      goto loop;

    case binary_next_return:
      // skip the prefix '#b'
      assert(tklen(lex) > 2);
      tstack_push_bvbin(tstack, tkval(lex) + 2, tklen(lex) - 2, &loc);
      state = parser_pop_state(stack);
      if (state == done) {
        goto the_end;
      }
      goto loop;

    case string_next_return:
      tstack_push_string(tstack, tkval(lex), tklen(lex), &loc);
      state = parser_pop_state(stack);
      if (state == done) {
        goto the_end;
      }
      goto loop;

    case symbol_next_return:
      // in attribute value
      tstack_push_symbol(tstack, tkval(lex), tklen(lex), &loc);
      state = parser_pop_state(stack);
      if (state == done) {
        goto the_end;
      }
      goto loop;

    case next_goto_a1:
      // start of s-expression as attribute value
      tstack_push_op(tstack, SMT2_MAKE_ATTR_LIST, &loc);
      state = a1;
      goto loop;

    case push_a1_goto_v0:
      parser_push_state(stack, a1);
      state = v0;
      goto skip_token;

    case keyword_next_return:
      // in attribute value
      tstack_push_symbol(tstack, tkval(lex), tklen(lex), &loc);
      state = parser_pop_state(stack);
      if (state == done) {
        goto the_end;
      }
      goto loop;

    case sort_symbol_next_return:
      // sort name
      tstack_push_sort_name(tstack, tkval(lex), tklen(lex), &loc);
      state = parser_pop_state(stack);
      if (state == done) {
        goto the_end;
      }
      goto loop;

    case next_goto_s1:
      state = s1;
      goto loop;

    case next_goto_s2:
      state = s2;
      goto loop;

    case next_goto_s5:
      state = s5;
      goto loop;

    case symbol_next_push_s10_goto_s0:
      // sort constructor in ( <symbol> <sort> ... <sort> )
      tstack_push_sort_constructor(tstack, tkval(lex), tklen(lex), &loc);
      parser_push_state(stack, s10);
      state = s0;
      goto loop;

    case symbol_next_goto_s3:
      // indexed sort in (_ <symbol> <idx> .. <idx> )
      tstack_push_idx_sort(tstack, tkval(lex), tklen(lex), &loc);
      state = s3;
      goto loop;

    case numeral_next_goto_s4:
      // index in indexed sort
      tstack_push_rational(tstack, tkval(lex), &loc);
      state = s4;
      goto loop;

    case next_goto_s6:
      state = s6;
      goto loop;

    case symbol_next_goto_s7:
      // indexed sort constructor
      // in ((_ <symbol> <idx> ... <idx>) <sort> ... <sort>)
      tstack_push_idx_sort_constructor(tstack, tkval(lex), tklen(lex), &loc);
      state = s7;
      goto loop;

    case numeral_next_goto_s8:
      // <idx> in indexed sort constructor
      tstack_push_rational(tstack, tkval(lex), &loc);
      state = s8;
      goto loop;

    case next_push_s10_goto_s0:
      parser_push_state(stack, s10);
      state = s0;
      goto loop;

    case push_s10_goto_s0:
      parser_push_state(stack, s10);
      state = s0;
      goto skip_token;

    case term_symbol_next_return:
      // term name
      tstack_push_term_name(tstack, tkval(lex), tklen(lex), &loc);
      state = parser_pop_state(stack);
      if (state == done) {
        goto the_end;
      }
      goto loop;

    case next_goto_t1:
      state = t1;
      goto loop;

    case next_goto_t2:
      // (let
      tstack_push_op(tstack, LET, &loc);
      state = t2;
      goto loop;

    case forall_next_goto_t3:
      // (forall
      tstack_push_op(tstack, MK_FORALL, &loc);
      state = t3;
      goto loop;

    case exists_next_goto_t3:
      // (exists
      tstack_push_op(tstack, MK_EXISTS, &loc);
      state = t3;
      goto loop;

    case next_push_t4a_goto_t0:
      // (!
      tstack_push_op(tstack, SMT2_ADD_ATTRIBUTES, &loc);
      parser_push_state(stack, t4a);
      state = t0;
      goto loop;

    case next_goto_t5:
      // (as
      saved_loc = loc;
      state = t5;
      goto loop;

    case next_goto_t6:
      // ((
      state = t6;
      goto loop;

    case next_goto_t7:
      // (_
      state = t7;
      goto loop;

    case symbol_next_push_t8a_goto_t0:
      // function name in (<symbol> <term> .... <term>)
      tstack_push_smt2_op(tstack, tkval(lex), tklen(lex), &loc);
      parser_push_state(stack, t8a);
      state = t0;
      goto loop;

    case next_goto_t2a:
      state = t2a;
      goto loop;

    case next_goto_t2b:
      state = t2b;
      goto loop;

    case symbol_next_push_t2d_goto_t0:
      // in (let (.. (<symbol> <term>) ...) ...)
      tstack_push_op(tstack, BIND, &loc);
      tstack_push_symbol(tstack, tkval(lex), tklen(lex), &loc);
      parser_push_state(stack, t2d);
      state = t0;
      goto loop;

    case next_goto_t2e:
      tstack_eval(tstack); // eval the BIND
      state = t2e;
      goto loop;

    case next_push_r0_goto_t0:
      parser_push_state(stack, r0);
      state = t0;
      goto loop;

    case next_goto_t3a:
      state = t3a;
      goto loop;

    case next_goto_t3b:
      state = t3b;
      goto loop;

    case symbol_next_push_t3d_goto_s0:
      // in (exists/forall (.. (<symbol <sort>) ...) ...)
      tstack_push_op(tstack, DECLARE_VAR, &loc);
      tstack_push_symbol(tstack, tkval(lex), tklen(lex), &loc);
      parser_push_state(stack, t3d);
      state = s0;
      goto loop;

    case next_goto_t3e:
      tstack_eval(tstack); // eval DECLARE_VAR
      state = t3e;
      goto loop;

    case check_keyword_then_branch:
      // in (! <term> .. <keyword> <attribute-value> ...)
      // We push the keyword in all cases as tstack's add_attributes requires a keyword.
      // We ignore anything other than :named or :pattern
      kw = smt2_string_to_keyword(tkval(lex), tklen(lex));
      tstack_push_symbol(tstack, tkval(lex), tklen(lex), &loc);
      if (kw == SMT2_KW_NAMED) {
        state = t4d;
      } else if (kw == SMT2_KW_PATTERN) {
        state = t4e;
      } else {
        state = t4b;
      }
      goto loop;

    case push_t4c_goto_a0:
      parser_push_state(stack, t4c);
      state = a0;
      goto skip_token;

    case symbol_next_goto_t4c:
      // <symbol> as :named attribute
      // in (! <term> ... :named <symbol> ...)
      tstack_push_symbol(tstack, tkval(lex), tklen(lex), &loc);
      state = t4c;
      goto loop;

    case next_push_t4g_goto_t0:
      parser_push_state(stack, t4g);
      state = t0;
      goto loop;

    case next_goto_t4c:
      state = t4c;
      goto loop;

    case push_t4g_goto_t0:
      parser_push_state(stack, t4g);
      state = t0;
      goto skip_token;

    case next_goto_t5a:
      state = t5a;
      goto loop;

    case asymbol_next_push_r0_goto_s0:
      // in (as <symbol> <sort> )
      tstack_push_op(tstack, SMT2_SORTED_TERM, &saved_loc);
      tstack_push_qual_term_name(tstack, tkval(lex), tklen(lex), &loc);
      parser_push_state(stack, r0);
      state = s0;
      goto loop;

    case next_goto_t5b:
      state = t5b;
      goto loop;

    case symbol_next_goto_t5c:
      // in (as (_ <symbol> ...) <sort> )
      tstack_push_op(tstack, SMT2_SORTED_INDEXED_TERM, &saved_loc);
      tstack_push_qual_idx_term_name(tstack, tkval(lex), tklen(lex), &loc);
      state = t5c;
      goto loop;

    case numeral_next_goto_t5d:
      // push number
      tstack_push_rational(tstack, tkval(lex), &loc);
      state = t5d;
      goto loop;

    case next_goto_t6a:
      // ((as
      saved_loc = loc;
      state = t6a;
      goto loop;

    case next_goto_t6h:
      state = t6h;
      goto loop;

    case next_goto_t6b:
      state = t6b;
      goto loop;

    case symbol_next_push_t6g_goto_s0:
      // in ((as <symbol> <sort>) <arg> ... <arg>)
      tstack_push_op(tstack, SMT2_SORTED_APPLY, &saved_loc);
      tstack_push_qual_smt2_op(tstack, tkval(lex), tklen(lex), &loc);
      parser_push_state(stack, t6g);
      state = s0;
      goto loop;

    case next_goto_t6c:
      state = t6c;
      goto loop;

    case symbol_next_goto_t6d:
      // in ((as (_ <symbol> ...) <sort> ) <arg> ... <arg> )
      tstack_push_op(tstack, SMT2_SORTED_INDEXED_APPLY, &saved_loc);
      tstack_push_qual_smt2_idx_op(tstack, tkval(lex), tklen(lex), &loc);
      state = t6d;
      goto loop;

    case numeral_next_goto_t6e:
      tstack_push_rational(tstack, tkval(lex), &loc);
      state = t6e;
      goto loop;

    case next_push_t6g_goto_s0:
      parser_push_state(stack, t6g);
      state = s0;
      goto loop;

    case next_push_t8a_goto_t0:
      parser_push_state(stack, t8a);
      state = t0;
      goto loop;

    case symbol_next_goto_t6i:
      // in ((_ <symbol> ,,, ) <arg> ... <arg> )
      tstack_push_smt2_idx_op(tstack, tkval(lex), tklen(lex), &loc);
      state = t6i;
      goto loop;

    case numeral_next_goto_t6j:
      tstack_push_rational(tstack, tkval(lex), &loc);
      state = t6j;
      goto loop;

    case symbol_next_goto_t7a:
      // in (_ <symbol> <idx> ... <idx> )
      tstack_push_idx_term(tstack, tkval(lex), tklen(lex), &loc);
      state = t7a;
      goto loop;

    case numeral_next_goto_t7b:
      tstack_push_rational(tstack, tkval(lex), &loc);
      state = t7b;
      goto loop;

    case push_t8a_goto_t0:
      parser_push_state(stack, t8a);
      state = t0;
      goto skip_token;

    case error_lp_expected:
      smt2_syntax_error(lex, SMT2_TK_LP);
      goto cleanup;

    case error_string_expected:
      smt2_syntax_error(lex, SMT2_TK_STRING);
      goto cleanup;

    case error_symbol_expected:
      smt2_syntax_error(lex, SMT2_TK_SYMBOL);
      goto cleanup;

    case error_numeral_expected:
      smt2_syntax_error(lex, SMT2_TK_NUMERAL);
      goto cleanup;

    case error_keyword_expected:
      smt2_syntax_error(lex, SMT2_TK_KEYWORD);
      goto cleanup;

    case error_rp_expected:
      smt2_syntax_error(lex, SMT2_TK_RP);
      goto cleanup;

    case error_underscore_expected:
      smt2_syntax_error(lex, SMT2_TK_UNDERSCORE);
      goto cleanup;

    case error_command_expected:
      smt2_syntax_error(lex, SMT2_COMMAND_EXPECTED);
      goto cleanup;

    case error_literal_expected:
      smt2_syntax_error(lex, SMT2_LITERAL_EXPECTED);
      goto cleanup;

    case error_not_expected:
      smt2_syntax_error(lex, SMT2_NOT_EXPECTED);
      goto cleanup;

    case error:
      smt2_syntax_error(lex, -1);
      goto cleanup;
    }

  } else {
    // exception from term_stack
    smt2_tstack_error(tstack, exception);
    goto cleanup;
  }

 cleanup:
  tstack_reset(tstack);
  parser_stack_reset(stack);
  if (keep_tokens) {
    reset_etk_queue(token_queue);
  }
  return -1;

 the_end:
  if (keep_tokens) {
    reset_etk_queue(token_queue);
  }
  return 0;
}


int32_t parse_smt2_command(parser_t *parser) {
  return smt2_parse(parser, c0);
}
<|MERGE_RESOLUTION|>--- conflicted
+++ resolved
@@ -439,13 +439,8 @@
       goto loop;
 
     case symbol_next_goto_c16a:
-<<<<<<< HEAD
-      // <symbol> in a literal list (positive literal)
-      // TBD
-=======
       // <symbol> in a positive literal list in check-sat-assuming
       tstack_push_symbol(tstack, tkval(lex), tklen(lex), &loc);
->>>>>>> 9f7443f1
       state = c16a;
       goto loop;
 
@@ -463,13 +458,8 @@
       goto loop;
 
     case symbol_next_goto_c16d:
-<<<<<<< HEAD
-      // TBD: <symbol> is a negated literal in check-sat-assuming
-      // push operator for NOT
-=======
       // <symbol> is a negated literal in check-sat-assuming
       tstack_push_not_symbol(tstack, tkval(lex), tklen(lex), &loc);
->>>>>>> 9f7443f1
       state = c16d;
       goto loop;
 
